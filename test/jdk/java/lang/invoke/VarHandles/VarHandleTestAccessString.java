--- conflicted
+++ resolved
@@ -60,10 +60,7 @@
 
     VarHandle vhArray;
 
-<<<<<<< HEAD
-=======
     VarHandle vhArrayObject;
->>>>>>> f9e285bc
 
     @BeforeClass
     public void setup() throws Exception {
@@ -80,11 +77,7 @@
             VarHandleTestAccessString.class, "static_v", String.class);
 
         vhArray = MethodHandles.arrayElementVarHandle(String[].class);
-<<<<<<< HEAD
-
-=======
         vhArrayObject = MethodHandles.arrayElementVarHandle(Object[].class);
->>>>>>> f9e285bc
     }
 
 
