/*
 * Copyright (c) 2015, 2018, Oracle and/or its affiliates. All rights reserved.
 * DO NOT ALTER OR REMOVE COPYRIGHT NOTICES OR THIS FILE HEADER.
 *
 * This code is free software; you can redistribute it and/or modify it
 * under the terms of the GNU General Public License version 2 only, as
 * published by the Free Software Foundation.
 *
 * This code is distributed in the hope that it will be useful, but WITHOUT
 * ANY WARRANTY; without even the implied warranty of MERCHANTABILITY or
 * FITNESS FOR A PARTICULAR PURPOSE.  See the GNU General Public License
 * version 2 for more details (a copy is included in the LICENSE file that
 * accompanied this code).
 *
 * You should have received a copy of the GNU General Public License version
 * 2 along with this work; if not, write to the Free Software Foundation,
 * Inc., 51 Franklin St, Fifth Floor, Boston, MA 02110-1301 USA.
 *
 * Please contact Oracle, 500 Oracle Parkway, Redwood Shores, CA 94065 USA
 * or visit www.oracle.com if you need additional information or have any
 * questions.
 */

/*
 * @test
 * @summary Test VM Options with ranges
 * @library /test/lib /runtime/CommandLine/OptionsValidation/common
 * @modules java.base/jdk.internal.misc
 *          java.management
 *          jdk.attach/sun.tools.attach
 *          jdk.internal.jvmstat/sun.jvmstat.monitor
<<<<<<< HEAD
 * @run main/othervm/timeout=9000 TestOptionsWithRanges
=======
 * @run main/othervm/timeout=1800 TestOptionsWithRanges
>>>>>>> d05ed512
 */

import java.util.ArrayList;
import java.util.List;
import java.util.Map;
import jdk.test.lib.Asserts;
import optionsvalidation.JVMOption;
import optionsvalidation.JVMOptionsUtils;

public class TestOptionsWithRanges {

    private static Map<String, JVMOption> allOptionsAsMap;

    private static void excludeTestMaxRange(String optionName) {
        JVMOption option = allOptionsAsMap.get(optionName);

        if (option != null) {
            option.excludeTestMaxRange();
        }
    }

    private static void excludeTestMinRange(String optionName) {
        JVMOption option = allOptionsAsMap.get(optionName);

        if (option != null) {
            option.excludeTestMinRange();
        }
    }

    private static void excludeTestRange(String optionName) {
        allOptionsAsMap.remove(optionName);
    }

    private static void setAllowedExitCodes(String optionName, Integer... allowedExitCodes) {
        JVMOption option = allOptionsAsMap.get(optionName);

        if (option != null) {
            option.setAllowedExitCodes(allowedExitCodes);
        }
    }

    public static void main(String[] args) throws Exception {
        int failedTests;
        List<JVMOption> allOptions;

        allOptionsAsMap = JVMOptionsUtils.getOptionsWithRangeAsMap(origin -> (!(origin.contains("develop") || origin.contains("notproduct"))));

        /*
         * Remove CICompilerCount from testing because currently it can hang system
         */
        excludeTestMaxRange("CICompilerCount");

        /*
         * Exclude MallocMaxTestWords as it is expected to exit VM at small values (>=0)
         */
        excludeTestMinRange("MallocMaxTestWords");

        /*
         * Exclude CMSSamplingGrain as it can cause intermittent failures on Windows
         */
        excludeTestRange("CMSSamplingGrain");

        /*
         * Exclude below options as their maximum value would consume too much memory
         * and would affect other tests that run in parallel.
         */
        excludeTestMaxRange("ConcGCThreads");
        excludeTestMaxRange("G1ConcRefinementThreads");
        excludeTestMaxRange("G1RSetRegionEntries");
        excludeTestMaxRange("G1RSetSparseRegionEntries");
        excludeTestMaxRange("G1UpdateBufferSize");
        excludeTestMaxRange("InitialBootClassLoaderMetaspaceSize");
        excludeTestMaxRange("InitialHeapSize");
        excludeTestMaxRange("MaxHeapSize");
        excludeTestMaxRange("MaxRAM");
        excludeTestMaxRange("NewSize");
        excludeTestMaxRange("OldSize");
        excludeTestMaxRange("ParallelGCThreads");

        /*
         * Remove parameters controlling the code cache. As these
         * parameters have implications on the physical memory
         * reserved by the VM, setting them to large values may hang
         * the system and/or may cause concurrently executed tests to
         * fail. These parameters are rigorously checked when the code
         * cache is initialized (see
         * hotspot/src/shared/vm/code/codeCache.cpp), therefore
         * omitting testing for them does not pose a problem.
         */
        excludeTestMaxRange("InitialCodeCacheSize");
        excludeTestMaxRange("CodeCacheMinimumUseSpace");
        excludeTestMaxRange("ReservedCodeCacheSize");
        excludeTestMaxRange("NonProfiledCodeHeapSize");
        excludeTestMaxRange("ProfiledCodeHeapSize");
        excludeTestMaxRange("NonNMethodCodeHeapSize");
        excludeTestMaxRange("CodeCacheExpansionSize");

        allOptions = new ArrayList<>(allOptionsAsMap.values());

        Asserts.assertGT(allOptions.size(), 0, "Options with ranges not found!");

        System.out.println("Parsed " + allOptions.size() + " options with ranges. Start test!");

        failedTests = JVMOptionsUtils.runCommandLineTests(allOptions);

        Asserts.assertEQ(failedTests, 0,
                String.format("%d tests failed! %s", failedTests, JVMOptionsUtils.getMessageWithFailures()));
    }
}<|MERGE_RESOLUTION|>--- conflicted
+++ resolved
@@ -29,11 +29,7 @@
  *          java.management
  *          jdk.attach/sun.tools.attach
  *          jdk.internal.jvmstat/sun.jvmstat.monitor
-<<<<<<< HEAD
- * @run main/othervm/timeout=9000 TestOptionsWithRanges
-=======
  * @run main/othervm/timeout=1800 TestOptionsWithRanges
->>>>>>> d05ed512
  */
 
 import java.util.ArrayList;
