/*
 * Copyright (c) 2019, Oracle and/or its affiliates. All rights reserved.
 * DO NOT ALTER OR REMOVE COPYRIGHT NOTICES OR THIS FILE HEADER.
 *
 * This code is free software; you can redistribute it and/or modify it
 * under the terms of the GNU General Public License version 2 only, as
 * published by the Free Software Foundation.
 *
 * This code is distributed in the hope that it will be useful, but WITHOUT
 * ANY WARRANTY; without even the implied warranty of MERCHANTABILITY or
 * FITNESS FOR A PARTICULAR PURPOSE.  See the GNU General Public License
 * version 2 for more details (a copy is included in the LICENSE file that
 * accompanied this code).
 *
 * You should have received a copy of the GNU General Public License version
 * 2 along with this work; if not, write to the Free Software Foundation,
 * Inc., 51 Franklin St, Fifth Floor, Boston, MA 02110-1301 USA.
 *
 * Please contact Oracle, 500 Oracle Parkway, Redwood Shores, CA 94065 USA
 * or visit www.oracle.com if you need additional information or have any
 * questions.
 *
 */

/**
 * @test
 * @comment the test uses -XX:ArchiveRelocationMode=1 to force relocation.
 * @requires vm.cds
 * @summary Testing relocation of dynamic CDS archive (during both dump time and run time)
 * @comment JDK-8231610 Relocate the CDS archive if it cannot be mapped to the requested address
 * @bug 8231610
 * @library /test/lib /test/hotspot/jtreg/runtime/cds/appcds /test/hotspot/jtreg/runtime/cds/appcds/test-classes
<<<<<<< HEAD
 * @build HelloRelocation
 * @run driver ClassFileInstaller -jar hello.jar HelloRelocation HelloInlineClassApp HelloInlineClassApp$Point HelloInlineClassApp$Point$ref
 * @run driver DynamicArchiveRelocationTest
=======
 * @build Hello
 * @build sun.hotspot.WhiteBox
 * @run driver ClassFileInstaller -jar hello.jar Hello
 * @run driver ClassFileInstaller sun.hotspot.WhiteBox sun.hotspot.WhiteBox$WhiteBoxPermission
 * @run main/othervm -XX:+UnlockDiagnosticVMOptions -XX:+WhiteBoxAPI -Xbootclasspath/a:. DynamicArchiveRelocationTest
>>>>>>> 612c38cd
 */

import jdk.test.lib.process.OutputAnalyzer;
import jtreg.SkippedException;

public class DynamicArchiveRelocationTest extends DynamicArchiveTestBase {
    public static void main(String... args) throws Exception {
        try {
            testOuter(false);
            testOuter(true);
        } catch (SkippedException s) {
            s.printStackTrace();
            throw new RuntimeException("Archive mapping should always succeed after JDK-8231610 (did the machine run out of memory?)");
        }
    }

    static void testOuter(boolean dump_base_reloc) throws Exception {
        testInner(dump_base_reloc, true,  false);
        testInner(dump_base_reloc, false, true);
        testInner(dump_base_reloc, true,  true);
    }

    static boolean dump_base_reloc, dump_top_reloc, run_reloc;

    // dump_base_reloc - force relocation of archive when dumping base archive
    // dump_top_reloc  - force relocation of archive when dumping top  archive
    // run_reloc       - force relocation of archive when running
    static void testInner(boolean dump_base_reloc, boolean dump_top_reloc, boolean run_reloc) throws Exception {
        DynamicArchiveRelocationTest.dump_base_reloc = dump_base_reloc;
        DynamicArchiveRelocationTest.dump_top_reloc  = dump_top_reloc;
        DynamicArchiveRelocationTest.run_reloc       = run_reloc;

        runTest(DynamicArchiveRelocationTest::doTest);
    }

    static int caseCount = 0;
    static void doTest() throws Exception {
        caseCount += 1;
        System.out.println("============================================================");
        System.out.println("case = " + caseCount + ", base = " + dump_base_reloc
                           + ", top = " + dump_top_reloc
                           + ", run = " + run_reloc);
        System.out.println("============================================================");

        String appJar = ClassFileInstaller.getJarPath("hello.jar");
        String mainClass = "HelloRelocation";
        String forceRelocation = "-XX:ArchiveRelocationMode=1";
        String dumpBaseRelocArg = dump_base_reloc ? forceRelocation : "-showversion";
        String dumpTopRelocArg  = dump_top_reloc  ? forceRelocation : "-showversion";
        String runRelocArg      = run_reloc       ? forceRelocation : "-showversion";
        String logArg = "-Xlog:cds=debug,cds+reloc=debug";

        String baseArchiveName = getNewArchiveName("base");
        String topArchiveName  = getNewArchiveName("top");

        String runtimeMsg = "Try to map archive(s) at an alternative address";
        String unlockArg = "-XX:+UnlockDiagnosticVMOptions";

        // (1) Dump base archive (static)

        OutputAnalyzer out = TestCommon.dumpBaseArchive(baseArchiveName, unlockArg, dumpBaseRelocArg, logArg);
        if (dump_base_reloc) {
            out.shouldContain("ArchiveRelocationMode == 1: always allocate class space at an alternative address");
            out.shouldContain("Relocating archive from");
        }

        // (2) Dump top archive (dynamic)

        dump2(baseArchiveName, topArchiveName,
              unlockArg,
              dumpTopRelocArg,
              logArg,
              "-cp", appJar, mainClass)
            .assertNormalExit(output -> {
                    if (dump_top_reloc) {
                        output.shouldContain(runtimeMsg);
                    }
                });

        run2(baseArchiveName, topArchiveName,
             unlockArg,
             runRelocArg,
             logArg,
            "-cp", appJar, mainClass)
            .assertNormalExit(output -> {
                    if (run_reloc) {
                        output.shouldContain(runtimeMsg);
                    }
                });
    }
}<|MERGE_RESOLUTION|>--- conflicted
+++ resolved
@@ -30,17 +30,11 @@
  * @comment JDK-8231610 Relocate the CDS archive if it cannot be mapped to the requested address
  * @bug 8231610
  * @library /test/lib /test/hotspot/jtreg/runtime/cds/appcds /test/hotspot/jtreg/runtime/cds/appcds/test-classes
-<<<<<<< HEAD
  * @build HelloRelocation
+ * @build sun.hotspot.WhiteBox
  * @run driver ClassFileInstaller -jar hello.jar HelloRelocation HelloInlineClassApp HelloInlineClassApp$Point HelloInlineClassApp$Point$ref
- * @run driver DynamicArchiveRelocationTest
-=======
- * @build Hello
- * @build sun.hotspot.WhiteBox
- * @run driver ClassFileInstaller -jar hello.jar Hello
  * @run driver ClassFileInstaller sun.hotspot.WhiteBox sun.hotspot.WhiteBox$WhiteBoxPermission
  * @run main/othervm -XX:+UnlockDiagnosticVMOptions -XX:+WhiteBoxAPI -Xbootclasspath/a:. DynamicArchiveRelocationTest
->>>>>>> 612c38cd
  */
 
 import jdk.test.lib.process.OutputAnalyzer;
