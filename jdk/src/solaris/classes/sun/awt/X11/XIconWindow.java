/*
 * Copyright 2003-2008 Sun Microsystems, Inc.  All Rights Reserved.
 * DO NOT ALTER OR REMOVE COPYRIGHT NOTICES OR THIS FILE HEADER.
 *
 * This code is free software; you can redistribute it and/or modify it
 * under the terms of the GNU General Public License version 2 only, as
 * published by the Free Software Foundation.  Sun designates this
 * particular file as subject to the "Classpath" exception as provided
 * by Sun in the LICENSE file that accompanied this code.
 *
 * This code is distributed in the hope that it will be useful, but WITHOUT
 * ANY WARRANTY; without even the implied warranty of MERCHANTABILITY or
 * FITNESS FOR A PARTICULAR PURPOSE.  See the GNU General Public License
 * version 2 for more details (a copy is included in the LICENSE file that
 * accompanied this code).
 *
 * You should have received a copy of the GNU General Public License version
 * 2 along with this work; if not, write to the Free Software Foundation,
 * Inc., 51 Franklin St, Fifth Floor, Boston, MA 02110-1301 USA.
 *
 * Please contact Sun Microsystems, Inc., 4150 Network Circle, Santa Clara,
 * CA 95054 USA or visit www.sun.com if you need additional information or
 * have any questions.
 */
package sun.awt.X11;

import java.awt.*;
import java.awt.image.*;
import sun.awt.X11GraphicsConfig;
import sun.awt.image.ToolkitImage;
import sun.awt.image.ImageRepresentation;

import sun.util.logging.PlatformLogger;

public class XIconWindow extends XBaseWindow {
    private final static PlatformLogger log = PlatformLogger.getLogger("sun.awt.X11.XIconWindow");
    XDecoratedPeer parent;
    Dimension size;
    long iconPixmap = 0;
    long iconMask = 0;
    int iconWidth = 0;
    int iconHeight = 0;
    XIconWindow(XDecoratedPeer parent) {
        super(new XCreateWindowParams(new Object[] {
            PARENT, parent,
            DELAYED, Boolean.TRUE}));
    }

    void instantPreInit(XCreateWindowParams params) {
        super.instantPreInit(params);
        this.parent = (XDecoratedPeer)params.get(PARENT);
    }

    /**
     * @return array of XIconsSize structures, caller must free this array after use.
     */
    private XIconSize[] getIconSizes() {
        XToolkit.awtLock();
        try {
            AwtGraphicsConfigData adata = parent.getGraphicsConfigurationData();
            final long screen = adata.get_awt_visInfo().get_screen();
            final long display = XToolkit.getDisplay();

            if (log.isLoggable(PlatformLogger.FINEST)) log.finest(adata.toString());

            long status =
                XlibWrapper.XGetIconSizes(display, XToolkit.getDefaultRootWindow(),
                                          XlibWrapper.larg1, XlibWrapper.iarg1);
            if (status == 0) {
                return null;
            }
            int count = Native.getInt(XlibWrapper.iarg1);
            long sizes_ptr = Native.getLong(XlibWrapper.larg1); // XIconSize*
            log.finest("count = {1}, sizes_ptr = {0}", Long.valueOf(sizes_ptr), Integer.valueOf(count));
            XIconSize[] res = new XIconSize[count];
            for (int i = 0; i < count; i++, sizes_ptr += XIconSize.getSize()) {
                res[i] = new XIconSize(sizes_ptr);
<<<<<<< HEAD
                log.log(Level.FINEST, "sizes_ptr[{1}] = {0}", new Object[] {String.valueOf(res[i]), Integer.valueOf(i)});
=======
                log.finest("sizes_ptr[{1}] = {0}", res[i], Integer.valueOf(i));
>>>>>>> c2252920
            }
            return res;
        } finally {
            XToolkit.awtUnlock();
        }
    }

    private Dimension calcIconSize(int widthHint, int heightHint) {
        if (XWM.getWMID() == XWM.ICE_WM) {
            // ICE_WM has a bug - it only displays icons of the size
            // 16x16, while reporting 32x32 in its size list
            log.finest("Returning ICE_WM icon size: 16x16");
            return new Dimension(16, 16);
        }

        XIconSize[] sizeList = getIconSizes();
<<<<<<< HEAD

        if (log.isLoggable(Level.FINEST)) {
            log.log(Level.FINEST, "Icon sizes: {0}", new Object[] {String.valueOf(sizeList)});
        }
=======
        log.finest("Icon sizes: {0}", sizeList);
>>>>>>> c2252920
        if (sizeList == null) {
            // No icon sizes so we simply fall back to 16x16
            return new Dimension(16, 16);
        }
        boolean found = false;
        int dist = 0xffffffff, newDist, diff = 0, closestHeight, closestWidth;
        int saveWidth = 0, saveHeight = 0;
        for (int i = 0; i < sizeList.length; i++) {
            if (widthHint >= sizeList[i].get_min_width() &&
                widthHint <= sizeList[i].get_max_width() &&
                heightHint >= sizeList[i].get_min_height() &&
                heightHint <= sizeList[i].get_max_height()) {
                found = true;
                if ((((widthHint-sizeList[i].get_min_width())
                      % sizeList[i].get_width_inc()) == 0) &&
                    (((heightHint-sizeList[i].get_min_height())
                      % sizeList[i].get_height_inc()) ==0)) {
                    /* Found an exact match */
                    saveWidth = widthHint;
                    saveHeight = heightHint;
                    dist = 0;
                    break;
                }
                diff = widthHint - sizeList[i].get_min_width();
                if (diff == 0) {
                    closestWidth = widthHint;
                } else {
                    diff = diff%sizeList[i].get_width_inc();
                    closestWidth = widthHint - diff;
                }
                diff = heightHint - sizeList[i].get_min_height();
                if (diff == 0) {
                    closestHeight = heightHint;
                } else {
                    diff = diff%sizeList[i].get_height_inc();
                    closestHeight = heightHint - diff;
                }
                newDist = closestWidth*closestWidth +
                    closestHeight*closestHeight;
                if (dist > newDist) {
                    saveWidth = closestWidth;
                    saveHeight = closestHeight;
                    dist = newDist;
                }
            }
        }
        if (log.isLoggable(PlatformLogger.FINEST)) {
            log.finest("found=" + found);
        }
        if (!found) {
            if (log.isLoggable(PlatformLogger.FINEST)) {
                log.finest("widthHint=" + widthHint + ", heightHint=" + heightHint
                           + ", saveWidth=" + saveWidth + ", saveHeight=" + saveHeight
                           + ", max_width=" + sizeList[0].get_max_width()
                           + ", max_height=" + sizeList[0].get_max_height()
                           + ", min_width=" + sizeList[0].get_min_width()
                           + ", min_height=" + sizeList[0].get_min_height());
            }

            if (widthHint  > sizeList[0].get_max_width() ||
                heightHint > sizeList[0].get_max_height())
            {
                // Icon image too big
                /* determine which way to scale */
                int wdiff = widthHint - sizeList[0].get_max_width();
                int hdiff = heightHint - sizeList[0].get_max_height();
                if (log.isLoggable(PlatformLogger.FINEST)) {
                    log.finest("wdiff=" + wdiff + ", hdiff=" + hdiff);
                }
                if (wdiff >= hdiff) { /* need to scale width more  */
                    saveWidth = sizeList[0].get_max_width();
                    saveHeight =
                        (int)(((double)sizeList[0].get_max_width()/widthHint) * heightHint);
                } else {
                    saveWidth =
                        (int)(((double)sizeList[0].get_max_height()/heightHint) * widthHint);
                    saveHeight = sizeList[0].get_max_height();
                }
            } else if (widthHint  < sizeList[0].get_min_width() ||
                       heightHint < sizeList[0].get_min_height())
            {
                // Icon image too small
                saveWidth = (sizeList[0].get_min_width()+sizeList[0].get_max_width())/2;
                saveHeight = (sizeList[0].get_min_height()+sizeList[0].get_max_height())/2;
            } else {
                // Icon image fits within right size
                saveWidth = widthHint;
                saveHeight = widthHint;
            }
        }

        XToolkit.awtLock();
        try {
            XlibWrapper.XFree(sizeList[0].pData);
        } finally {
            XToolkit.awtUnlock();
        }

        if (log.isLoggable(PlatformLogger.FINEST)) {
            log.finest("return " + saveWidth + "x" + saveHeight);
        }
        return new Dimension(saveWidth, saveHeight);
    }

    /**
     * @return preffered icon size calculated from specific icon
     */
    Dimension getIconSize(int widthHint, int heightHint) {
        if (size == null) {
            size = calcIconSize(widthHint, heightHint);
        }
        return size;
    }

   /**
    * This function replaces iconPixmap handle with new image
    * It does not replace window's hints, so it should be
    * called only from setIconImage()
    */
   void replaceImage(Image img)
    {
        if (parent == null) {
            return;
        }
        //Prepare image
        //create new buffered image of desired size
        //in current window's color model
        BufferedImage bi = null;
        if (img != null && iconWidth != 0 && iconHeight != 0) {
            GraphicsConfiguration defaultGC = parent.getGraphicsConfiguration().getDevice().getDefaultConfiguration();
            ColorModel model = defaultGC.getColorModel();
            WritableRaster raster = model.createCompatibleWritableRaster(iconWidth, iconHeight);
            bi = new BufferedImage(model, raster, model.isAlphaPremultiplied(), null);
            Graphics g = bi.getGraphics();
            try {
                //We need to draw image on SystemColors.window
                //for using as iconWindow's background
                g.setColor(SystemColor.window);
                g.fillRect(0, 0, iconWidth, iconHeight);
                if (g instanceof Graphics2D) {
                    ((Graphics2D)g).setComposite(AlphaComposite.Src);
                }
                g.drawImage(img, 0, 0, iconWidth, iconHeight, null);
            } finally {
                g.dispose();
            }
        }
        //create pixmap
        XToolkit.awtLock();
        try {
            if (iconPixmap != 0) {
                XlibWrapper.XFreePixmap(XToolkit.getDisplay(), iconPixmap);
                iconPixmap = 0;
                log.finest("Freed previous pixmap");
            }
            if (bi == null || iconWidth == 0 || iconHeight == 0) {
                return;  //The iconPixmap is 0 now, we have done everything
            }
            AwtGraphicsConfigData adata = parent.getGraphicsConfigurationData();
            awtImageData awtImage = adata.get_awtImage(0);
            XVisualInfo visInfo = adata.get_awt_visInfo();
            iconPixmap = XlibWrapper.XCreatePixmap(XToolkit.getDisplay(),
                                                   XlibWrapper.RootWindow(XToolkit.getDisplay(), visInfo.get_screen()),
                                                   iconWidth,
                                                   iconHeight,
                                                   awtImage.get_Depth()
                                                   );
            if (iconPixmap == 0) {
                log.finest("Can't create new pixmap for icon");
                return; //Can't do nothing
            }
            //Transform image data
            long bytes = 0;
            DataBuffer srcBuf = bi.getData().getDataBuffer();
            if (srcBuf instanceof DataBufferByte) {
                byte[] buf = ((DataBufferByte)srcBuf).getData();
                ColorData cdata = adata.get_color_data(0);
                int num_colors = cdata.get_awt_numICMcolors();
                for (int i = 0; i < buf.length; i++) {
                    buf[i] = (buf[i] >= num_colors) ?
                        0 : cdata.get_awt_icmLUT2Colors(buf[i]);
                }
                bytes = Native.toData(buf);
            } else if (srcBuf instanceof DataBufferInt) {
                bytes = Native.toData(((DataBufferInt)srcBuf).getData());
            } else if (srcBuf instanceof DataBufferUShort) {
                bytes = Native.toData(((DataBufferUShort)srcBuf).getData());
            } else {
                throw new IllegalArgumentException("Unknown data buffer: " + srcBuf);
            }
            int bpp = awtImage.get_wsImageFormat().get_bits_per_pixel();
            int slp =awtImage.get_wsImageFormat().get_scanline_pad();
            int bpsl = paddedwidth(iconWidth*bpp, slp) >> 3;
            if (((bpsl << 3) / bpp) < iconWidth) {
                log.finest("Image format doesn't fit to icon width");
                return;
            }
            long dst = XlibWrapper.XCreateImage(XToolkit.getDisplay(),
                                                visInfo.get_visual(),
                                                (int)awtImage.get_Depth(),
                                                (int)XConstants.ZPixmap,
                                                0,
                                                bytes,
                                                iconWidth,
                                                iconHeight,
                                                32,
                                                bpsl);
            if (dst == 0) {
                log.finest("Can't create XImage for icon");
                XlibWrapper.XFreePixmap(XToolkit.getDisplay(), iconPixmap);
                iconPixmap = 0;
                return;
            } else {
                log.finest("Created XImage for icon");
            }
            long gc = XlibWrapper.XCreateGC(XToolkit.getDisplay(), iconPixmap, 0, 0);
            if (gc == 0) {
                log.finest("Can't create GC for pixmap");
                XlibWrapper.XFreePixmap(XToolkit.getDisplay(), iconPixmap);
                iconPixmap = 0;
                return;
            } else {
                log.finest("Created GC for pixmap");
            }
            try {
                XlibWrapper.XPutImage(XToolkit.getDisplay(), iconPixmap, gc,
                                      dst, 0, 0, 0, 0, iconWidth, iconHeight);
            } finally {
                XlibWrapper.XFreeGC(XToolkit.getDisplay(), gc);
            }
        } finally {
            XToolkit.awtUnlock();
        }
    }

   /**
    * This function replaces iconPixmap handle with new image
    * It does not replace window's hints, so it should be
    * called only from setIconImage()
    */
    void replaceMask(Image img) {
        if (parent == null) {
            return;
        }
        //Prepare image
        BufferedImage bi = null;
        if (img != null && iconWidth != 0 && iconHeight != 0) {
            bi = new BufferedImage(iconWidth, iconHeight, BufferedImage.TYPE_INT_ARGB);
            Graphics g = bi.getGraphics();
            try {
                g.drawImage(img, 0, 0, iconWidth, iconHeight, null);
            } finally {
                g.dispose();
            }
        }
        //create mask
        XToolkit.awtLock();
        try {
            if (iconMask != 0) {
                XlibWrapper.XFreePixmap(XToolkit.getDisplay(), iconMask);
                iconMask = 0;
                log.finest("Freed previous mask");
            }
            if (bi == null || iconWidth == 0 || iconHeight == 0) {
                return;  //The iconMask is 0 now, we have done everything
            }
            AwtGraphicsConfigData adata = parent.getGraphicsConfigurationData();
            awtImageData awtImage = adata.get_awtImage(0);
            XVisualInfo visInfo = adata.get_awt_visInfo();
            ColorModel cm = bi.getColorModel();
            DataBuffer srcBuf = bi.getRaster().getDataBuffer();
            int sidx = 0;//index of source element
            int bpl = (iconWidth + 7) >> 3;//bytes per line
            byte[] destBuf = new byte[bpl * iconHeight];
            int didx = 0;//index of destination element
            for (int i = 0; i < iconHeight; i++) {
                int dbit = 0;//index of current bit
                int cv = 0;
                for (int j = 0; j < iconWidth; j++) {
                    if (cm.getAlpha(srcBuf.getElem(sidx)) != 0 ) {
                        cv = cv + (1 << dbit);
                    }
                    dbit++;
                    if (dbit == 8) {
                        destBuf[didx] = (byte)cv;
                        cv = 0;
                        dbit = 0;
                        didx++;
                    }
                    sidx++;
                }
            }
            iconMask = XlibWrapper.XCreateBitmapFromData(XToolkit.getDisplay(),
                XlibWrapper.RootWindow(XToolkit.getDisplay(), visInfo.get_screen()),
                Native.toData(destBuf),
                iconWidth, iconHeight);
        } finally {
            XToolkit.awtUnlock();
        }
    }

    /**
     * Sets icon image by selecting one of the images from the list.
     * The selected image is the one having the best matching size.
     */
    void setIconImages(java.util.List<XIconInfo> icons) {
        if (icons == null || icons.size() == 0) return;

        int minDiff = Integer.MAX_VALUE;
        Image min = null;
        for (XIconInfo iconInfo : icons) {
            if (iconInfo.isValid()) {
                Image image = iconInfo.getImage();
                Dimension dim = calcIconSize(image.getWidth(null), image.getHeight(null));
                int widthDiff = Math.abs(dim.width - image.getWidth(null));
                int heightDiff = Math.abs(image.getHeight(null) - dim.height);

                // "=" below allows to select the best matching icon
                if (minDiff >= (widthDiff + heightDiff)) {
                    minDiff = (widthDiff + heightDiff);
                    min = image;
                }
            }
        }
        if (min != null) {
            log.finer("Icon: {0}x{1}", min.getWidth(null), min.getHeight(null));
            setIconImage(min);
        }
    }

    void setIconImage(Image img) {
        if (img == null) {
            //if image is null, reset to default image
            replaceImage(null);
            replaceMask(null);
        } else {
            //get image size
            int width;
            int height;
            if (img instanceof ToolkitImage) {
                ImageRepresentation ir = ((ToolkitImage)img).getImageRep();
                ir.reconstruct(ImageObserver.ALLBITS);
                width = ir.getWidth();
                height = ir.getHeight();
            }
            else {
                width = img.getWidth(null);
                height = img.getHeight(null);
            }
            Dimension iconSize = getIconSize(width, height);
            if (iconSize != null) {
<<<<<<< HEAD
                if (log.isLoggable(Level.FINEST)) {
                    log.log(Level.FINEST, "Icon size: {0}", String.valueOf(iconSize));
                }
=======
                log.finest("Icon size: {0}", iconSize);
>>>>>>> c2252920
                iconWidth = iconSize.width;
                iconHeight = iconSize.height;
            } else {
                log.finest("Error calculating image size");
                iconWidth = 0;
                iconHeight = 0;
            }
            replaceImage(img);
            replaceMask(img);
        }
        //create icon window and set XWMHints
        XToolkit.awtLock();
        try {
            AwtGraphicsConfigData adata = parent.getGraphicsConfigurationData();
            awtImageData awtImage = adata.get_awtImage(0);
            XVisualInfo visInfo = adata.get_awt_visInfo();
            XWMHints hints = parent.getWMHints();
            window = hints.get_icon_window();
            if (window == 0) {
                log.finest("Icon window wasn't set");
                XCreateWindowParams params = getDelayedParams();
                params.add(BORDER_PIXEL, Long.valueOf(XToolkit.getAwtDefaultFg()));
                params.add(BACKGROUND_PIXMAP, iconPixmap);
                params.add(COLORMAP, adata.get_awt_cmap());
                params.add(DEPTH, awtImage.get_Depth());
                params.add(VISUAL_CLASS, (int)XConstants.InputOutput);
                params.add(VISUAL, visInfo.get_visual());
                params.add(VALUE_MASK, XConstants.CWBorderPixel | XConstants.CWColormap | XConstants.CWBackPixmap);
                params.add(PARENT_WINDOW, XlibWrapper.RootWindow(XToolkit.getDisplay(), visInfo.get_screen()));
                params.add(BOUNDS, new Rectangle(0, 0, iconWidth, iconHeight));
                params.remove(DELAYED);
                init(params);
                if (getWindow() == 0) {
                    log.finest("Can't create new icon window");
                } else {
                    log.finest("Created new icon window");
                }
            }
            if (getWindow() != 0) {
                XlibWrapper.XSetWindowBackgroundPixmap(XToolkit.getDisplay(), getWindow(), iconPixmap);
                XlibWrapper.XClearWindow(XToolkit.getDisplay(), getWindow());
            }
            // Provide both pixmap and window, WM or Taskbar will use the one they find more appropriate
            long newFlags = hints.get_flags() | XUtilConstants.IconPixmapHint | XUtilConstants.IconMaskHint;
            if (getWindow()  != 0) {
                newFlags |= XUtilConstants.IconWindowHint;
            }
            hints.set_flags(newFlags);
            hints.set_icon_pixmap(iconPixmap);
            hints.set_icon_mask(iconMask);
            hints.set_icon_window(getWindow());
            XlibWrapper.XSetWMHints(XToolkit.getDisplay(), parent.getShell(), hints.pData);
            log.finest("Set icon window hint");
        } finally {
            XToolkit.awtUnlock();
        }
    }

    static int paddedwidth(int number, int boundary)
    {
        return (((number) + ((boundary) - 1)) & (~((boundary) - 1)));
    }
}<|MERGE_RESOLUTION|>--- conflicted
+++ resolved
@@ -75,11 +75,7 @@
             XIconSize[] res = new XIconSize[count];
             for (int i = 0; i < count; i++, sizes_ptr += XIconSize.getSize()) {
                 res[i] = new XIconSize(sizes_ptr);
-<<<<<<< HEAD
-                log.log(Level.FINEST, "sizes_ptr[{1}] = {0}", new Object[] {String.valueOf(res[i]), Integer.valueOf(i)});
-=======
                 log.finest("sizes_ptr[{1}] = {0}", res[i], Integer.valueOf(i));
->>>>>>> c2252920
             }
             return res;
         } finally {
@@ -96,14 +92,7 @@
         }
 
         XIconSize[] sizeList = getIconSizes();
-<<<<<<< HEAD
-
-        if (log.isLoggable(Level.FINEST)) {
-            log.log(Level.FINEST, "Icon sizes: {0}", new Object[] {String.valueOf(sizeList)});
-        }
-=======
         log.finest("Icon sizes: {0}", sizeList);
->>>>>>> c2252920
         if (sizeList == null) {
             // No icon sizes so we simply fall back to 16x16
             return new Dimension(16, 16);
@@ -455,13 +444,7 @@
             }
             Dimension iconSize = getIconSize(width, height);
             if (iconSize != null) {
-<<<<<<< HEAD
-                if (log.isLoggable(Level.FINEST)) {
-                    log.log(Level.FINEST, "Icon size: {0}", String.valueOf(iconSize));
-                }
-=======
                 log.finest("Icon size: {0}", iconSize);
->>>>>>> c2252920
                 iconWidth = iconSize.width;
                 iconHeight = iconSize.height;
             } else {
