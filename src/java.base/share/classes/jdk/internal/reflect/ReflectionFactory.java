/*
 * Copyright (c) 2001, 2019, Oracle and/or its affiliates. All rights reserved.
 * DO NOT ALTER OR REMOVE COPYRIGHT NOTICES OR THIS FILE HEADER.
 *
 * This code is free software; you can redistribute it and/or modify it
 * under the terms of the GNU General Public License version 2 only, as
 * published by the Free Software Foundation.  Oracle designates this
 * particular file as subject to the "Classpath" exception as provided
 * by Oracle in the LICENSE file that accompanied this code.
 *
 * This code is distributed in the hope that it will be useful, but WITHOUT
 * ANY WARRANTY; without even the implied warranty of MERCHANTABILITY or
 * FITNESS FOR A PARTICULAR PURPOSE.  See the GNU General Public License
 * version 2 for more details (a copy is included in the LICENSE file that
 * accompanied this code).
 *
 * You should have received a copy of the GNU General Public License version
 * 2 along with this work; if not, write to the Free Software Foundation,
 * Inc., 51 Franklin St, Fifth Floor, Boston, MA 02110-1301 USA.
 *
 * Please contact Oracle, 500 Oracle Parkway, Redwood Shores, CA 94065 USA
 * or visit www.oracle.com if you need additional information or have any
 * questions.
 */

package jdk.internal.reflect;

import java.io.Externalizable;
import java.io.ObjectInputStream;
import java.io.ObjectOutputStream;
import java.io.ObjectStreamClass;
import java.io.OptionalDataException;
import java.io.Serializable;
import java.lang.invoke.MethodHandle;
import java.lang.invoke.MethodHandles;
import java.lang.reflect.Field;
import java.lang.reflect.Executable;
import java.lang.reflect.InvocationTargetException;
import java.lang.reflect.Method;
import java.lang.reflect.Constructor;
import java.lang.reflect.Modifier;
import java.security.PrivilegedAction;
import java.util.Objects;
import java.util.Properties;

import jdk.internal.access.JavaLangReflectAccess;
import jdk.internal.access.SharedSecrets;
import jdk.internal.misc.VM;
import sun.reflect.misc.ReflectUtil;
import sun.security.action.GetPropertyAction;
import sun.security.util.SecurityConstants;

/** <P> The master factory for all reflective objects, both those in
    java.lang.reflect (Fields, Methods, Constructors) as well as their
    delegates (FieldAccessors, MethodAccessors, ConstructorAccessors).
    </P>

    <P> The methods in this class are extremely unsafe and can cause
    subversion of both the language and the verifier. For this reason,
    they are all instance methods, and access to the constructor of
    this factory is guarded by a security check, in similar style to
    {@link jdk.internal.misc.Unsafe}. </P>
*/

public class ReflectionFactory {

    private static boolean initted = false;
    private static final ReflectionFactory soleInstance = new ReflectionFactory();


    /* Method for static class initializer <clinit>, or null */
    private static volatile Method hasStaticInitializerMethod;

    //
    // "Inflation" mechanism. Loading bytecodes to implement
    // Method.invoke() and Constructor.newInstance() currently costs
    // 3-4x more than an invocation via native code for the first
    // invocation (though subsequent invocations have been benchmarked
    // to be over 20x faster). Unfortunately this cost increases
    // startup time for certain applications that use reflection
    // intensively (but only once per class) to bootstrap themselves.
    // To avoid this penalty we reuse the existing JVM entry points
    // for the first few invocations of Methods and Constructors and
    // then switch to the bytecode-based implementations.
    //
    // Package-private to be accessible to NativeMethodAccessorImpl
    // and NativeConstructorAccessorImpl
    private static boolean noInflation        = false;
    private static int     inflationThreshold = 15;

    // true if deserialization constructor checking is disabled
    private static boolean disableSerialConstructorChecks = false;

    private final JavaLangReflectAccess langReflectAccess;
    private ReflectionFactory() {
        this.langReflectAccess = SharedSecrets.getJavaLangReflectAccess();
    }

    /**
     * A convenience class for acquiring the capability to instantiate
     * reflective objects.  Use this instead of a raw call to {@link
     * #getReflectionFactory} in order to avoid being limited by the
     * permissions of your callers.
     *
     * <p>An instance of this class can be used as the argument of
     * <code>AccessController.doPrivileged</code>.
     */
    public static final class GetReflectionFactoryAction
        implements PrivilegedAction<ReflectionFactory> {
        public ReflectionFactory run() {
            return getReflectionFactory();
        }
    }

    /**
     * Provides the caller with the capability to instantiate reflective
     * objects.
     *
     * <p> First, if there is a security manager, its
     * <code>checkPermission</code> method is called with a {@link
     * java.lang.RuntimePermission} with target
     * <code>"reflectionFactoryAccess"</code>.  This may result in a
     * security exception.
     *
     * <p> The returned <code>ReflectionFactory</code> object should be
     * carefully guarded by the caller, since it can be used to read and
     * write private data and invoke private methods, as well as to load
     * unverified bytecodes.  It must never be passed to untrusted code.
     *
     * @exception SecurityException if a security manager exists and its
     *             <code>checkPermission</code> method doesn't allow
     *             access to the RuntimePermission "reflectionFactoryAccess".  */
    public static ReflectionFactory getReflectionFactory() {
        SecurityManager security = System.getSecurityManager();
        if (security != null) {
            security.checkPermission(
                SecurityConstants.REFLECTION_FACTORY_ACCESS_PERMISSION);
        }
        return soleInstance;
    }

    /**
     * Returns an alternate reflective Method instance for the given method
     * intended for reflection to invoke, if present.
     *
     * A trusted method can define an alternate implementation for a method `foo`
     * by defining a method named "reflected$foo" that will be invoked
     * reflectively.
     */
    private static Method findMethodForReflection(Method method) {
        String altName = "reflected$" + method.getName();
        try {
           return method.getDeclaringClass()
                        .getDeclaredMethod(altName, method.getParameterTypes());
        } catch (NoSuchMethodException ex) {
            return null;
        }
    }

    //--------------------------------------------------------------------------
    //
    // Routines used by java.lang.reflect
    //
    //

    /*
     * Note: this routine can cause the declaring class for the field
     * be initialized and therefore must not be called until the
     * first get/set of this field.
     * @param field the field
     * @param override true if caller has overridden accessibility
     */
    public FieldAccessor newFieldAccessor(Field field, boolean override) {
        checkInitted();

        Field root = langReflectAccess.getRoot(field);
        if (root != null) {
            // FieldAccessor will use the root unless the modifiers have
            // been overrridden
            if (root.getModifiers() == field.getModifiers() || !override) {
                field = root;
            }
        }
        return UnsafeFieldAccessorFactory.newFieldAccessor(field, override);
    }

    public MethodAccessor newMethodAccessor(Method method) {
        checkInitted();

        if (Reflection.isCallerSensitive(method)) {
            Method altMethod = findMethodForReflection(method);
            if (altMethod != null) {
                method = altMethod;
            }
        }

        // use the root Method that will not cache caller class
        Method root = langReflectAccess.getRoot(method);
        if (root != null) {
            method = root;
        }

        if (noInflation && !ReflectUtil.isVMAnonymousClass(method.getDeclaringClass())) {
            return new MethodAccessorGenerator().
                generateMethod(method.getDeclaringClass(),
                               method.getName(),
                               method.getParameterTypes(),
                               method.getReturnType(),
                               method.getExceptionTypes(),
                               method.getModifiers());
        } else {
            NativeMethodAccessorImpl acc =
                new NativeMethodAccessorImpl(method);
            DelegatingMethodAccessorImpl res =
                new DelegatingMethodAccessorImpl(acc);
            acc.setParent(res);
            return res;
        }
    }

    public ConstructorAccessor newConstructorAccessor(Constructor<?> c) {
        checkInitted();

        Class<?> declaringClass = c.getDeclaringClass();
        if (Modifier.isAbstract(declaringClass.getModifiers())) {
            return new InstantiationExceptionConstructorAccessorImpl(null);
        }
        if (declaringClass == Class.class) {
            return new InstantiationExceptionConstructorAccessorImpl
                ("Can not instantiate java.lang.Class");
        }

        // use the root Constructor that will not cache caller class
        Constructor<?> root = langReflectAccess.getRoot(c);
        if (root != null) {
            c = root;
        }

        // Bootstrapping issue: since we use Class.newInstance() in
        // the ConstructorAccessor generation process, we have to
        // break the cycle here.
        if (Reflection.isSubclassOf(declaringClass,
                                    ConstructorAccessorImpl.class)) {
            return new BootstrapConstructorAccessorImpl(c);
        }

        if (noInflation && !ReflectUtil.isVMAnonymousClass(c.getDeclaringClass())) {
            return new MethodAccessorGenerator().
                generateConstructor(c.getDeclaringClass(),
                                    c.getParameterTypes(),
                                    c.getExceptionTypes(),
                                    c.getModifiers());
        } else {
            NativeConstructorAccessorImpl acc =
                new NativeConstructorAccessorImpl(c);
            DelegatingConstructorAccessorImpl res =
                new DelegatingConstructorAccessorImpl(acc);
            acc.setParent(res);
            return res;
        }
    }

    //--------------------------------------------------------------------------
    //
    // Routines used by java.lang
    //
    //

    /** Creates a new java.lang.reflect.Constructor. Access checks as
        per java.lang.reflect.AccessibleObject are not overridden. */
    public Constructor<?> newConstructor(Class<?> declaringClass,
                                         Class<?>[] parameterTypes,
                                         Class<?>[] checkedExceptions,
                                         int modifiers,
                                         int slot,
                                         String signature,
                                         byte[] annotations,
                                         byte[] parameterAnnotations)
    {
        return langReflectAccess.newConstructor(declaringClass,
                                                parameterTypes,
                                                checkedExceptions,
                                                modifiers,
                                                slot,
                                                signature,
                                                annotations,
                                                parameterAnnotations);
    }

    /** Gets the ConstructorAccessor object for a
        java.lang.reflect.Constructor */
    public ConstructorAccessor getConstructorAccessor(Constructor<?> c) {
        return langReflectAccess.getConstructorAccessor(c);
    }

    /** Sets the ConstructorAccessor object for a
        java.lang.reflect.Constructor */
    public void setConstructorAccessor(Constructor<?> c,
                                       ConstructorAccessor accessor)
    {
        langReflectAccess.setConstructorAccessor(c, accessor);
    }

    /** Makes a copy of the passed method. The returned method is a
        "child" of the passed one; see the comments in Method.java for
        details. */
    public Method copyMethod(Method arg) {
        return langReflectAccess.copyMethod(arg);
    }

    /** Makes a copy of the passed method. The returned method is NOT
     * a "child" but a "sibling" of the Method in arg. Should only be
     * used on non-root methods. */
    public Method leafCopyMethod(Method arg) {
        return langReflectAccess.leafCopyMethod(arg);
    }


    /** Makes a copy of the passed field. The returned field is a
        "child" of the passed one; see the comments in Field.java for
        details. */
    public Field copyField(Field arg) {
        return langReflectAccess.copyField(arg);
    }

    /** Makes a copy of the passed constructor. The returned
        constructor is a "child" of the passed one; see the comments
        in Constructor.java for details. */
    public <T> Constructor<T> copyConstructor(Constructor<T> arg) {
        return langReflectAccess.copyConstructor(arg);
    }

    /** Gets the byte[] that encodes TypeAnnotations on an executable.
     */
    public byte[] getExecutableTypeAnnotationBytes(Executable ex) {
        return langReflectAccess.getExecutableTypeAnnotationBytes(ex);
    }

    public Class<?>[] getExecutableSharedParameterTypes(Executable ex) {
        return langReflectAccess.getExecutableSharedParameterTypes(ex);
    }

    public <T> T newInstance(Constructor<T> ctor, Object[] args, Class<?> caller)
        throws IllegalAccessException, InstantiationException, InvocationTargetException
    {
        return langReflectAccess.newInstance(ctor, args, caller);
    }

    //--------------------------------------------------------------------------
    //
    // Routines used by serialization
    //
    //

    public final Constructor<?> newConstructorForExternalization(Class<?> cl) {
        if (!Externalizable.class.isAssignableFrom(cl)) {
            return null;
        }
        try {
            Constructor<?> cons = cl.getConstructor();
            cons.setAccessible(true);
            return cons;
        } catch (NoSuchMethodException ex) {
            return null;
        }
    }

    public final Constructor<?> newConstructorForSerialization(Class<?> cl,
                                                               Constructor<?> constructorToCall)
    {
        if (constructorToCall.getDeclaringClass() == cl) {
            constructorToCall.setAccessible(true);
            return constructorToCall;
        }
        return generateConstructor(cl, constructorToCall);
    }

    /**
     * Given a class, determines whether its superclass has
     * any constructors that are accessible from the class.
     * This is a special purpose method intended to do access
     * checking for a serializable class and its superclasses
     * up to, but not including, the first non-serializable
     * superclass. This also implies that the superclass is
     * always non-null, because a serializable class must be a
     * class (not an interface) and Object is not serializable.
     *
     * @param cl the class from which access is checked
     * @return whether the superclass has a constructor accessible from cl
     */
    private boolean superHasAccessibleConstructor(Class<?> cl) {
        Class<?> superCl = cl.getSuperclass();
        assert Serializable.class.isAssignableFrom(cl);
        assert superCl != null;
        if (packageEquals(cl, superCl)) {
            // accessible if any non-private constructor is found
            for (Constructor<?> ctor : superCl.getDeclaredConstructors()) {
                if ((ctor.getModifiers() & Modifier.PRIVATE) == 0) {
                    return true;
                }
            }
            if (Reflection.areNestMates(cl, superCl)) {
                return true;
            }
            return false;
        } else {
            // sanity check to ensure the parent is protected or public
            if ((superCl.getModifiers() & (Modifier.PROTECTED | Modifier.PUBLIC)) == 0) {
                return false;
            }
            // accessible if any constructor is protected or public
            for (Constructor<?> ctor : superCl.getDeclaredConstructors()) {
                if ((ctor.getModifiers() & (Modifier.PROTECTED | Modifier.PUBLIC)) != 0) {
                    return true;
                }
            }
            return false;
        }
    }

    /**
     * Returns a constructor that allocates an instance of cl and that then initializes
     * the instance by calling the no-arg constructor of its first non-serializable
     * superclass. This is specified in the Serialization Specification, section 3.1,
     * in step 11 of the deserialization process. If cl is not serializable, returns
     * cl's no-arg constructor. If no accessible constructor is found, or if the
     * class hierarchy is somehow malformed (e.g., a serializable class has no
     * superclass), null is returned.
     *
     * @param cl the class for which a constructor is to be found
     * @return the generated constructor, or null if none is available
     */
    public final Constructor<?> newConstructorForSerialization(Class<?> cl) {
        Class<?> initCl = cl;
        while (Serializable.class.isAssignableFrom(initCl)) {
            Class<?> prev = initCl;
            if ((initCl = initCl.getSuperclass()) == null ||
                (!disableSerialConstructorChecks && !superHasAccessibleConstructor(prev))) {
                return null;
            }
        }
        Constructor<?> constructorToCall;
        try {
            constructorToCall = initCl.getDeclaredConstructor();
            int mods = constructorToCall.getModifiers();
            if ((mods & Modifier.PRIVATE) != 0 ||
                    ((mods & (Modifier.PUBLIC | Modifier.PROTECTED)) == 0 &&
                            !packageEquals(cl, initCl))) {
                return null;
            }
        } catch (NoSuchMethodException ex) {
            return null;
        }
        return generateConstructor(cl, constructorToCall);
    }

    private final Constructor<?> generateConstructor(Class<?> cl,
                                                     Constructor<?> constructorToCall) {


        ConstructorAccessor acc = new MethodAccessorGenerator().
            generateSerializationConstructor(cl,
                                             constructorToCall.getParameterTypes(),
                                             constructorToCall.getExceptionTypes(),
                                             constructorToCall.getModifiers(),
                                             constructorToCall.getDeclaringClass());
        Constructor<?> c = newConstructor(constructorToCall.getDeclaringClass(),
                                          constructorToCall.getParameterTypes(),
                                          constructorToCall.getExceptionTypes(),
                                          constructorToCall.getModifiers(),
                                          langReflectAccess.
                                          getConstructorSlot(constructorToCall),
                                          langReflectAccess.
                                          getConstructorSignature(constructorToCall),
                                          langReflectAccess.
                                          getConstructorAnnotations(constructorToCall),
                                          langReflectAccess.
                                          getConstructorParameterAnnotations(constructorToCall));
        setConstructorAccessor(c, acc);
        c.setAccessible(true);
        return c;
    }

    public final MethodHandle readObjectForSerialization(Class<?> cl) {
        return findReadWriteObjectForSerialization(cl, "readObject", ObjectInputStream.class);
    }

    public final MethodHandle readObjectNoDataForSerialization(Class<?> cl) {
        return findReadWriteObjectForSerialization(cl, "readObjectNoData", ObjectInputStream.class);
    }

    public final MethodHandle writeObjectForSerialization(Class<?> cl) {
        return findReadWriteObjectForSerialization(cl, "writeObject", ObjectOutputStream.class);
    }

    private final MethodHandle findReadWriteObjectForSerialization(Class<?> cl,
                                                                   String methodName,
                                                                   Class<?> streamClass) {
        if (!Serializable.class.isAssignableFrom(cl)) {
            return null;
        }

        try {
            Method meth = cl.getDeclaredMethod(methodName, streamClass);
            int mods = meth.getModifiers();
            if (meth.getReturnType() != Void.TYPE ||
                    Modifier.isStatic(mods) ||
                    !Modifier.isPrivate(mods)) {
                return null;
            }
            meth.setAccessible(true);
            return MethodHandles.lookup().unreflect(meth);
        } catch (NoSuchMethodException ex) {
            return null;
        } catch (IllegalAccessException ex1) {
            throw new InternalError("Error", ex1);
        }
    }

    /**
     * Returns a MethodHandle for {@code writeReplace} on the serializable class
     * or null if no match found.
     * @param cl a serializable class
     * @returnss the {@code writeReplace} MethodHandle or {@code null} if not found
     */
    public final MethodHandle writeReplaceForSerialization(Class<?> cl) {
        return getReplaceResolveForSerialization(cl, "writeReplace");
    }

    /**
     * Returns a MethodHandle for {@code readResolve} on the serializable class
     * or null if no match found.
     * @param cl a serializable class
     * @returns the {@code writeReplace} MethodHandle or {@code null} if not found
     */
    public final MethodHandle readResolveForSerialization(Class<?> cl) {
        return getReplaceResolveForSerialization(cl, "readResolve");
    }

    /**
     * Lookup readResolve or writeReplace on a class with specified
     * signature constraints.
     * @param cl a serializable class
     * @param methodName the method name to find
     * @returns a MethodHandle for the method or {@code null} if not found or
     *       has the wrong signature.
     */
    private MethodHandle getReplaceResolveForSerialization(Class<?> cl,
                                                           String methodName) {
        if (!Serializable.class.isAssignableFrom(cl)) {
            return null;
        }

        Class<?> defCl = cl;
        while (defCl != null) {
            try {
                Method m = defCl.getDeclaredMethod(methodName);
                if (m.getReturnType() != Object.class) {
                    return null;
                }
                int mods = m.getModifiers();
                if (Modifier.isStatic(mods) | Modifier.isAbstract(mods)) {
                    return null;
                } else if (Modifier.isPublic(mods) | Modifier.isProtected(mods)) {
                    // fall through
                } else if (Modifier.isPrivate(mods) && (cl != defCl)) {
                    return null;
                } else if (!packageEquals(cl, defCl)) {
                    return null;
                }
                try {
                    // Normal return
                    m.setAccessible(true);
                    return MethodHandles.lookup().unreflect(m);
                } catch (IllegalAccessException ex0) {
                    // setAccessible should prevent IAE
                    throw new InternalError("Error", ex0);
                }
            } catch (NoSuchMethodException ex) {
                defCl = defCl.getSuperclass();
            }
        }
        return null;
    }

    /**
     * Returns true if the given class defines a static initializer method,
     * false otherwise.
     */
    public final boolean hasStaticInitializerForSerialization(Class<?> cl) {
        Method m = hasStaticInitializerMethod;
        if (m == null) {
            try {
                m = ObjectStreamClass.class.getDeclaredMethod("hasStaticInitializer",
                        new Class<?>[]{Class.class});
                m.setAccessible(true);
                hasStaticInitializerMethod = m;
            } catch (NoSuchMethodException ex) {
                throw new InternalError("No such method hasStaticInitializer on "
                        + ObjectStreamClass.class, ex);
            }
        }
        try {
            return (Boolean) m.invoke(null, cl);
        } catch (InvocationTargetException | IllegalAccessException ex) {
            throw new InternalError("Exception invoking hasStaticInitializer", ex);
        }
    }

    /**
     * Return the accessible constructor for OptionalDataException signaling eof.
     * @returns the eof constructor for OptionalDataException
     */
    public final Constructor<OptionalDataException> newOptionalDataExceptionForSerialization() {
        try {
            Constructor<OptionalDataException> boolCtor =
                    OptionalDataException.class.getDeclaredConstructor(Boolean.TYPE);
            boolCtor.setAccessible(true);
            return boolCtor;
        } catch (NoSuchMethodException ex) {
            throw new InternalError("Constructor not found", ex);
        }
    }

    //--------------------------------------------------------------------------
    //
    // Internals only below this point
    //

    static int inflationThreshold() {
        return inflationThreshold;
    }

    /** We have to defer full initialization of this class until after
        the static initializer is run since java.lang.reflect.Method's
        static initializer (more properly, that for
        java.lang.reflect.AccessibleObject) causes this class's to be
        run, before the system properties are set up. */
    private static void checkInitted() {
        if (initted) return;

        // Defer initialization until module system is initialized so as
        // to avoid inflation and spinning bytecode in unnamed modules
        // during early startup.
        if (!VM.isModuleSystemInited()) {
            return;
        }

        Properties props = GetPropertyAction.privilegedGetProperties();
        String val = props.getProperty("sun.reflect.noInflation");
        if (val != null && val.equals("true")) {
            noInflation = true;
        }

        val = props.getProperty("sun.reflect.inflationThreshold");
        if (val != null) {
            try {
                inflationThreshold = Integer.parseInt(val);
            } catch (NumberFormatException e) {
                throw new RuntimeException("Unable to parse property sun.reflect.inflationThreshold", e);
            }
        }

        disableSerialConstructorChecks =
            "true".equals(props.getProperty("jdk.disableSerialConstructorChecks"));

        initted = true;
    }

<<<<<<< HEAD
    static LangReflectAccess langReflectAccess() {
        if (langReflectAccess == null) {
            // Call a static method to get class java.lang.reflect.Modifier
            // initialized. Its static initializer will cause
            // setLangReflectAccess() to be called from the context of the
            // java.lang.reflect package.
            Modifier.isPublic(Modifier.PUBLIC);
        }
        return langReflectAccess;
    }

=======
>>>>>>> ea0fbbca
    /**
     * Returns true if classes are defined in the classloader and same package, false
     * otherwise.
     * @param cl1 a class
     * @param cl2 another class
     * @returns true if the two classes are in the same classloader and package
     */
    private static boolean packageEquals(Class<?> cl1, Class<?> cl2) {
        assert !cl1.isArray() && !cl2.isArray();

        if (cl1 == cl2) {
            return true;
        }

        return cl1.getClassLoader() == cl2.getClassLoader() &&
                Objects.equals(cl1.getPackageName(), cl2.getPackageName());
    }

}<|MERGE_RESOLUTION|>--- conflicted
+++ resolved
@@ -667,20 +667,6 @@
         initted = true;
     }
 
-<<<<<<< HEAD
-    static LangReflectAccess langReflectAccess() {
-        if (langReflectAccess == null) {
-            // Call a static method to get class java.lang.reflect.Modifier
-            // initialized. Its static initializer will cause
-            // setLangReflectAccess() to be called from the context of the
-            // java.lang.reflect package.
-            Modifier.isPublic(Modifier.PUBLIC);
-        }
-        return langReflectAccess;
-    }
-
-=======
->>>>>>> ea0fbbca
     /**
      * Returns true if classes are defined in the classloader and same package, false
      * otherwise.
