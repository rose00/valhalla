--- conflicted
+++ resolved
@@ -3379,15 +3379,10 @@
      * @throws IllegalArgumentException if arrayClass is not an array type
      * @jvms 6.5 {@code aastore} Instruction
      */
-<<<<<<< HEAD
-    public static
-    MethodHandle arrayElementSetter(Class<?> arrayClass) throws IllegalArgumentException {
+    public static MethodHandle arrayElementSetter(Class<?> arrayClass) throws IllegalArgumentException {
         if (arrayClass.isInlineClass()) {
             throw new UnsupportedOperationException();
         }
-=======
-    public static MethodHandle arrayElementSetter(Class<?> arrayClass) throws IllegalArgumentException {
->>>>>>> b9c7a608
         return MethodHandleImpl.makeArrayElementAccessor(arrayClass, MethodHandleImpl.ArrayAccess.SET);
     }
 
