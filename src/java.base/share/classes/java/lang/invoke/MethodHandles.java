--- conflicted
+++ resolved
@@ -1462,13 +1462,10 @@
          */
         public Lookup in(Class<?> requestedLookupClass) {
             Objects.requireNonNull(requestedLookupClass);
-<<<<<<< HEAD
-=======
             if (requestedLookupClass.isPrimitive())
                 throw new IllegalArgumentException(requestedLookupClass + " is a primitive class");
             if (requestedLookupClass.isArray())
                 throw new IllegalArgumentException(requestedLookupClass + " is an array class");
->>>>>>> 61a6ef79
 
             if (allowedModes == TRUSTED)  // IMPL_LOOKUP can make any lookup at all
                 return new Lookup(requestedLookupClass, null, FULL_POWER_MODES);
@@ -2229,14 +2226,8 @@
          * @throws ClassNotFoundException if the class cannot be loaded by the lookup class' loader.
          * @throws IllegalAccessException if the class is not accessible, using the allowed access
          * modes.
-<<<<<<< HEAD
-         *
-         * @jls 12.2 Loading of Classes and Interfaces
-         * @jls 12.3 Linking of Classes and Interfaces
-=======
          * @throws    SecurityException if a security manager is present and it
          *                              <a href="MethodHandles.Lookup.html#secmgr">refuses access</a>
->>>>>>> 61a6ef79
          * @since 9
          */
         public Class<?> findClass(String targetName) throws ClassNotFoundException, IllegalAccessException {
