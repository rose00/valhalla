--- conflicted
+++ resolved
@@ -159,20 +159,13 @@
 public final class Class<T> implements java.io.Serializable,
                               GenericDeclaration,
                               Type,
-<<<<<<< HEAD
-                              AnnotatedElement {
+                              AnnotatedElement,
+                              TypeDescriptor.OfField<Class<?>>,
+                              Constable {
     private static final int ANNOTATION = 0x00002000;
     private static final int ENUM       = 0x00004000;
     private static final int SYNTHETIC  = 0x00001000;
     private static final int VALUE_TYPE = 0x00000100;
-=======
-                              AnnotatedElement,
-                              TypeDescriptor.OfField<Class<?>>,
-                              Constable {
-    private static final int ANNOTATION= 0x00002000;
-    private static final int ENUM      = 0x00004000;
-    private static final int SYNTHETIC = 0x00001000;
->>>>>>> 391be244
 
     private static native void registerNatives();
     static {
@@ -892,14 +885,7 @@
      */
     public String getName() {
         String name = this.name;
-<<<<<<< HEAD
-        if (name == null) {
-            this.name = name = getName0();
-        }
-        return name;
-=======
         return name != null ? name : initClassName();
->>>>>>> 391be244
     }
 
     // Cache the name to reduce the number of calls into the VM.
