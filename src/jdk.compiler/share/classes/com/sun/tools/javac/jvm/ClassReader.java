--- conflicted
+++ resolved
@@ -1661,29 +1661,14 @@
                             }
                         }
                     }
-<<<<<<< HEAD
-                } else {
-                    if (proxy.type.tsym == syms.annotationTargetType.tsym) {
-                        target = proxy;
-                    } else if (proxy.type.tsym == syms.repeatableType.tsym) {
-                        repeatable = proxy;
-                    } else if (sym.kind == TYP && proxy.type.tsym == syms.valueCapableClass.tsym) {
-                        sym.flags_field |= VALUE_CAPABLE;
-                    } else if (proxy.type.tsym == syms.deprecatedType.tsym) {
-                        sym.flags_field |= (DEPRECATED | DEPRECATED_ANNOTATION);
-                        for (Pair<Name, Attribute> v : proxy.values) {
-                            if (v.fst == names.forRemoval && v.snd instanceof Attribute.Constant) {
-                                Attribute.Constant c = (Attribute.Constant) v.snd;
-                                if (c.type == syms.booleanType && ((Integer) c.value) != 0) {
-                                    sym.flags_field |= DEPRECATED_REMOVAL;
-                                }
-=======
                 }
             } else {
                 if (proxy.type.tsym == syms.annotationTargetType.tsym) {
                     target = proxy;
                 } else if (proxy.type.tsym == syms.repeatableType.tsym) {
                     repeatable = proxy;
+                    } else if (sym.kind == TYP && proxy.type.tsym == syms.valueCapableClass.tsym) {
+                        sym.flags_field |= VALUE_CAPABLE;
                 } else if (proxy.type.tsym == syms.deprecatedType.tsym) {
                     sym.flags_field |= (DEPRECATED | DEPRECATED_ANNOTATION);
                     for (Pair<Name, Attribute> v : proxy.values) {
@@ -1691,7 +1676,6 @@
                             Attribute.Constant c = (Attribute.Constant)v.snd;
                             if (c.type == syms.booleanType && ((Integer)c.value) != 0) {
                                 sym.flags_field |= DEPRECATED_REMOVAL;
->>>>>>> 459909dd
                             }
                         }
                     }
