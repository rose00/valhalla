--- conflicted
+++ resolved
@@ -199,13 +199,10 @@
         SWITCH_RULE(JDK14, Fragments.FeatureSwitchRules, DiagKind.PLURAL),
         SWITCH_EXPRESSION(JDK14, Fragments.FeatureSwitchExpressions, DiagKind.PLURAL),
         TEXT_BLOCKS(JDK14, Fragments.FeatureTextBlocks, DiagKind.PLURAL),
-<<<<<<< HEAD
-        INLINE_TYPES(JDK14, Fragments.FeatureInlineType, DiagKind.NORMAL);
-=======
+        REIFIABLE_TYPES_INSTANCEOF(JDK14, Fragments.FeatureReifiableTypesInstanceof, DiagKind.PLURAL),
         PATTERN_MATCHING_IN_INSTANCEOF(JDK14, Fragments.FeaturePatternMatchingInstanceof, DiagKind.NORMAL),
-        REIFIABLE_TYPES_INSTANCEOF(JDK14, Fragments.FeatureReifiableTypesInstanceof, DiagKind.PLURAL),
+        INLINE_TYPES(JDK14, Fragments.FeatureInlineType, DiagKind.NORMAL),
         ;
->>>>>>> b9c7a608
 
         enum DiagKind {
             NORMAL,
