--- conflicted
+++ resolved
@@ -2841,16 +2841,14 @@
 compiler.misc.feature.switch.expressions=\
     switch expressions
 
-<<<<<<< HEAD
+compiler.misc.feature.raw.string.literals=\
+    raw string literals
+
+compiler.misc.feature.var.syntax.in.implicit.lambda=\
+    var syntax in implicit lambdas
+
 compiler.misc.feature.value.types=\
     value types
-=======
-compiler.misc.feature.raw.string.literals=\
-    raw string literals
-
-compiler.misc.feature.var.syntax.in.implicit.lambda=\
-    var syntax in implicit lambdas
->>>>>>> 17773c31
 
 compiler.warn.underscore.as.identifier=\
     as of release 9, ''_'' is a keyword, and may not be used as an identifier
