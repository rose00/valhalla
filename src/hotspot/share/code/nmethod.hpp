/*
 * Copyright (c) 1997, 2019, Oracle and/or its affiliates. All rights reserved.
 * DO NOT ALTER OR REMOVE COPYRIGHT NOTICES OR THIS FILE HEADER.
 *
 * This code is free software; you can redistribute it and/or modify it
 * under the terms of the GNU General Public License version 2 only, as
 * published by the Free Software Foundation.
 *
 * This code is distributed in the hope that it will be useful, but WITHOUT
 * ANY WARRANTY; without even the implied warranty of MERCHANTABILITY or
 * FITNESS FOR A PARTICULAR PURPOSE.  See the GNU General Public License
 * version 2 for more details (a copy is included in the LICENSE file that
 * accompanied this code).
 *
 * You should have received a copy of the GNU General Public License version
 * 2 along with this work; if not, write to the Free Software Foundation,
 * Inc., 51 Franklin St, Fifth Floor, Boston, MA 02110-1301 USA.
 *
 * Please contact Oracle, 500 Oracle Parkway, Redwood Shores, CA 94065 USA
 * or visit www.oracle.com if you need additional information or have any
 * questions.
 *
 */

#ifndef SHARE_CODE_NMETHOD_HPP
#define SHARE_CODE_NMETHOD_HPP

#include "code/compiledMethod.hpp"
#include "compiler/compilerDefinitions.hpp"

class DepChange;
class DirectiveSet;
class DebugInformationRecorder;

// nmethods (native methods) are the compiled code versions of Java methods.
//
// An nmethod contains:
//  - header                 (the nmethod structure)
//  [Relocation]
//  - relocation information
//  - constant part          (doubles, longs and floats used in nmethod)
//  - oop table
//  [Code]
//  - code body
//  - exception handler
//  - stub code
//  [Debugging information]
//  - oop array
//  - data array
//  - pcs
//  [Exception handler table]
//  - handler entry point array
//  [Implicit Null Pointer exception table]
//  - implicit null table array
//  [Speculations]
//  - encoded speculations array
//  [JVMCINMethodData]
//  - meta data for JVMCI compiled nmethod

#if INCLUDE_JVMCI
class FailedSpeculation;
class JVMCINMethodData;
#endif

class nmethod : public CompiledMethod {
  friend class VMStructs;
  friend class JVMCIVMStructs;
  friend class NMethodSweeper;
  friend class CodeCache;  // scavengable oops
  friend class JVMCINMethodData;
 private:

  // Shared fields for all nmethod's
  int       _entry_bci;        // != InvocationEntryBci if this nmethod is an on-stack replacement method
  jmethodID _jmethod_id;       // Cache of method()->jmethod_id()

  // To support simple linked-list chaining of nmethods:
  nmethod*  _osr_link;         // from InstanceKlass::osr_nmethods_head

  static nmethod* volatile _oops_do_mark_nmethods;
  nmethod*        volatile _oops_do_mark_link;

  // offsets for entry points
  address _entry_point;                      // entry point with class check
  address _verified_entry_point;             // entry point without class check
  address _value_entry_point;                // value type entry point (unpack all value args) with class check
  address _verified_value_entry_point;       // value type entry point (unpack all value args) without class check
  address _verified_value_ro_entry_point;    // value type entry point (unpack receiver only) without class check
  address _osr_entry_point;                  // entry point for on stack replacement

  // Offsets for different nmethod parts
  int  _exception_offset;
  // Offset of the unwind handler if it exists
  int _unwind_handler_offset;

  int _consts_offset;
  int _stub_offset;
  int _oops_offset;                       // offset to where embedded oop table begins (inside data)
  int _metadata_offset;                   // embedded meta data table
  int _scopes_data_offset;
  int _scopes_pcs_offset;
  int _dependencies_offset;
  int _handler_table_offset;
  int _nul_chk_table_offset;
#if INCLUDE_JVMCI
  int _speculations_offset;
  int _jvmci_data_offset;
#endif
  int _nmethod_end_offset;

  int code_offset() const { return (address) code_begin() - header_begin(); }

  // location in frame (offset for sp) that deopt can store the original
  // pc during a deopt.
  int _orig_pc_offset;

  int _compile_id;                           // which compilation made this nmethod
  int _comp_level;                           // compilation level

  // protected by CodeCache_lock
  bool _has_flushed_dependencies;            // Used for maintenance of dependencies (CodeCache_lock)

  // used by jvmti to track if an unload event has been posted for this nmethod.
  bool _unload_reported;

  // Protected by Patching_lock
  volatile signed char _state;               // {not_installed, in_use, not_entrant, zombie, unloaded}

#ifdef ASSERT
  bool _oops_are_stale;  // indicates that it's no longer safe to access oops section
#endif

#if INCLUDE_RTM_OPT
  // RTM state at compile time. Used during deoptimization to decide
  // whether to restart collecting RTM locking abort statistic again.
  RTMState _rtm_state;
#endif

  // Nmethod Flushing lock. If non-zero, then the nmethod is not removed
  // and is not made into a zombie. However, once the nmethod is made into
  // a zombie, it will be locked one final time if CompiledMethodUnload
  // event processing needs to be done.
  volatile jint _lock_count;

  // not_entrant method removal. Each mark_sweep pass will update
  // this mark to current sweep invocation count if it is seen on the
  // stack.  An not_entrant method can be removed when there are no
  // more activations, i.e., when the _stack_traversal_mark is less than
  // current sweep traversal index.
  volatile long _stack_traversal_mark;

  // The _hotness_counter indicates the hotness of a method. The higher
  // the value the hotter the method. The hotness counter of a nmethod is
  // set to [(ReservedCodeCacheSize / (1024 * 1024)) * 2] each time the method
  // is active while stack scanning (mark_active_nmethods()). The hotness
  // counter is decreased (by 1) while sweeping.
  int _hotness_counter;

  // Local state used to keep track of whether unloading is happening or not
  volatile uint8_t _is_unloading_state;

  // These are used for compiled synchronized native methods to
  // locate the owner and stack slot for the BasicLock so that we can
  // properly revoke the bias of the owner if necessary. They are
  // needed because there is no debug information for compiled native
  // wrappers and the oop maps are insufficient to allow
  // frame::retrieve_receiver() to work. Currently they are expected
  // to be byte offsets from the Java stack pointer for maximum code
  // sharing between platforms. Note that currently biased locking
  // will never cause Class instances to be biased but this code
  // handles the static synchronized case as well.
  // JVMTI's GetLocalInstance() also uses these offsets to find the receiver
  // for non-static native wrapper frames.
  ByteSize _native_receiver_sp_offset;
  ByteSize _native_basic_lock_sp_offset;

  friend class nmethodLocker;

  // For native wrappers
  nmethod(Method* method,
          CompilerType type,
          int nmethod_size,
          int compile_id,
          CodeOffsets* offsets,
          CodeBuffer *code_buffer,
          int frame_size,
          ByteSize basic_lock_owner_sp_offset, /* synchronized natives only */
          ByteSize basic_lock_sp_offset,       /* synchronized natives only */
          OopMapSet* oop_maps);

  // Creation support
  nmethod(Method* method,
          CompilerType type,
          int nmethod_size,
          int compile_id,
          int entry_bci,
          CodeOffsets* offsets,
          int orig_pc_offset,
          DebugInformationRecorder *recorder,
          Dependencies* dependencies,
          CodeBuffer *code_buffer,
          int frame_size,
          OopMapSet* oop_maps,
          ExceptionHandlerTable* handler_table,
          ImplicitExceptionTable* nul_chk_table,
          AbstractCompiler* compiler,
          int comp_level
#if INCLUDE_JVMCI
          , char* speculations,
          int speculations_len,
          int jvmci_data_size
#endif
          );

  // helper methods
  void* operator new(size_t size, int nmethod_size, int comp_level) throw();

  const char* reloc_string_for(u_char* begin, u_char* end);

  bool try_transition(int new_state);

  // Returns true if this thread changed the state of the nmethod or
  // false if another thread performed the transition.
  bool make_not_entrant_or_zombie(int state);
  bool make_entrant() { Unimplemented(); return false; }
  void inc_decompile_count();

  // Inform external interfaces that a compiled method has been unloaded
  void post_compiled_method_unload();

  // Initailize fields to their default values
  void init_defaults();

  // Offsets
  int content_offset() const                  { return content_begin() - header_begin(); }
  int data_offset() const                     { return _data_offset; }

  address header_end() const                  { return (address)    header_begin() + header_size(); }

 public:
  // create nmethod with entry_bci
  static nmethod* new_nmethod(const methodHandle& method,
                              int compile_id,
                              int entry_bci,
                              CodeOffsets* offsets,
                              int orig_pc_offset,
                              DebugInformationRecorder* recorder,
                              Dependencies* dependencies,
                              CodeBuffer *code_buffer,
                              int frame_size,
                              OopMapSet* oop_maps,
                              ExceptionHandlerTable* handler_table,
                              ImplicitExceptionTable* nul_chk_table,
                              AbstractCompiler* compiler,
                              int comp_level
#if INCLUDE_JVMCI
                              , char* speculations = NULL,
                              int speculations_len = 0,
                              int nmethod_mirror_index = -1,
                              const char* nmethod_mirror_name = NULL,
                              FailedSpeculation** failed_speculations = NULL
#endif
  );

  // Only used for unit tests.
  nmethod()
    : CompiledMethod(),
      _is_unloading_state(0),
      _native_receiver_sp_offset(in_ByteSize(-1)),
      _native_basic_lock_sp_offset(in_ByteSize(-1)) {}


  static nmethod* new_native_nmethod(const methodHandle& method,
                                     int compile_id,
                                     CodeBuffer *code_buffer,
                                     int vep_offset,
                                     int frame_complete,
                                     int frame_size,
                                     ByteSize receiver_sp_offset,
                                     ByteSize basic_lock_sp_offset,
                                     OopMapSet* oop_maps);

  // type info
  bool is_nmethod() const                         { return true; }
  bool is_osr_method() const                      { return _entry_bci != InvocationEntryBci; }

  // boundaries for different parts
  address consts_begin          () const          { return           header_begin() + _consts_offset        ; }
  address consts_end            () const          { return           code_begin()                           ; }
  address stub_begin            () const          { return           header_begin() + _stub_offset          ; }
  address stub_end              () const          { return           header_begin() + _oops_offset          ; }
  address exception_begin       () const          { return           header_begin() + _exception_offset     ; }
  address unwind_handler_begin  () const          { return _unwind_handler_offset != -1 ? (header_begin() + _unwind_handler_offset) : NULL; }
  oop*    oops_begin            () const          { return (oop*)   (header_begin() + _oops_offset)         ; }
  oop*    oops_end              () const          { return (oop*)   (header_begin() + _metadata_offset)     ; }

  Metadata** metadata_begin   () const            { return (Metadata**)  (header_begin() + _metadata_offset)     ; }
  Metadata** metadata_end     () const            { return (Metadata**)  _scopes_data_begin; }

  address scopes_data_end       () const          { return           header_begin() + _scopes_pcs_offset    ; }
  PcDesc* scopes_pcs_begin      () const          { return (PcDesc*)(header_begin() + _scopes_pcs_offset   ); }
  PcDesc* scopes_pcs_end        () const          { return (PcDesc*)(header_begin() + _dependencies_offset) ; }
  address dependencies_begin    () const          { return           header_begin() + _dependencies_offset  ; }
  address dependencies_end      () const          { return           header_begin() + _handler_table_offset ; }
  address handler_table_begin   () const          { return           header_begin() + _handler_table_offset ; }
  address handler_table_end     () const          { return           header_begin() + _nul_chk_table_offset ; }
  address nul_chk_table_begin   () const          { return           header_begin() + _nul_chk_table_offset ; }
#if INCLUDE_JVMCI
  address nul_chk_table_end     () const          { return           header_begin() + _speculations_offset  ; }
  address speculations_begin    () const          { return           header_begin() + _speculations_offset  ; }
  address speculations_end      () const          { return           header_begin() + _jvmci_data_offset   ; }
  address jvmci_data_begin      () const          { return           header_begin() + _jvmci_data_offset    ; }
  address jvmci_data_end        () const          { return           header_begin() + _nmethod_end_offset   ; }
#else
  address nul_chk_table_end     () const          { return           header_begin() + _nmethod_end_offset   ; }
#endif

  // Sizes
  int oops_size         () const                  { return (address)  oops_end         () - (address)  oops_begin         (); }
  int metadata_size     () const                  { return (address)  metadata_end     () - (address)  metadata_begin     (); }
  int dependencies_size () const                  { return            dependencies_end () -            dependencies_begin (); }
#if INCLUDE_JVMCI
  int speculations_size () const                  { return            speculations_end () -            speculations_begin (); }
  int jvmci_data_size   () const                  { return            jvmci_data_end   () -            jvmci_data_begin   (); }
#endif

  int     oops_count() const { assert(oops_size() % oopSize == 0, "");  return (oops_size() / oopSize) + 1; }
  int metadata_count() const { assert(metadata_size() % wordSize == 0, ""); return (metadata_size() / wordSize) + 1; }

  int total_size        () const;

  void dec_hotness_counter()        { _hotness_counter--; }
  void set_hotness_counter(int val) { _hotness_counter = val; }
  int  hotness_counter() const      { return _hotness_counter; }

  // Containment
  bool oops_contains         (oop*    addr) const { return oops_begin         () <= addr && addr < oops_end         (); }
  bool metadata_contains     (Metadata** addr) const   { return metadata_begin     () <= addr && addr < metadata_end     (); }
  bool scopes_data_contains  (address addr) const { return scopes_data_begin  () <= addr && addr < scopes_data_end  (); }
  bool scopes_pcs_contains   (PcDesc* addr) const { return scopes_pcs_begin   () <= addr && addr < scopes_pcs_end   (); }

  // entry points
  address entry_point() const                     { return _entry_point;             }       // normal entry point
  address verified_entry_point() const            { return _verified_entry_point;    }       // normal entry point without class check
  address value_entry_point() const               { return _value_entry_point; }             // value type entry point (unpack all value args)
  address verified_value_entry_point() const      { return _verified_value_entry_point; }    // value type entry point (unpack all value args) without class check
  address verified_value_ro_entry_point() const   { return _verified_value_ro_entry_point; } // value type entry point (only unpack receiver) without class check

  // flag accessing and manipulation
  bool  is_not_installed() const                  { return _state == not_installed; }
  bool  is_in_use() const                         { return _state <= in_use; }
  bool  is_alive() const                          { return _state < unloaded; }
  bool  is_not_entrant() const                    { return _state == not_entrant; }
  bool  is_zombie() const                         { return _state == zombie; }
  bool  is_unloaded() const                       { return _state == unloaded; }

  void clear_unloading_state();
  virtual bool is_unloading();
  virtual void do_unloading(bool unloading_occurred);

#if INCLUDE_RTM_OPT
  // rtm state accessing and manipulating
  RTMState  rtm_state() const                     { return _rtm_state; }
  void set_rtm_state(RTMState state)              { _rtm_state = state; }
#endif

  void make_in_use()                              { _state = in_use; }
  // Make the nmethod non entrant. The nmethod will continue to be
  // alive.  It is used when an uncommon trap happens.  Returns true
  // if this thread changed the state of the nmethod or false if
  // another thread performed the transition.
  bool  make_not_entrant() {
    assert(!method()->is_method_handle_intrinsic(), "Cannot make MH intrinsic not entrant");
    return make_not_entrant_or_zombie(not_entrant);
  }
  bool  make_not_used()    { return make_not_entrant(); }
  bool  make_zombie()      { return make_not_entrant_or_zombie(zombie); }

  // used by jvmti to track if the unload event has been reported
  bool  unload_reported()                         { return _unload_reported; }
  void  set_unload_reported()                     { _unload_reported = true; }

  int get_state() const {
    return _state;
  }

  void  make_unloaded();

  bool has_dependencies()                         { return dependencies_size() != 0; }
  void print_dependencies()                       PRODUCT_RETURN;
  void flush_dependencies(bool delete_immediately);
  bool has_flushed_dependencies()                 { return _has_flushed_dependencies; }
  void set_has_flushed_dependencies()             {
    assert(!has_flushed_dependencies(), "should only happen once");
    _has_flushed_dependencies = 1;
  }

  int   comp_level() const                        { return _comp_level; }
<<<<<<< HEAD
  void unlink_from_method();
=======

  void unlink_from_method(bool acquire_lock);
>>>>>>> ea0fbbca

  // Support for oops in scopes and relocs:
  // Note: index 0 is reserved for null.
  oop   oop_at(int index) const;
  oop   oop_at_phantom(int index) const; // phantom reference
  oop*  oop_addr_at(int index) const {  // for GC
    // relocation indexes are biased by 1 (because 0 is reserved)
    assert(index > 0 && index <= oops_count(), "must be a valid non-zero index");
    assert(!_oops_are_stale, "oops are stale");
    return &oops_begin()[index - 1];
  }

  // Support for meta data in scopes and relocs:
  // Note: index 0 is reserved for null.
  Metadata*     metadata_at(int index) const      { return index == 0 ? NULL: *metadata_addr_at(index); }
  Metadata**  metadata_addr_at(int index) const {  // for GC
    // relocation indexes are biased by 1 (because 0 is reserved)
    assert(index > 0 && index <= metadata_count(), "must be a valid non-zero index");
    return &metadata_begin()[index - 1];
  }

  void copy_values(GrowableArray<jobject>* oops);
  void copy_values(GrowableArray<Metadata*>* metadata);

  // Relocation support
private:
  void fix_oop_relocations(address begin, address end, bool initialize_immediates);
  inline void initialize_immediate_oop(oop* dest, jobject handle);

public:
  void fix_oop_relocations(address begin, address end) { fix_oop_relocations(begin, end, false); }
  void fix_oop_relocations()                           { fix_oop_relocations(NULL, NULL, false); }

  // Sweeper support
  long  stack_traversal_mark()                    { return _stack_traversal_mark; }
  void  set_stack_traversal_mark(long l)          { _stack_traversal_mark = l; }

  // On-stack replacement support
  int   osr_entry_bci() const                     { assert(is_osr_method(), "wrong kind of nmethod"); return _entry_bci; }
  address  osr_entry() const                      { assert(is_osr_method(), "wrong kind of nmethod"); return _osr_entry_point; }
  void  invalidate_osr_method();
  nmethod* osr_link() const                       { return _osr_link; }
  void     set_osr_link(nmethod *n)               { _osr_link = n; }

  // Verify calls to dead methods have been cleaned.
  void verify_clean_inline_caches();

  // unlink and deallocate this nmethod
  // Only NMethodSweeper class is expected to use this. NMethodSweeper is not
  // expected to use any other private methods/data in this class.

 protected:
  void flush();

 public:
  // When true is returned, it is unsafe to remove this nmethod even if
  // it is a zombie, since the VM or the ServiceThread might still be
  // using it.
  bool is_locked_by_vm() const                    { return _lock_count >0; }

  // See comment at definition of _last_seen_on_stack
  void mark_as_seen_on_stack();
  bool can_convert_to_zombie();

  // Evolution support. We make old (discarded) compiled methods point to new Method*s.
  void set_method(Method* method) { _method = method; }

#if INCLUDE_JVMCI
  // Gets the JVMCI name of this nmethod.
  const char* jvmci_name();

  // Records the pending failed speculation in the
  // JVMCI speculation log associated with this nmethod.
  void update_speculation(JavaThread* thread);

  // Gets the data specific to a JVMCI compiled method.
  // This returns a non-NULL value iff this nmethod was
  // compiled by the JVMCI compiler.
  JVMCINMethodData* jvmci_nmethod_data() const {
    return jvmci_data_size() == 0 ? NULL : (JVMCINMethodData*) jvmci_data_begin();
  }
#endif

 public:
  void oops_do(OopClosure* f) { oops_do(f, false); }
  void oops_do(OopClosure* f, bool allow_dead);

  bool test_set_oops_do_mark();
  static void oops_do_marking_prologue();
  static void oops_do_marking_epilogue();
  static bool oops_do_marking_is_active() { return _oops_do_mark_nmethods != NULL; }
  bool test_oops_do_mark() { return _oops_do_mark_link != NULL; }

 private:
  ScopeDesc* scope_desc_in(address begin, address end);

  address* orig_pc_addr(const frame* fr);

 public:
  // copying of debugging information
  void copy_scopes_pcs(PcDesc* pcs, int count);
  void copy_scopes_data(address buffer, int size);

  // Accessor/mutator for the original pc of a frame before a frame was deopted.
  address get_original_pc(const frame* fr) { return *orig_pc_addr(fr); }
  void    set_original_pc(const frame* fr, address pc) { *orig_pc_addr(fr) = pc; }

  // jvmti support:
  void post_compiled_method_load_event();
  jmethodID get_and_cache_jmethod_id();

  // verify operations
  void verify();
  void verify_scopes();
  void verify_interrupt_point(address interrupt_point);

  // Disassemble this nmethod with additional debug information, e.g. information about blocks.
  void decode2(outputStream* st) const;
  void print_constant_pool(outputStream* st);

  // Avoid hiding of parent's 'decode(outputStream*)' method.
  void decode(outputStream* st) const { decode2(st); } // just delegate here.

  // printing support
  void print()                          const;
  void print(outputStream* st)          const;
  void print_code();

#if defined(SUPPORT_DATA_STRUCTS)
  // print output in opt build for disassembler library
  void print_relocations()                        PRODUCT_RETURN;
  void print_pcs() { print_pcs_on(tty); }
  void print_pcs_on(outputStream* st);
  void print_scopes() { print_scopes_on(tty); }
  void print_scopes_on(outputStream* st)          PRODUCT_RETURN;
  void print_value_on(outputStream* st) const;
  void print_handler_table();
  void print_nul_chk_table();
  void print_recorded_oops();
  void print_recorded_metadata();

  void print_oops(outputStream* st);     // oops from the underlying CodeBlob.
  void print_metadata(outputStream* st); // metadata in metadata pool.
#else
  // void print_pcs()                             PRODUCT_RETURN;
  void print_pcs()                                { return; }
#endif

  void print_calls(outputStream* st)              PRODUCT_RETURN;
  static void print_statistics()                  PRODUCT_RETURN;

  void maybe_print_nmethod(DirectiveSet* directive);
  void print_nmethod(bool print_code);

  // need to re-define this from CodeBlob else the overload hides it
  virtual void print_on(outputStream* st) const { CodeBlob::print_on(st); }
  void print_on(outputStream* st, const char* msg) const;

  // Logging
  void log_identity(xmlStream* log) const;
  void log_new_nmethod() const;
  void log_state_change() const;

  // Prints block-level comments, including nmethod specific block labels:
  virtual void print_block_comment(outputStream* stream, address block_begin) const {
#if defined(SUPPORT_ASSEMBLY) || defined(SUPPORT_ABSTRACT_ASSEMBLY)
    print_nmethod_labels(stream, block_begin);
    CodeBlob::print_block_comment(stream, block_begin);
#endif
  }
  bool has_block_comment(address block_begin) {
    return CodeBlob::has_block_comment(block_begin);
  }
  void print_nmethod_labels(outputStream* stream, address block_begin, bool print_section_labels=true) const;
  const char* nmethod_section_label(address pos) const;

  // returns whether this nmethod has code comments.
  bool has_code_comment(address begin, address end);
  // Prints a comment for one native instruction (reloc info, pc desc)
  void print_code_comment_on(outputStream* st, int column, address begin, address end);

  // Compiler task identification.  Note that all OSR methods
  // are numbered in an independent sequence if CICountOSR is true,
  // and native method wrappers are also numbered independently if
  // CICountNative is true.
  virtual int compile_id() const { return _compile_id; }
  const char* compile_kind() const;

  // tells if any of this method's dependencies have been invalidated
  // (this is expensive!)
  static void check_all_dependencies(DepChange& changes);

  // tells if this compiled method is dependent on the given changes,
  // and the changes have invalidated it
  bool check_dependency_on(DepChange& changes);

  // Fast breakpoint support. Tells if this compiled method is
  // dependent on the given method. Returns true if this nmethod
  // corresponds to the given method as well.
  virtual bool is_dependent_on_method(Method* dependee);

  // is it ok to patch at address?
  bool is_patchable_at(address instr_address);

  // UseBiasedLocking support
  ByteSize native_receiver_sp_offset() {
    return _native_receiver_sp_offset;
  }
  ByteSize native_basic_lock_sp_offset() {
    return _native_basic_lock_sp_offset;
  }

  // support for code generation
  static int verified_entry_point_offset()        { return offset_of(nmethod, _verified_entry_point); }
  static int osr_entry_point_offset()             { return offset_of(nmethod, _osr_entry_point); }
  static int state_offset()                       { return offset_of(nmethod, _state); }

  virtual void metadata_do(MetadataClosure* f);

  NativeCallWrapper* call_wrapper_at(address call) const;
  NativeCallWrapper* call_wrapper_before(address return_pc) const;
  address call_instruction_address(address pc) const;

  virtual CompiledStaticCall* compiledStaticCall_at(Relocation* call_site) const;
  virtual CompiledStaticCall* compiledStaticCall_at(address addr) const;
  virtual CompiledStaticCall* compiledStaticCall_before(address addr) const;
};

// Locks an nmethod so its code will not get removed and it will not
// be made into a zombie, even if it is a not_entrant method. After the
// nmethod becomes a zombie, if CompiledMethodUnload event processing
// needs to be done, then lock_nmethod() is used directly to keep the
// generated code from being reused too early.
class nmethodLocker : public StackObj {
  CompiledMethod* _nm;

 public:

  // note: nm can be NULL
  // Only JvmtiDeferredEvent::compiled_method_unload_event()
  // should pass zombie_ok == true.
  static void lock_nmethod(CompiledMethod* nm, bool zombie_ok = false);
  static void unlock_nmethod(CompiledMethod* nm); // (ditto)

  nmethodLocker(address pc); // derive nm from pc
  nmethodLocker(nmethod *nm) { _nm = nm; lock_nmethod(_nm); }
  nmethodLocker(CompiledMethod *nm) {
    _nm = nm;
    lock(_nm);
  }

  static void lock(CompiledMethod* method) {
    if (method == NULL) return;
    lock_nmethod(method);
  }

  static void unlock(CompiledMethod* method) {
    if (method == NULL) return;
    unlock_nmethod(method);
  }

  nmethodLocker() { _nm = NULL; }
  ~nmethodLocker() {
    unlock(_nm);
  }

  CompiledMethod* code() { return _nm; }
  void set_code(CompiledMethod* new_nm) {
    unlock(_nm);   // note:  This works even if _nm==new_nm.
    _nm = new_nm;
    lock(_nm);
  }
};

#endif // SHARE_CODE_NMETHOD_HPP<|MERGE_RESOLUTION|>--- conflicted
+++ resolved
@@ -396,12 +396,8 @@
   }
 
   int   comp_level() const                        { return _comp_level; }
-<<<<<<< HEAD
-  void unlink_from_method();
-=======
 
   void unlink_from_method(bool acquire_lock);
->>>>>>> ea0fbbca
 
   // Support for oops in scopes and relocs:
   // Note: index 0 is reserved for null.
