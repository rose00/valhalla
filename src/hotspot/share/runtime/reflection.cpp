/*
 * Copyright (c) 1997, 2020, Oracle and/or its affiliates. All rights reserved.
 * DO NOT ALTER OR REMOVE COPYRIGHT NOTICES OR THIS FILE HEADER.
 *
 * This code is free software; you can redistribute it and/or modify it
 * under the terms of the GNU General Public License version 2 only, as
 * published by the Free Software Foundation.
 *
 * This code is distributed in the hope that it will be useful, but WITHOUT
 * ANY WARRANTY; without even the implied warranty of MERCHANTABILITY or
 * FITNESS FOR A PARTICULAR PURPOSE.  See the GNU General Public License
 * version 2 for more details (a copy is included in the LICENSE file that
 * accompanied this code).
 *
 * You should have received a copy of the GNU General Public License version
 * 2 along with this work; if not, write to the Free Software Foundation,
 * Inc., 51 Franklin St, Fifth Floor, Boston, MA 02110-1301 USA.
 *
 * Please contact Oracle, 500 Oracle Parkway, Redwood Shores, CA 94065 USA
 * or visit www.oracle.com if you need additional information or have any
 * questions.
 *
 */

#include "precompiled.hpp"
#include "jvm.h"
#include "classfile/javaClasses.inline.hpp"
#include "classfile/moduleEntry.hpp"
#include "classfile/packageEntry.hpp"
#include "classfile/stringTable.hpp"
#include "classfile/systemDictionary.hpp"
#include "classfile/verifier.hpp"
#include "classfile/vmSymbols.hpp"
#include "interpreter/linkResolver.hpp"
#include "logging/log.hpp"
#include "memory/oopFactory.hpp"
#include "memory/resourceArea.hpp"
#include "memory/universe.hpp"
#include "oops/instanceKlass.hpp"
#include "oops/objArrayKlass.hpp"
#include "oops/objArrayOop.inline.hpp"
#include "oops/oop.inline.hpp"
#include "oops/valueKlass.inline.hpp"
#include "oops/typeArrayOop.inline.hpp"
#include "prims/jvmtiExport.hpp"
#include "runtime/arguments.hpp"
#include "runtime/fieldDescriptor.inline.hpp"
#include "runtime/handles.inline.hpp"
#include "runtime/javaCalls.hpp"
#include "runtime/reflection.hpp"
#include "runtime/reflectionUtils.hpp"
#include "runtime/signature.hpp"
#include "runtime/thread.inline.hpp"
#include "runtime/vframe.inline.hpp"
#include "utilities/globalDefinitions.hpp"

static void trace_class_resolution(const Klass* to_class) {
  ResourceMark rm;
  int line_number = -1;
  const char * source_file = NULL;
  Klass* caller = NULL;
  JavaThread* jthread = JavaThread::current();
  if (jthread->has_last_Java_frame()) {
    vframeStream vfst(jthread);
    // skip over any frames belonging to java.lang.Class
    while (!vfst.at_end() &&
           vfst.method()->method_holder()->name() == vmSymbols::java_lang_Class()) {
      vfst.next();
    }
    if (!vfst.at_end()) {
      // this frame is a likely suspect
      caller = vfst.method()->method_holder();
      line_number = vfst.method()->line_number_from_bci(vfst.bci());
      Symbol* s = vfst.method()->method_holder()->source_file_name();
      if (s != NULL) {
        source_file = s->as_C_string();
      }
    }
  }
  if (caller != NULL) {
    const char * from = caller->external_name();
    const char * to = to_class->external_name();
    // print in a single call to reduce interleaving between threads
    if (source_file != NULL) {
      log_debug(class, resolve)("%s %s %s:%d (reflection)", from, to, source_file, line_number);
    } else {
      log_debug(class, resolve)("%s %s (reflection)", from, to);
    }
  }
}


oop Reflection::box(jvalue* value, BasicType type, TRAPS) {
  if (type == T_VOID) {
    return NULL;
  }
  if (is_reference_type(type)) {
    // regular objects are not boxed
    return (oop) value->l;
  }
  oop result = java_lang_boxing_object::create(type, value, CHECK_NULL);
  if (result == NULL) {
    THROW_(vmSymbols::java_lang_IllegalArgumentException(), result);
  }
  return result;
}


BasicType Reflection::unbox_for_primitive(oop box, jvalue* value, TRAPS) {
  if (box == NULL) {
    THROW_(vmSymbols::java_lang_IllegalArgumentException(), T_ILLEGAL);
  }
  return java_lang_boxing_object::get_value(box, value);
}

BasicType Reflection::unbox_for_regular_object(oop box, jvalue* value) {
  // Note:  box is really the unboxed oop.  It might even be a Short, etc.!
  value->l = cast_from_oop<jobject>(box);
  return T_OBJECT;
}


void Reflection::widen(jvalue* value, BasicType current_type, BasicType wide_type, TRAPS) {
  assert(wide_type != current_type, "widen should not be called with identical types");
  switch (wide_type) {
    case T_BOOLEAN:
    case T_BYTE:
    case T_CHAR:
      break;  // fail
    case T_SHORT:
      switch (current_type) {
        case T_BYTE:
          value->s = (jshort) value->b;
          return;
        default:
          break;
      }
      break;  // fail
    case T_INT:
      switch (current_type) {
        case T_BYTE:
          value->i = (jint) value->b;
          return;
        case T_CHAR:
          value->i = (jint) value->c;
          return;
        case T_SHORT:
          value->i = (jint) value->s;
          return;
        default:
          break;
      }
      break;  // fail
    case T_LONG:
      switch (current_type) {
        case T_BYTE:
          value->j = (jlong) value->b;
          return;
        case T_CHAR:
          value->j = (jlong) value->c;
          return;
        case T_SHORT:
          value->j = (jlong) value->s;
          return;
        case T_INT:
          value->j = (jlong) value->i;
          return;
        default:
          break;
      }
      break;  // fail
    case T_FLOAT:
      switch (current_type) {
        case T_BYTE:
          value->f = (jfloat) value->b;
          return;
        case T_CHAR:
          value->f = (jfloat) value->c;
          return;
        case T_SHORT:
          value->f = (jfloat) value->s;
          return;
        case T_INT:
          value->f = (jfloat) value->i;
          return;
        case T_LONG:
          value->f = (jfloat) value->j;
          return;
        default:
          break;
      }
      break;  // fail
    case T_DOUBLE:
      switch (current_type) {
        case T_BYTE:
          value->d = (jdouble) value->b;
          return;
        case T_CHAR:
          value->d = (jdouble) value->c;
          return;
        case T_SHORT:
          value->d = (jdouble) value->s;
          return;
        case T_INT:
          value->d = (jdouble) value->i;
          return;
        case T_FLOAT:
          value->d = (jdouble) value->f;
          return;
        case T_LONG:
          value->d = (jdouble) value->j;
          return;
        default:
          break;
      }
      break;  // fail
    default:
      break;  // fail
  }
  THROW_MSG(vmSymbols::java_lang_IllegalArgumentException(), "argument type mismatch");
}


BasicType Reflection::array_get(jvalue* value, arrayOop a, int index, TRAPS) {
  if (!a->is_within_bounds(index)) {
    THROW_(vmSymbols::java_lang_ArrayIndexOutOfBoundsException(), T_ILLEGAL);
  }
  if (a->is_objArray()) {
    value->l = cast_from_oop<jobject>(objArrayOop(a)->obj_at(index));
    return T_OBJECT;
  } else {
    assert(a->is_typeArray(), "just checking");
    BasicType type = TypeArrayKlass::cast(a->klass())->element_type();
    switch (type) {
      case T_BOOLEAN:
        value->z = typeArrayOop(a)->bool_at(index);
        break;
      case T_CHAR:
        value->c = typeArrayOop(a)->char_at(index);
        break;
      case T_FLOAT:
        value->f = typeArrayOop(a)->float_at(index);
        break;
      case T_DOUBLE:
        value->d = typeArrayOop(a)->double_at(index);
        break;
      case T_BYTE:
        value->b = typeArrayOop(a)->byte_at(index);
        break;
      case T_SHORT:
        value->s = typeArrayOop(a)->short_at(index);
        break;
      case T_INT:
        value->i = typeArrayOop(a)->int_at(index);
        break;
      case T_LONG:
        value->j = typeArrayOop(a)->long_at(index);
        break;
      default:
        return T_ILLEGAL;
    }
    return type;
  }
}


void Reflection::array_set(jvalue* value, arrayOop a, int index, BasicType value_type, TRAPS) {
  if (!a->is_within_bounds(index)) {
    THROW(vmSymbols::java_lang_ArrayIndexOutOfBoundsException());
  }
  if (a->is_objArray()) {
    if (value_type == T_OBJECT) {
      oop obj = (oop) value->l;
      if (obj != NULL) {
        Klass* element_klass = ObjArrayKlass::cast(a->klass())->element_klass();
        if (!obj->is_a(element_klass)) {
          THROW_MSG(vmSymbols::java_lang_IllegalArgumentException(), "array element type mismatch");
        }
      }
      objArrayOop(a)->obj_at_put(index, obj);
    }
  } else {
    assert(a->is_typeArray(), "just checking");
    BasicType array_type = TypeArrayKlass::cast(a->klass())->element_type();
    if (array_type != value_type) {
      // The widen operation can potentially throw an exception, but cannot block,
      // so typeArrayOop a is safe if the call succeeds.
      widen(value, value_type, array_type, CHECK);
    }
    switch (array_type) {
      case T_BOOLEAN:
        typeArrayOop(a)->bool_at_put(index, value->z);
        break;
      case T_CHAR:
        typeArrayOop(a)->char_at_put(index, value->c);
        break;
      case T_FLOAT:
        typeArrayOop(a)->float_at_put(index, value->f);
        break;
      case T_DOUBLE:
        typeArrayOop(a)->double_at_put(index, value->d);
        break;
      case T_BYTE:
        typeArrayOop(a)->byte_at_put(index, value->b);
        break;
      case T_SHORT:
        typeArrayOop(a)->short_at_put(index, value->s);
        break;
      case T_INT:
        typeArrayOop(a)->int_at_put(index, value->i);
        break;
      case T_LONG:
        typeArrayOop(a)->long_at_put(index, value->j);
        break;
      default:
        THROW(vmSymbols::java_lang_IllegalArgumentException());
    }
  }
}

static Klass* basic_type_mirror_to_arrayklass(oop basic_type_mirror, TRAPS) {
  assert(java_lang_Class::is_primitive(basic_type_mirror), "just checking");
  BasicType type = java_lang_Class::primitive_type(basic_type_mirror);
  if (type == T_VOID) {
    THROW_0(vmSymbols::java_lang_IllegalArgumentException());
  }
  else {
    return Universe::typeArrayKlassObj(type);
  }
}

arrayOop Reflection::reflect_new_array(oop element_mirror, jint length, TRAPS) {
  if (element_mirror == NULL) {
    THROW_0(vmSymbols::java_lang_NullPointerException());
  }
  if (length < 0) {
    THROW_MSG_0(vmSymbols::java_lang_NegativeArraySizeException(), err_msg("%d", length));
  }
  if (java_lang_Class::is_primitive(element_mirror)) {
    Klass* tak = basic_type_mirror_to_arrayklass(element_mirror, CHECK_NULL);
    return TypeArrayKlass::cast(tak)->allocate(length, THREAD);
  } else {
    Klass* k = java_lang_Class::as_Klass(element_mirror);
    if (k->is_array_klass() && ArrayKlass::cast(k)->dimension() >= MAX_DIM) {
      THROW_0(vmSymbols::java_lang_IllegalArgumentException());
    }
    if (java_lang_Class::is_indirect_type(element_mirror)) {
      return oopFactory::new_objArray(k, length, THREAD);
    } else {
      return oopFactory::new_valueArray(k, length, THREAD);
    }
  }
}


arrayOop Reflection::reflect_new_multi_array(oop element_mirror, typeArrayOop dim_array, TRAPS) {
  assert(dim_array->is_typeArray(), "just checking");
  assert(TypeArrayKlass::cast(dim_array->klass())->element_type() == T_INT, "just checking");

  if (element_mirror == NULL) {
    THROW_0(vmSymbols::java_lang_NullPointerException());
  }

  int len = dim_array->length();
  if (len <= 0 || len > MAX_DIM) {
    THROW_0(vmSymbols::java_lang_IllegalArgumentException());
  }

  jint dimensions[MAX_DIM];   // C array copy of intArrayOop
  for (int i = 0; i < len; i++) {
    int d = dim_array->int_at(i);
    if (d < 0) {
      THROW_MSG_0(vmSymbols::java_lang_NegativeArraySizeException(), err_msg("%d", d));
    }
    dimensions[i] = d;
  }

  Klass* klass;
  int dim = len;
  if (java_lang_Class::is_primitive(element_mirror)) {
    klass = basic_type_mirror_to_arrayklass(element_mirror, CHECK_NULL);
  } else {
    klass = java_lang_Class::as_Klass(element_mirror);
    if (klass->is_array_klass()) {
      int k_dim = ArrayKlass::cast(klass)->dimension();
      if (k_dim + len > MAX_DIM) {
        THROW_0(vmSymbols::java_lang_IllegalArgumentException());
      }
      dim += k_dim;
    }
  }
  ArrayStorageProperties storage_props = FieldType::get_array_storage_properties(klass->name());
  klass = klass->array_klass(storage_props, dim, CHECK_NULL);
  oop obj = ArrayKlass::cast(klass)->multi_allocate(len, dimensions, CHECK_NULL);
  assert(obj->is_array(), "just checking");
  return arrayOop(obj);
}


static bool under_unsafe_anonymous_host(const InstanceKlass* ik, const InstanceKlass* unsafe_anonymous_host) {
  DEBUG_ONLY(int inf_loop_check = 1000 * 1000 * 1000);
  for (;;) {
    const InstanceKlass* hc = ik->unsafe_anonymous_host();
    if (hc == NULL)        return false;
    if (hc == unsafe_anonymous_host)  return true;
    ik = hc;

    // There's no way to make a host class loop short of patching memory.
    // Therefore there cannot be a loop here unless there's another bug.
    // Still, let's check for it.
    assert(--inf_loop_check > 0, "no unsafe_anonymous_host loop");
  }
}

static bool can_relax_access_check_for(const Klass* accessor,
                                       const Klass* accessee,
                                       bool classloader_only) {

  const InstanceKlass* accessor_ik = InstanceKlass::cast(accessor);
  const InstanceKlass* accessee_ik = InstanceKlass::cast(accessee);

  // If either is on the other's unsafe_anonymous_host chain, access is OK,
  // because one is inside the other.
  if (under_unsafe_anonymous_host(accessor_ik, accessee_ik) ||
    under_unsafe_anonymous_host(accessee_ik, accessor_ik))
    return true;

  if (RelaxAccessControlCheck &&
    accessor_ik->major_version() < Verifier::NO_RELAX_ACCESS_CTRL_CHECK_VERSION &&
    accessee_ik->major_version() < Verifier::NO_RELAX_ACCESS_CTRL_CHECK_VERSION) {
    return classloader_only &&
      Verifier::relax_access_for(accessor_ik->class_loader()) &&
      accessor_ik->protection_domain() == accessee_ik->protection_domain() &&
      accessor_ik->class_loader() == accessee_ik->class_loader();
  }

  return false;
}

/*
    Type Accessibility check for public types: Callee Type T is accessible to Caller Type S if:

                        Callee T in             Callee T in package PT,
                        unnamed module          runtime module MT
 ------------------------------------------------------------------------------------------------

 Caller S in package     If MS is loose: YES      If same classloader/package (PS == PT): YES
 PS, runtime module MS   If MS can read T's       If same runtime module: (MS == MT): YES
                         unnamed module: YES
                                                  Else if (MS can read MT (establish readability) &&
                                                    ((MT exports PT to MS or to all modules) ||
                                                     (MT is open))): YES

 ------------------------------------------------------------------------------------------------
 Caller S in unnamed         YES                  Readability exists because unnamed module
 module UM                                            "reads" all modules
                                                  if (MT exports PT to UM or to all modules): YES

 ------------------------------------------------------------------------------------------------

 Note: a loose module is a module that can read all current and future unnamed modules.
*/
Reflection::VerifyClassAccessResults Reflection::verify_class_access(
  const Klass* current_class, const InstanceKlass* new_class, bool classloader_only) {

  // Verify that current_class can access new_class.  If the classloader_only
  // flag is set, we automatically allow any accesses in which current_class
  // doesn't have a classloader.
  if ((current_class == NULL) ||
      (current_class == new_class) ||
      is_same_class_package(current_class, new_class)) {
    return ACCESS_OK;
  }
  // Allow all accesses from jdk/internal/reflect/MagicAccessorImpl subclasses to
  // succeed trivially.
  if (SystemDictionary::reflect_MagicAccessorImpl_klass_is_loaded() &&
      current_class->is_subclass_of(SystemDictionary::reflect_MagicAccessorImpl_klass())) {
    return ACCESS_OK;
  }

  // module boundaries
  if (new_class->is_public()) {
    // Ignore modules for DumpSharedSpaces because we do not have any package
    // or module information for modules other than java.base.
    if (DumpSharedSpaces) {
      return ACCESS_OK;
    }

    // Find the module entry for current_class, the accessor
    ModuleEntry* module_from = current_class->module();
    // Find the module entry for new_class, the accessee
    ModuleEntry* module_to = new_class->module();

    // both in same (possibly unnamed) module
    if (module_from == module_to) {
      return ACCESS_OK;
    }

    // Acceptable access to a type in an unnamed module. Note that since
    // unnamed modules can read all unnamed modules, this also handles the
    // case where module_from is also unnamed but in a different class loader.
    if (!module_to->is_named() &&
        (module_from->can_read_all_unnamed() || module_from->can_read(module_to))) {
      return ACCESS_OK;
    }

    // Establish readability, check if module_from is allowed to read module_to.
    if (!module_from->can_read(module_to)) {
      return MODULE_NOT_READABLE;
    }

    // Access is allowed if module_to is open, i.e. all its packages are unqualifiedly exported
    if (module_to->is_open()) {
      return ACCESS_OK;
    }

    PackageEntry* package_to = new_class->package();
    assert(package_to != NULL, "can not obtain new_class' package");

    {
      MutexLocker m1(Module_lock);

      // Once readability is established, if module_to exports T unqualifiedly,
      // (to all modules), than whether module_from is in the unnamed module
      // or not does not matter, access is allowed.
      if (package_to->is_unqual_exported()) {
        return ACCESS_OK;
      }

      // Access is allowed if both 1 & 2 hold:
      //   1. Readability, module_from can read module_to (established above).
      //   2. Either module_to exports T to module_from qualifiedly.
      //      or
      //      module_to exports T to all unnamed modules and module_from is unnamed.
      //      or
      //      module_to exports T unqualifiedly to all modules (checked above).
      if (!package_to->is_qexported_to(module_from)) {
        return TYPE_NOT_EXPORTED;
      }
    }
    return ACCESS_OK;
  }

  if (can_relax_access_check_for(current_class, new_class, classloader_only)) {
    return ACCESS_OK;
  }
  return OTHER_PROBLEM;
}

// Return an error message specific to the specified Klass*'s and result.
// This function must be called from within a block containing a ResourceMark.
char* Reflection::verify_class_access_msg(const Klass* current_class,
                                          const InstanceKlass* new_class,
                                          const VerifyClassAccessResults result) {
  assert(result != ACCESS_OK, "must be failure result");
  char * msg = NULL;
  if (result != OTHER_PROBLEM && new_class != NULL && current_class != NULL) {
    // Find the module entry for current_class, the accessor
    ModuleEntry* module_from = current_class->module();
    const char * module_from_name = module_from->is_named() ? module_from->name()->as_C_string() : UNNAMED_MODULE;
    const char * current_class_name = current_class->external_name();

    // Find the module entry for new_class, the accessee
    ModuleEntry* module_to = NULL;
    module_to = new_class->module();
    const char * module_to_name = module_to->is_named() ? module_to->name()->as_C_string() : UNNAMED_MODULE;
    const char * new_class_name = new_class->external_name();

    if (result == MODULE_NOT_READABLE) {
      assert(module_from->is_named(), "Unnamed modules can read all modules");
      if (module_to->is_named()) {
        size_t len = 100 + strlen(current_class_name) + 2*strlen(module_from_name) +
          strlen(new_class_name) + 2*strlen(module_to_name);
        msg = NEW_RESOURCE_ARRAY(char, len);
        jio_snprintf(msg, len - 1,
          "class %s (in module %s) cannot access class %s (in module %s) because module %s does not read module %s",
          current_class_name, module_from_name, new_class_name,
          module_to_name, module_from_name, module_to_name);
      } else {
        oop jlm = module_to->module();
        assert(jlm != NULL, "Null jlm in module_to ModuleEntry");
        intptr_t identity_hash = jlm->identity_hash();
        size_t len = 160 + strlen(current_class_name) + 2*strlen(module_from_name) +
          strlen(new_class_name) + 2*sizeof(uintx);
        msg = NEW_RESOURCE_ARRAY(char, len);
        jio_snprintf(msg, len - 1,
          "class %s (in module %s) cannot access class %s (in unnamed module @" SIZE_FORMAT_HEX ") because module %s does not read unnamed module @" SIZE_FORMAT_HEX,
          current_class_name, module_from_name, new_class_name, uintx(identity_hash),
          module_from_name, uintx(identity_hash));
      }

    } else if (result == TYPE_NOT_EXPORTED) {
      assert(new_class->package() != NULL,
             "Unnamed packages are always exported");
      const char * package_name =
        new_class->package()->name()->as_klass_external_name();
      assert(module_to->is_named(), "Unnamed modules export all packages");
      if (module_from->is_named()) {
        size_t len = 118 + strlen(current_class_name) + 2*strlen(module_from_name) +
          strlen(new_class_name) + 2*strlen(module_to_name) + strlen(package_name);
        msg = NEW_RESOURCE_ARRAY(char, len);
        jio_snprintf(msg, len - 1,
          "class %s (in module %s) cannot access class %s (in module %s) because module %s does not export %s to module %s",
          current_class_name, module_from_name, new_class_name,
          module_to_name, module_to_name, package_name, module_from_name);
      } else {
        oop jlm = module_from->module();
        assert(jlm != NULL, "Null jlm in module_from ModuleEntry");
        intptr_t identity_hash = jlm->identity_hash();
        size_t len = 170 + strlen(current_class_name) + strlen(new_class_name) +
          2*strlen(module_to_name) + strlen(package_name) + 2*sizeof(uintx);
        msg = NEW_RESOURCE_ARRAY(char, len);
        jio_snprintf(msg, len - 1,
          "class %s (in unnamed module @" SIZE_FORMAT_HEX ") cannot access class %s (in module %s) because module %s does not export %s to unnamed module @" SIZE_FORMAT_HEX,
          current_class_name, uintx(identity_hash), new_class_name, module_to_name,
          module_to_name, package_name, uintx(identity_hash));
      }
    } else {
        ShouldNotReachHere();
    }
  }  // result != OTHER_PROBLEM...
  return msg;
}

bool Reflection::verify_member_access(const Klass* current_class,
                                      const Klass* resolved_class,
                                      const Klass* member_class,
                                      AccessFlags access,
                                      bool classloader_only,
                                      bool protected_restriction,
                                      TRAPS) {
  // Verify that current_class can access a member of member_class, where that
  // field's access bits are "access".  We assume that we've already verified
  // that current_class can access member_class.
  //
  // If the classloader_only flag is set, we automatically allow any accesses
  // in which current_class doesn't have a classloader.
  //
  // "resolved_class" is the runtime type of "member_class". Sometimes we don't
  // need this distinction (e.g. if all we have is the runtime type, or during
  // class file parsing when we only care about the static type); in that case
  // callers should ensure that resolved_class == member_class.
  //
  if ((current_class == NULL) ||
      (current_class == member_class) ||
      access.is_public()) {
    return true;
  }

  const Klass* host_class = current_class;
  if (current_class->is_instance_klass() &&
      InstanceKlass::cast(current_class)->is_unsafe_anonymous()) {
    host_class = InstanceKlass::cast(current_class)->unsafe_anonymous_host();
    assert(host_class != NULL, "Unsafe anonymous class has null host class");
    assert(!(host_class->is_instance_klass() &&
           InstanceKlass::cast(host_class)->is_unsafe_anonymous()),
           "unsafe_anonymous_host should not be unsafe anonymous itself");
  }
  if (host_class == member_class) {
    return true;
  }

  if (access.is_protected()) {
    if (!protected_restriction) {
      // See if current_class (or outermost host class) is a subclass of member_class
      // An interface may not access protected members of j.l.Object
      if (!host_class->is_interface() && host_class->is_subclass_of(member_class)) {
        if (access.is_static() || // static fields are ok, see 6622385
            current_class == resolved_class ||
            member_class == resolved_class ||
            host_class->is_subclass_of(resolved_class) ||
            resolved_class->is_subclass_of(host_class)) {
          return true;
        }
      }
    }
  }

  // package access
  if (!access.is_private() && is_same_class_package(current_class, member_class)) {
    return true;
  }

  // private access between different classes needs a nestmate check, but
  // not for unsafe anonymous classes - so check host_class
  if (access.is_private() && host_class == current_class) {
    if (current_class->is_instance_klass() && member_class->is_instance_klass() ) {
      InstanceKlass* cur_ik = const_cast<InstanceKlass*>(InstanceKlass::cast(current_class));
      InstanceKlass* field_ik = const_cast<InstanceKlass*>(InstanceKlass::cast(member_class));
      // Nestmate access checks may require resolution and validation of the nest-host.
      // It is up to the caller to check for pending exceptions and handle appropriately.
      bool access = cur_ik->has_nestmate_access_to(field_ik, CHECK_false);
      if (access) {
        guarantee(resolved_class->is_subclass_of(member_class), "must be!");
        return true;
      }
    }
  }

  // Allow all accesses from jdk/internal/reflect/MagicAccessorImpl subclasses to
  // succeed trivially.
  if (current_class->is_subclass_of(SystemDictionary::reflect_MagicAccessorImpl_klass())) {
    return true;
  }

  // Check for special relaxations
  return can_relax_access_check_for(current_class, member_class, classloader_only);
}

bool Reflection::is_same_class_package(const Klass* class1, const Klass* class2) {
  return InstanceKlass::cast(class1)->is_same_class_package(class2);
}

// Checks that the 'outer' klass has declared 'inner' as being an inner klass. If not,
// throw an incompatible class change exception
// If inner_is_member, require the inner to be a member of the outer.
// If !inner_is_member, require the inner to be unsafe anonymous (a non-member).
// Caller is responsible for figuring out in advance which case must be true.
void Reflection::check_for_inner_class(const InstanceKlass* outer, const InstanceKlass* inner,
                                       bool inner_is_member, TRAPS) {
  InnerClassesIterator iter(outer);
  constantPoolHandle cp   (THREAD, outer->constants());
  for (; !iter.done(); iter.next()) {
    int ioff = iter.inner_class_info_index();
    int ooff = iter.outer_class_info_index();

    if (inner_is_member && ioff != 0 && ooff != 0) {
      if (cp->klass_name_at_matches(outer, ooff) &&
          cp->klass_name_at_matches(inner, ioff)) {
        Klass* o = cp->klass_at(ooff, CHECK);
        if (o == outer) {
          Klass* i = cp->klass_at(ioff, CHECK);
          if (i == inner) {
            return;
          }
        }
      }
    }

    if (!inner_is_member && ioff != 0 && ooff == 0 &&
        cp->klass_name_at_matches(inner, ioff)) {
      Klass* i = cp->klass_at(ioff, CHECK);
      if (i == inner) {
        return;
      }
    }
  }

  // 'inner' not declared as an inner klass in outer
  ResourceMark rm(THREAD);
  Exceptions::fthrow(
    THREAD_AND_LOCATION,
    vmSymbols::java_lang_IncompatibleClassChangeError(),
    "%s and %s disagree on InnerClasses attribute",
    outer->external_name(),
    inner->external_name()
  );
}

// Returns Q-mirror if qtype_if_value is true and k is a ValueKlass;
// otherwise returns java_mirror or L-mirror for ValueKlass
static oop java_mirror(Klass* k, jboolean qtype_if_value) {
  if (k->is_value()) {
    ValueKlass* vk = ValueKlass::cast(InstanceKlass::cast(k));
    return qtype_if_value ? vk->value_mirror() : vk->indirect_mirror();
  } else {
    return k->java_mirror();
  }
}

// Utility method converting a single SignatureStream element into java.lang.Class instance
static oop get_mirror_from_signature(const methodHandle& method,
                                     SignatureStream* ss,
                                     TRAPS) {

  BasicType bt = ss->type();
  if (is_reference_type(ss->type())) {
    Symbol* name = ss->as_symbol();
    oop loader = method->method_holder()->class_loader();
    oop protection_domain = method->method_holder()->protection_domain();
    const Klass* k = SystemDictionary::resolve_or_fail(name,
                                                       Handle(THREAD, loader),
                                                       Handle(THREAD, protection_domain),
                                                       true,
                                                       CHECK_NULL);
    if (log_is_enabled(Debug, class, resolve)) {
      trace_class_resolution(k);
    }
    return java_mirror((Klass*)k, bt == T_VALUETYPE);
  }

  assert(bt != T_VOID || ss->at_return_type(),
    "T_VOID should only appear as return type");

  return java_lang_Class::primitive_mirror(bt);
}

static objArrayHandle get_parameter_types(const methodHandle& method,
                                          int parameter_count,
                                          oop* return_type,
                                          TRAPS) {
  // Allocate array holding parameter types (java.lang.Class instances)
  objArrayOop m = oopFactory::new_objArray(SystemDictionary::Class_klass(), parameter_count, CHECK_(objArrayHandle()));
  objArrayHandle mirrors(THREAD, m);
  int index = 0;
  // Collect parameter types
  ResourceMark rm(THREAD);
  Symbol*  signature = method->signature();
  SignatureStream ss(signature);
  while (!ss.at_return_type()) {
    oop mirror = get_mirror_from_signature(method, &ss, CHECK_(objArrayHandle()));
    mirrors->obj_at_put(index++, mirror);
    ss.next();
  }
  assert(index == parameter_count, "invalid parameter count");
  if (return_type != NULL) {
    // Collect return type as well
    assert(ss.at_return_type(), "return type should be present");
    *return_type = get_mirror_from_signature(method, &ss, CHECK_(objArrayHandle()));
  }
  return mirrors;
}

static objArrayHandle get_exception_types(const methodHandle& method, TRAPS) {
  return method->resolved_checked_exceptions(THREAD);
}

static Handle new_type(Symbol* signature, Klass* k, TRAPS) {
  SignatureStream ss(signature, false);
  // Basic types
<<<<<<< HEAD
  BasicType type = vmSymbols::signature_type(signature);
  if (type != T_OBJECT && type != T_VALUETYPE) {
=======
  BasicType type = ss.is_reference() ? T_OBJECT : ss.type();
  if (type != T_OBJECT) {
>>>>>>> aa4ef80f
    return Handle(THREAD, Universe::java_mirror(type));
  }

  Klass* result =
    SystemDictionary::resolve_or_fail(signature,
                                      Handle(THREAD, k->class_loader()),
                                      Handle(THREAD, k->protection_domain()),
                                      true, CHECK_(Handle()));

  if (log_is_enabled(Debug, class, resolve)) {
    trace_class_resolution(result);
  }
  oop nt = java_mirror(result, type == T_VALUETYPE);
  return Handle(THREAD, nt);
}


oop Reflection::new_method(const methodHandle& method, bool for_constant_pool_access, TRAPS) {
  // Allow sun.reflect.ConstantPool to refer to <clinit> methods as java.lang.reflect.Methods.
  assert(!method()->name()->starts_with('<') || for_constant_pool_access,
         "should call new_constructor instead");
  InstanceKlass* holder = method->method_holder();
  int slot = method->method_idnum();

  Symbol*  signature  = method->signature();
  int parameter_count = ArgumentCount(signature).size();
  oop return_type_oop = NULL;
  objArrayHandle parameter_types = get_parameter_types(method, parameter_count, &return_type_oop, CHECK_NULL);
  if (parameter_types.is_null() || return_type_oop == NULL) return NULL;

  Handle return_type(THREAD, return_type_oop);

  objArrayHandle exception_types = get_exception_types(method, CHECK_NULL);

  if (exception_types.is_null()) return NULL;

  Symbol*  method_name = method->name();
  oop name_oop = StringTable::intern(method_name, CHECK_NULL);
  Handle name = Handle(THREAD, name_oop);
  if (name == NULL) return NULL;

  const int modifiers = method->access_flags().as_int() & JVM_RECOGNIZED_METHOD_MODIFIERS;

  Handle mh = java_lang_reflect_Method::create(CHECK_NULL);

  java_lang_reflect_Method::set_clazz(mh(), holder->java_mirror());
  java_lang_reflect_Method::set_slot(mh(), slot);
  java_lang_reflect_Method::set_name(mh(), name());
  java_lang_reflect_Method::set_return_type(mh(), return_type());
  java_lang_reflect_Method::set_parameter_types(mh(), parameter_types());
  java_lang_reflect_Method::set_exception_types(mh(), exception_types());
  java_lang_reflect_Method::set_modifiers(mh(), modifiers);
  java_lang_reflect_Method::set_override(mh(), false);
  if (method->generic_signature() != NULL) {
    Symbol*  gs = method->generic_signature();
    Handle sig = java_lang_String::create_from_symbol(gs, CHECK_NULL);
    java_lang_reflect_Method::set_signature(mh(), sig());
  }
  typeArrayOop an_oop = Annotations::make_java_array(method->annotations(), CHECK_NULL);
  java_lang_reflect_Method::set_annotations(mh(), an_oop);
  an_oop = Annotations::make_java_array(method->parameter_annotations(), CHECK_NULL);
  java_lang_reflect_Method::set_parameter_annotations(mh(), an_oop);
  an_oop = Annotations::make_java_array(method->annotation_default(), CHECK_NULL);
  java_lang_reflect_Method::set_annotation_default(mh(), an_oop);
  return mh();
}


oop Reflection::new_constructor(const methodHandle& method, TRAPS) {
  assert(method()->is_object_constructor() ||
         method()->is_static_init_factory(),
         "should call new_method instead");

  InstanceKlass* holder = method->method_holder();
  int slot = method->method_idnum();

  Symbol*  signature  = method->signature();
  int parameter_count = ArgumentCount(signature).size();
  objArrayHandle parameter_types = get_parameter_types(method, parameter_count, NULL, CHECK_NULL);
  if (parameter_types.is_null()) return NULL;

  objArrayHandle exception_types = get_exception_types(method, CHECK_NULL);
  if (exception_types.is_null()) return NULL;

  const int modifiers = method->access_flags().as_int() & JVM_RECOGNIZED_METHOD_MODIFIERS;

  Handle ch = java_lang_reflect_Constructor::create(CHECK_NULL);

  java_lang_reflect_Constructor::set_clazz(ch(), holder->java_mirror());
  java_lang_reflect_Constructor::set_slot(ch(), slot);
  java_lang_reflect_Constructor::set_parameter_types(ch(), parameter_types());
  java_lang_reflect_Constructor::set_exception_types(ch(), exception_types());
  java_lang_reflect_Constructor::set_modifiers(ch(), modifiers);
  java_lang_reflect_Constructor::set_override(ch(), false);
  if (method->generic_signature() != NULL) {
    Symbol*  gs = method->generic_signature();
    Handle sig = java_lang_String::create_from_symbol(gs, CHECK_NULL);
    java_lang_reflect_Constructor::set_signature(ch(), sig());
  }
  typeArrayOop an_oop = Annotations::make_java_array(method->annotations(), CHECK_NULL);
  java_lang_reflect_Constructor::set_annotations(ch(), an_oop);
  an_oop = Annotations::make_java_array(method->parameter_annotations(), CHECK_NULL);
  java_lang_reflect_Constructor::set_parameter_annotations(ch(), an_oop);
  return ch();
}


oop Reflection::new_field(fieldDescriptor* fd, TRAPS) {
  Symbol*  field_name = fd->name();
  oop name_oop = StringTable::intern(field_name, CHECK_NULL);
  Handle name = Handle(THREAD, name_oop);
  Symbol*  signature  = fd->signature();
  InstanceKlass* holder = fd->field_holder();
  Handle type = new_type(signature, holder, CHECK_NULL);
  Handle rh  = java_lang_reflect_Field::create(CHECK_NULL);

  java_lang_reflect_Field::set_clazz(rh(), fd->field_holder()->java_mirror());
  java_lang_reflect_Field::set_slot(rh(), fd->index());
  java_lang_reflect_Field::set_name(rh(), name());
  java_lang_reflect_Field::set_type(rh(), type());
  // Note the ACC_ANNOTATION bit, which is a per-class access flag, is never set here.
  int modifiers = fd->access_flags().as_int() & JVM_RECOGNIZED_FIELD_MODIFIERS;
  if (fd->is_flattenable()) {
    modifiers |= JVM_ACC_FIELD_FLATTENABLE;
    // JVM_ACC_FLATTENABLE should not be set in LWorld.  set_is_flattenable should be re-examined.
    modifiers &= ~JVM_ACC_FLATTENABLE;
  }
  if (fd->is_flattened()) {
    modifiers |= JVM_ACC_FIELD_FLATTENED;
  }
  java_lang_reflect_Field::set_modifiers(rh(), modifiers);
  java_lang_reflect_Field::set_override(rh(), false);
  if (fd->has_generic_signature()) {
    Symbol*  gs = fd->generic_signature();
    Handle sig = java_lang_String::create_from_symbol(gs, CHECK_NULL);
    java_lang_reflect_Field::set_signature(rh(), sig());
  }
  typeArrayOop an_oop = Annotations::make_java_array(fd->annotations(), CHECK_NULL);
  java_lang_reflect_Field::set_annotations(rh(), an_oop);
  return rh();
}

oop Reflection::new_parameter(Handle method, int index, Symbol* sym,
                              int flags, TRAPS) {

  Handle rh = java_lang_reflect_Parameter::create(CHECK_NULL);

  if(NULL != sym) {
    Handle name = java_lang_String::create_from_symbol(sym, CHECK_NULL);
    java_lang_reflect_Parameter::set_name(rh(), name());
  } else {
    java_lang_reflect_Parameter::set_name(rh(), NULL);
  }

  java_lang_reflect_Parameter::set_modifiers(rh(), flags);
  java_lang_reflect_Parameter::set_executable(rh(), method());
  java_lang_reflect_Parameter::set_index(rh(), index);
  return rh();
}


static methodHandle resolve_interface_call(InstanceKlass* klass,
                                           const methodHandle& method,
                                           Klass* recv_klass,
                                           Handle receiver,
                                           TRAPS) {

  assert(!method.is_null() , "method should not be null");

  CallInfo info;
  Symbol*  signature  = method->signature();
  Symbol*  name       = method->name();
  LinkResolver::resolve_interface_call(info, receiver, recv_klass,
                                       LinkInfo(klass, name, signature),
                                       true,
                                       CHECK_(methodHandle()));
  return methodHandle(THREAD, info.selected_method());
}

// Conversion
static BasicType basic_type_mirror_to_basic_type(oop basic_type_mirror, TRAPS) {
  assert(java_lang_Class::is_primitive(basic_type_mirror),
    "just checking");
  return java_lang_Class::primitive_type(basic_type_mirror);
}

// Narrowing of basic types. Used to create correct jvalues for
// boolean, byte, char and short return return values from interpreter
// which are returned as ints. Throws IllegalArgumentException.
static void narrow(jvalue* value, BasicType narrow_type, TRAPS) {
  switch (narrow_type) {
  case T_BOOLEAN:
    value->z = (jboolean) (value->i & 1);
    return;
  case T_BYTE:
    value->b = (jbyte)value->i;
    return;
  case T_CHAR:
    value->c = (jchar)value->i;
    return;
  case T_SHORT:
    value->s = (jshort)value->i;
    return;
  default:
    break; // fail
  }
  THROW_MSG(vmSymbols::java_lang_IllegalArgumentException(), "argument type mismatch");
}


// Method call (shared by invoke_method and invoke_constructor)
static oop invoke(InstanceKlass* klass,
                  const methodHandle& reflected_method,
                  Handle receiver,
                  bool override,
                  objArrayHandle ptypes,
                  BasicType rtype,
                  objArrayHandle args,
                  bool is_method_invoke,
                  TRAPS) {

  ResourceMark rm(THREAD);

  methodHandle method;      // actual method to invoke
  Klass* target_klass;      // target klass, receiver's klass for non-static

  // Ensure klass is initialized
  klass->initialize(CHECK_NULL);

  bool is_static = reflected_method->is_static();
  if (is_static) {
    // ignore receiver argument
    method = reflected_method;
    target_klass = klass;
  } else {
    // check for null receiver
    if (receiver.is_null()) {
      THROW_0(vmSymbols::java_lang_NullPointerException());
    }
    // Check class of receiver against class declaring method
    if (!receiver->is_a(klass)) {
      THROW_MSG_0(vmSymbols::java_lang_IllegalArgumentException(), "object is not an instance of declaring class");
    }
    // target klass is receiver's klass
    target_klass = receiver->klass();
    // no need to resolve if method is private or <init>
    if (reflected_method->is_private() || reflected_method->name() == vmSymbols::object_initializer_name()) {
      method = reflected_method;
    } else {
      // resolve based on the receiver
      if (reflected_method->method_holder()->is_interface()) {
        // resolve interface call
        //
        // Match resolution errors with those thrown due to reflection inlining
        // Linktime resolution & IllegalAccessCheck already done by Class.getMethod()
        method = resolve_interface_call(klass, reflected_method, target_klass, receiver, THREAD);
        if (HAS_PENDING_EXCEPTION) {
          // Method resolution threw an exception; wrap it in an InvocationTargetException
          oop resolution_exception = PENDING_EXCEPTION;
          CLEAR_PENDING_EXCEPTION;
          // JVMTI has already reported the pending exception
          // JVMTI internal flag reset is needed in order to report InvocationTargetException
          if (THREAD->is_Java_thread()) {
            JvmtiExport::clear_detected_exception((JavaThread*)THREAD);
          }
          JavaCallArguments args(Handle(THREAD, resolution_exception));
          THROW_ARG_0(vmSymbols::java_lang_reflect_InvocationTargetException(),
                      vmSymbols::throwable_void_signature(),
                      &args);
        }
      }  else {
        // if the method can be overridden, we resolve using the vtable index.
        assert(!reflected_method->has_itable_index(), "");
        int index = reflected_method->vtable_index();
        method = reflected_method;
        if (index != Method::nonvirtual_vtable_index) {
          method = methodHandle(THREAD, target_klass->method_at_vtable(index));
        }
        if (!method.is_null()) {
          // Check for abstract methods as well
          if (method->is_abstract()) {
            // new default: 6531596
            ResourceMark rm(THREAD);
            stringStream ss;
            ss.print("'");
            Method::print_external_name(&ss, target_klass, method->name(), method->signature());
            ss.print("'");
            Handle h_origexception = Exceptions::new_exception(THREAD,
              vmSymbols::java_lang_AbstractMethodError(), ss.as_string());
            JavaCallArguments args(h_origexception);
            THROW_ARG_0(vmSymbols::java_lang_reflect_InvocationTargetException(),
              vmSymbols::throwable_void_signature(),
              &args);
          }
        }
      }
    }
  }

  // I believe this is a ShouldNotGetHere case which requires
  // an internal vtable bug. If you ever get this please let Karen know.
  if (method.is_null()) {
    ResourceMark rm(THREAD);
    stringStream ss;
    ss.print("'");
    Method::print_external_name(&ss, klass,
                                     reflected_method->name(),
                                     reflected_method->signature());
    ss.print("'");
    THROW_MSG_0(vmSymbols::java_lang_NoSuchMethodError(), ss.as_string());
  }

  assert(ptypes->is_objArray(), "just checking");
  int args_len = args.is_null() ? 0 : args->length();
  // Check number of arguments
  if (ptypes->length() != args_len) {
    THROW_MSG_0(vmSymbols::java_lang_IllegalArgumentException(),
                "wrong number of arguments");
  }

  // Create object to contain parameters for the JavaCall
  JavaCallArguments java_args(method->size_of_parameters());

  if (!is_static) {
    java_args.push_oop(receiver);
  }

  for (int i = 0; i < args_len; i++) {
    oop type_mirror = ptypes->obj_at(i);
    oop arg = args->obj_at(i);
    if (java_lang_Class::is_primitive(type_mirror)) {
      jvalue value;
      BasicType ptype = basic_type_mirror_to_basic_type(type_mirror, CHECK_NULL);
      BasicType atype = Reflection::unbox_for_primitive(arg, &value, CHECK_NULL);
      if (ptype != atype) {
        Reflection::widen(&value, atype, ptype, CHECK_NULL);
      }
      switch (ptype) {
        case T_BOOLEAN:     java_args.push_int(value.z);    break;
        case T_CHAR:        java_args.push_int(value.c);    break;
        case T_BYTE:        java_args.push_int(value.b);    break;
        case T_SHORT:       java_args.push_int(value.s);    break;
        case T_INT:         java_args.push_int(value.i);    break;
        case T_LONG:        java_args.push_long(value.j);   break;
        case T_FLOAT:       java_args.push_float(value.f);  break;
        case T_DOUBLE:      java_args.push_double(value.d); break;
        default:
          THROW_MSG_0(vmSymbols::java_lang_IllegalArgumentException(), "argument type mismatch");
      }
    } else {
      if (arg != NULL) {
        Klass* k = java_lang_Class::as_Klass(type_mirror);
        if (!arg->is_a(k)) {
          THROW_MSG_0(vmSymbols::java_lang_IllegalArgumentException(),
                      "argument type mismatch");
        }
      }
      Handle arg_handle(THREAD, arg);         // Create handle for argument
      java_args.push_oop(arg_handle); // Push handle
    }
  }

  assert(java_args.size_of_parameters() == method->size_of_parameters(),
    "just checking");

  // All oops (including receiver) is passed in as Handles. An potential oop is returned as an
  // oop (i.e., NOT as an handle)
  JavaValue result(rtype);
  JavaCalls::call(&result, method, &java_args, THREAD);

  if (HAS_PENDING_EXCEPTION) {
    // Method threw an exception; wrap it in an InvocationTargetException
    oop target_exception = PENDING_EXCEPTION;
    CLEAR_PENDING_EXCEPTION;
    // JVMTI has already reported the pending exception
    // JVMTI internal flag reset is needed in order to report InvocationTargetException
    if (THREAD->is_Java_thread()) {
      JvmtiExport::clear_detected_exception((JavaThread*)THREAD);
    }

    JavaCallArguments args(Handle(THREAD, target_exception));
    THROW_ARG_0(vmSymbols::java_lang_reflect_InvocationTargetException(),
                vmSymbols::throwable_void_signature(),
                &args);
  } else {
    if (rtype == T_BOOLEAN || rtype == T_BYTE || rtype == T_CHAR || rtype == T_SHORT) {
      narrow((jvalue*)result.get_value_addr(), rtype, CHECK_NULL);
    }
    return Reflection::box((jvalue*)result.get_value_addr(), rtype, THREAD);
  }
}

// This would be nicer if, say, java.lang.reflect.Method was a subclass
// of java.lang.reflect.Constructor

oop Reflection::invoke_method(oop method_mirror, Handle receiver, objArrayHandle args, TRAPS) {
  oop mirror             = java_lang_reflect_Method::clazz(method_mirror);
  int slot               = java_lang_reflect_Method::slot(method_mirror);
  bool override          = java_lang_reflect_Method::override(method_mirror) != 0;
  objArrayHandle ptypes(THREAD, objArrayOop(java_lang_reflect_Method::parameter_types(method_mirror)));

  oop return_type_mirror = java_lang_reflect_Method::return_type(method_mirror);
  BasicType rtype;
  if (java_lang_Class::is_primitive(return_type_mirror)) {
    rtype = basic_type_mirror_to_basic_type(return_type_mirror, CHECK_NULL);
  } else if (java_lang_Class::inline_type_mirror(return_type_mirror) == return_type_mirror) {
    rtype = T_VALUETYPE;
  } else {
    rtype = T_OBJECT;
  }

  InstanceKlass* klass = InstanceKlass::cast(java_lang_Class::as_Klass(mirror));
  Method* m = klass->method_with_idnum(slot);
  if (m == NULL) {
    THROW_MSG_0(vmSymbols::java_lang_InternalError(), "invoke");
  }
  methodHandle method(THREAD, m);

  return invoke(klass, method, receiver, override, ptypes, rtype, args, true, THREAD);
}


oop Reflection::invoke_constructor(oop constructor_mirror, objArrayHandle args, TRAPS) {
  oop mirror             = java_lang_reflect_Constructor::clazz(constructor_mirror);
  int slot               = java_lang_reflect_Constructor::slot(constructor_mirror);
  bool override          = java_lang_reflect_Constructor::override(constructor_mirror) != 0;
  objArrayHandle ptypes(THREAD, objArrayOop(java_lang_reflect_Constructor::parameter_types(constructor_mirror)));

  InstanceKlass* klass = InstanceKlass::cast(java_lang_Class::as_Klass(mirror));
  Method* m = klass->method_with_idnum(slot);
  if (m == NULL) {
    THROW_MSG_0(vmSymbols::java_lang_InternalError(), "invoke");
  }
  methodHandle method(THREAD, m);
  assert(method->name() == vmSymbols::object_initializer_name(), "invalid constructor");

  // Make sure klass gets initialize
  klass->initialize(CHECK_NULL);

  // Create new instance (the receiver)
  klass->check_valid_for_instantiation(false, CHECK_NULL);

  // Special case for factory methods
  if (!method->signature()->is_void_method_signature()) {
    assert(klass->is_value(), "inline classes must use factory methods");
    Handle no_receiver; // null instead of receiver
    return invoke(klass, method, no_receiver, override, ptypes, T_VALUETYPE, args, false, CHECK_NULL);
  }

  // main branch of code creates a non-inline object:
  assert(!klass->is_value(), "classic constructors are only for non-inline classes");
  Handle receiver = klass->allocate_instance_handle(CHECK_NULL);

  // Ignore result from call and return receiver
  invoke(klass, method, receiver, override, ptypes, T_VOID, args, false, CHECK_NULL);
  return receiver();
}<|MERGE_RESOLUTION|>--- conflicted
+++ resolved
@@ -389,7 +389,7 @@
       dim += k_dim;
     }
   }
-  ArrayStorageProperties storage_props = FieldType::get_array_storage_properties(klass->name());
+  ArrayStorageProperties storage_props = ArrayStorageProperties::for_signature(klass->name());
   klass = klass->array_klass(storage_props, dim, CHECK_NULL);
   oop obj = ArrayKlass::cast(klass)->multi_allocate(len, dimensions, CHECK_NULL);
   assert(obj->is_array(), "just checking");
@@ -828,13 +828,8 @@
 static Handle new_type(Symbol* signature, Klass* k, TRAPS) {
   SignatureStream ss(signature, false);
   // Basic types
-<<<<<<< HEAD
-  BasicType type = vmSymbols::signature_type(signature);
-  if (type != T_OBJECT && type != T_VALUETYPE) {
-=======
-  BasicType type = ss.is_reference() ? T_OBJECT : ss.type();
-  if (type != T_OBJECT) {
->>>>>>> aa4ef80f
+  BasicType type = ss.type();
+  if (!ss.is_reference()) {
     return Handle(THREAD, Universe::java_mirror(type));
   }
 
