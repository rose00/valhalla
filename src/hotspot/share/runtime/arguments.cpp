--- conflicted
+++ resolved
@@ -3974,18 +3974,16 @@
     warning("Setting CompressedClassSpaceSize has no effect when compressed class pointers are not used");
   }
 
-<<<<<<< HEAD
-  if (!EnableValhalla || is_interpreter_only()) {
-    // Disable calling convention optimizations if value types are not supported
-    ValueTypePassFieldsAsArgs = false;
-    ValueTypeReturnedAsFields = false;
-=======
   // Treat the odd case where local verification is enabled but remote
   // verification is not as if both were enabled.
   if (BytecodeVerificationLocal && !BytecodeVerificationRemote) {
     log_info(verification)("Turning on remote verification because local verification is on");
     FLAG_SET_DEFAULT(BytecodeVerificationRemote, true);
->>>>>>> 8e5a71de
+  }
+  if (!EnableValhalla || is_interpreter_only()) {
+    // Disable calling convention optimizations if value types are not supported
+    ValueTypePassFieldsAsArgs = false;
+    ValueTypeReturnedAsFields = false;
   }
 
 #ifndef PRODUCT
