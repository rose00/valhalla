--- conflicted
+++ resolved
@@ -49,18 +49,14 @@
 static GrowableArray<markWord>* _preserved_mark_stack = NULL;
 
 static void enable_biased_locking(InstanceKlass* k) {
-<<<<<<< HEAD
   if (!k->is_value()) {
-    k->set_prototype_header(markOopDesc::biased_locking_prototype());
-  }
-=======
-  k->set_prototype_header(markWord::biased_locking_prototype());
+    k->set_prototype_header(markWord::biased_locking_prototype());
+  }
 }
 
 static void enable_biased_locking() {
   _biased_locking_enabled = true;
   log_info(biasedlocking)("Biased locking enabled");
->>>>>>> ea0fbbca
 }
 
 class VM_EnableBiasedLocking: public VM_Operation {
