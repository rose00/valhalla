--- conflicted
+++ resolved
@@ -2665,7 +2665,15 @@
           "Path to the directoy where a temporary file will be created "    \
           "to use as the backing store for Java Heap.")                     \
                                                                             \
-<<<<<<< HEAD
+  develop(bool, VerifyMetaspace, false,                                     \
+          "Verify metaspace on chunk movements.")                           \
+                                                                            \
+  diagnostic(bool, ShowRegistersOnAssert, false,                            \
+          "On internal errors, include registers in error report.")         \
+                                                                            \
+  experimental(bool, UseSwitchProfiling, true,                              \
+          "leverage profiling for table/lookup switch")                     \
+                                                                            \
   product(bool, EnableValhalla, false,                                      \
           "Enable experimental Valhalla features")                          \
                                                                             \
@@ -2697,16 +2705,6 @@
           "stress return of fields instead of a value type reference")      \
 
 
-
-=======
-  develop(bool, VerifyMetaspace, false,                                     \
-          "Verify metaspace on chunk movements.")                           \
-                                                                            \
-  diagnostic(bool, ShowRegistersOnAssert, false,                            \
-          "On internal errors, include registers in error report.")         \
-                                                                            \
-  experimental(bool, UseSwitchProfiling, true,                              \
-          "leverage profiling for table/lookup switch")                     \
 
 #define VM_FLAGS(develop,                                                   \
                  develop_pd,                                                \
@@ -2754,7 +2752,6 @@
     range,                                                                  \
     constraint,                                                             \
     writeable)                                                              \
->>>>>>> f9e285bc
 
 /*
  *  Macros for factoring of globals
