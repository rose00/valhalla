--- conflicted
+++ resolved
@@ -728,11 +728,7 @@
 
   void set(int size, BasicType type) {
     _offset -= size;
-<<<<<<< HEAD
-    if (type == T_OBJECT || type == T_ARRAY || type == T_VALUETYPE) oop_offset_do();
-=======
     if (is_reference_type(type)) oop_offset_do();
->>>>>>> 72c2079f
   }
 
   void oop_offset_do() {
@@ -785,11 +781,7 @@
 
   void set(int size, BasicType type) {
     assert (_offset >= 0, "illegal offset");
-<<<<<<< HEAD
-    if (type == T_OBJECT || type == T_ARRAY || type == T_VALUETYPE) oop_at_offset_do(_offset);
-=======
     if (is_reference_type(type)) oop_at_offset_do(_offset);
->>>>>>> 72c2079f
     _offset -= size;
   }
 
@@ -957,11 +949,7 @@
   VMRegPair*      _regs;        // VMReg list of arguments
 
   void set(int size, BasicType type) {
-<<<<<<< HEAD
-    if (type == T_OBJECT || type == T_ARRAY || type == T_VALUETYPE) handle_oop_offset();
-=======
     if (is_reference_type(type)) handle_oop_offset();
->>>>>>> 72c2079f
     _offset += size;
   }
 
