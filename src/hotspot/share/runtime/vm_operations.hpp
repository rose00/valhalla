--- conflicted
+++ resolved
@@ -115,11 +115,8 @@
   template(ICBufferFull)                          \
   template(ScavengeMonitors)                      \
   template(PrintMetadata)                         \
-<<<<<<< HEAD
+  template(GTestExecuteAtSafepoint)               \
   template(VTBufferStats)                         \
-=======
-  template(GTestExecuteAtSafepoint)               \
->>>>>>> 7d7c653a
 
 class VM_Operation: public CHeapObj<mtInternal> {
  public:
