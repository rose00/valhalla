/*
 * Copyright (c) 2011, 2019, Oracle and/or its affiliates. All rights reserved.
 * DO NOT ALTER OR REMOVE COPYRIGHT NOTICES OR THIS FILE HEADER.
 *
 * This code is free software; you can redistribute it and/or modify it
 * under the terms of the GNU General Public License version 2 only, as
 * published by the Free Software Foundation.
 *
 * This code is distributed in the hope that it will be useful, but WITHOUT
 * ANY WARRANTY; without even the implied warranty of MERCHANTABILITY or
 * FITNESS FOR A PARTICULAR PURPOSE.  See the GNU General Public License
 * version 2 for more details (a copy is included in the LICENSE file that
 * accompanied this code).
 *
 * You should have received a copy of the GNU General Public License version
 * 2 along with this work; if not, write to the Free Software Foundation,
 * Inc., 51 Franklin St, Fifth Floor, Boston, MA 02110-1301 USA.
 *
 * Please contact Oracle, 500 Oracle Parkway, Redwood Shores, CA 94065 USA
 * or visit www.oracle.com if you need additional information or have any
 * questions.
 */

#include "precompiled.hpp"
#include "classfile/javaClasses.inline.hpp"
#include "classfile/stringTable.hpp"
#include "classfile/symbolTable.hpp"
#include "code/scopeDesc.hpp"
#include "compiler/compileBroker.hpp"
#include "compiler/disassembler.hpp"
#include "interpreter/linkResolver.hpp"
#include "interpreter/bytecodeStream.hpp"
#include "jvmci/jvmciCompilerToVM.hpp"
#include "jvmci/jvmciCodeInstaller.hpp"
#include "jvmci/jvmciRuntime.hpp"
#include "memory/oopFactory.hpp"
#include "memory/universe.hpp"
#include "oops/constantPool.inline.hpp"
#include "oops/method.inline.hpp"
#include "oops/typeArrayOop.inline.hpp"
#include "prims/nativeLookup.hpp"
#include "runtime/deoptimization.hpp"
#include "runtime/fieldDescriptor.inline.hpp"
#include "runtime/frame.inline.hpp"
#include "runtime/interfaceSupport.inline.hpp"
#include "runtime/jniHandles.inline.hpp"
#include "runtime/timerTrace.hpp"
#include "runtime/vframe_hp.hpp"

JVMCIKlassHandle::JVMCIKlassHandle(Thread* thread, Klass* klass) {
  _thread = thread;
  _klass = klass;
  if (klass != NULL) {
    _holder = Handle(_thread, klass->klass_holder());
  }
}

JVMCIKlassHandle& JVMCIKlassHandle::operator=(Klass* klass) {
  _klass = klass;
  if (klass != NULL) {
    _holder = Handle(_thread, klass->klass_holder());
  }
  return *this;
}

static void requireInHotSpot(const char* caller, JVMCI_TRAPS) {
  if (!JVMCIENV->is_hotspot()) {
    JVMCI_THROW_MSG(IllegalStateException, err_msg("Cannot call %s from JVMCI shared library", caller));
  }
}

void JNIHandleMark::push_jni_handle_block(JavaThread* thread) {
  if (thread != NULL) {
    // Allocate a new block for JNI handles.
    // Inlined code from jni_PushLocalFrame()
    JNIHandleBlock* java_handles = thread->active_handles();
    JNIHandleBlock* compile_handles = JNIHandleBlock::allocate_block(thread);
    assert(compile_handles != NULL && java_handles != NULL, "should not be NULL");
    compile_handles->set_pop_frame_link(java_handles);
    thread->set_active_handles(compile_handles);
  }
}

void JNIHandleMark::pop_jni_handle_block(JavaThread* thread) {
  if (thread != NULL) {
    // Release our JNI handle block
    JNIHandleBlock* compile_handles = thread->active_handles();
    JNIHandleBlock* java_handles = compile_handles->pop_frame_link();
    thread->set_active_handles(java_handles);
    compile_handles->set_pop_frame_link(NULL);
    JNIHandleBlock::release_block(compile_handles, thread); // may block
  }
}

class JVMCITraceMark : public StackObj {
  const char* _msg;
 public:
  JVMCITraceMark(const char* msg) {
    _msg = msg;
    if (JVMCITraceLevel >= 1) {
      tty->print_cr(PTR_FORMAT " JVMCITrace-1: Enter %s", p2i(JavaThread::current()), _msg);
    }
  }
  ~JVMCITraceMark() {
    if (JVMCITraceLevel >= 1) {
      tty->print_cr(PTR_FORMAT " JVMCITrace-1: Exit %s", p2i(JavaThread::current()), _msg);
    }
  }
};


Handle JavaArgumentUnboxer::next_arg(BasicType expectedType) {
  assert(_index < _args->length(), "out of bounds");
  oop arg=((objArrayOop) (_args))->obj_at(_index++);
  assert(expectedType == T_OBJECT || java_lang_boxing_object::is_instance(arg, expectedType), "arg type mismatch");
  return Handle(Thread::current(), arg);
}

// Bring the JVMCI compiler thread into the VM state.
#define JVMCI_VM_ENTRY_MARK                   \
  ThreadInVMfromNative __tiv(thread);         \
  ResetNoHandleMark rnhm;                     \
  HandleMarkCleaner __hm(thread);             \
  Thread* THREAD = thread;                    \
  debug_only(VMNativeEntryWrapper __vew;)

// Native method block that transitions current thread to '_thread_in_vm'.
#define C2V_BLOCK(result_type, name, signature)      \
  TRACE_CALL(result_type, jvmci_ ## name signature)  \
  JVMCI_VM_ENTRY_MARK;                               \
  ResourceMark rm;                                   \
  JNI_JVMCIENV(thread, env);

static Thread* get_current_thread() {
  return Thread::current_or_null_safe();
}

// Entry to native method implementation that transitions
// current thread to '_thread_in_vm'.
#define C2V_VMENTRY(result_type, name, signature)        \
  JNIEXPORT result_type JNICALL c2v_ ## name signature { \
  Thread* base_thread = get_current_thread();            \
  if (base_thread == NULL) {                             \
    env->ThrowNew(JNIJVMCI::InternalError::clazz(),      \
        err_msg("Cannot call into HotSpot from JVMCI shared library without attaching current thread")); \
    return;                                              \
  }                                                      \
  assert(base_thread->is_Java_thread(), "just checking");\
  JavaThread* thread = (JavaThread*) base_thread;        \
  JVMCITraceMark jtm("CompilerToVM::" #name);            \
  C2V_BLOCK(result_type, name, signature)

#define C2V_VMENTRY_(result_type, name, signature, result) \
  JNIEXPORT result_type JNICALL c2v_ ## name signature { \
  Thread* base_thread = get_current_thread();            \
  if (base_thread == NULL) {                             \
    env->ThrowNew(JNIJVMCI::InternalError::clazz(),      \
        err_msg("Cannot call into HotSpot from JVMCI shared library without attaching current thread")); \
    return result;                                       \
  }                                                      \
  assert(base_thread->is_Java_thread(), "just checking");\
  JavaThread* thread = (JavaThread*) base_thread;        \
  JVMCITraceMark jtm("CompilerToVM::" #name);            \
  C2V_BLOCK(result_type, name, signature)

#define C2V_VMENTRY_NULL(result_type, name, signature) C2V_VMENTRY_(result_type, name, signature, NULL)
#define C2V_VMENTRY_0(result_type, name, signature) C2V_VMENTRY_(result_type, name, signature, 0)

// Entry to native method implementation that does not transition
// current thread to '_thread_in_vm'.
#define C2V_VMENTRY_PREFIX(result_type, name, signature) \
  JNIEXPORT result_type JNICALL c2v_ ## name signature { \
  Thread* base_thread = get_current_thread();

#define C2V_END }

#define JNI_THROW(caller, name, msg) do {                                         \
    jint __throw_res = env->ThrowNew(JNIJVMCI::name::clazz(), msg);               \
    if (__throw_res != JNI_OK) {                                                  \
      tty->print_cr("Throwing " #name " in " caller " returned %d", __throw_res); \
    }                                                                             \
    return;                                                                       \
  } while (0);

#define JNI_THROW_(caller, name, msg, result) do {                                \
    jint __throw_res = env->ThrowNew(JNIJVMCI::name::clazz(), msg);               \
    if (__throw_res != JNI_OK) {                                                  \
      tty->print_cr("Throwing " #name " in " caller " returned %d", __throw_res); \
    }                                                                             \
    return result;                                                                \
  } while (0)

jobjectArray readConfiguration0(JNIEnv *env, JVMCI_TRAPS);

C2V_VMENTRY_NULL(jobjectArray, readConfiguration, (JNIEnv* env))
  jobjectArray config = readConfiguration0(env, JVMCI_CHECK_NULL);
  return config;
}

C2V_VMENTRY_NULL(jobject, getFlagValue, (JNIEnv* env, jobject c2vm, jobject name_handle))
#define RETURN_BOXED_LONG(value) jvalue p; p.j = (jlong) (value); JVMCIObject box = JVMCIENV->create_box(T_LONG, &p, JVMCI_CHECK_NULL); return box.as_jobject();
#define RETURN_BOXED_DOUBLE(value) jvalue p; p.d = (jdouble) (value); JVMCIObject box = JVMCIENV->create_box(T_DOUBLE, &p, JVMCI_CHECK_NULL); return box.as_jobject();
  JVMCIObject name = JVMCIENV->wrap(name_handle);
  if (name.is_null()) {
    JVMCI_THROW_NULL(NullPointerException);
  }
  const char* cstring = JVMCIENV->as_utf8_string(name);
  const JVMFlag* flag = JVMFlag::find_declared_flag(cstring);
  if (flag == NULL) {
    return c2vm;
  }
  if (flag->is_bool()) {
    jvalue prim;
    prim.z = flag->get_bool();
    JVMCIObject box = JVMCIENV->create_box(T_BOOLEAN, &prim, JVMCI_CHECK_NULL);
    return JVMCIENV->get_jobject(box);
  } else if (flag->is_ccstr()) {
    JVMCIObject value = JVMCIENV->create_string(flag->get_ccstr(), JVMCI_CHECK_NULL);
    return JVMCIENV->get_jobject(value);
  } else if (flag->is_intx()) {
    RETURN_BOXED_LONG(flag->get_intx());
  } else if (flag->is_int()) {
    RETURN_BOXED_LONG(flag->get_int());
  } else if (flag->is_uint()) {
    RETURN_BOXED_LONG(flag->get_uint());
  } else if (flag->is_uint64_t()) {
    RETURN_BOXED_LONG(flag->get_uint64_t());
  } else if (flag->is_size_t()) {
    RETURN_BOXED_LONG(flag->get_size_t());
  } else if (flag->is_uintx()) {
    RETURN_BOXED_LONG(flag->get_uintx());
  } else if (flag->is_double()) {
    RETURN_BOXED_DOUBLE(flag->get_double());
  } else {
    JVMCI_ERROR_NULL("VM flag %s has unsupported type %s", flag->_name, flag->_type);
  }
#undef RETURN_BOXED_LONG
#undef RETURN_BOXED_DOUBLE
C2V_END

C2V_VMENTRY_NULL(jobject, getObjectAtAddress, (JNIEnv* env, jobject c2vm, jlong oop_address))
  requireInHotSpot("getObjectAtAddress", JVMCI_CHECK_NULL);
  if (oop_address == 0) {
    JVMCI_THROW_MSG_NULL(InternalError, "Handle must be non-zero");
  }
  oop obj = *((oopDesc**) oop_address);
  if (obj != NULL) {
    oopDesc::verify(obj);
  }
  return JNIHandles::make_local(obj);
C2V_END

C2V_VMENTRY_NULL(jbyteArray, getBytecode, (JNIEnv* env, jobject, jobject jvmci_method))
  methodHandle method = JVMCIENV->asMethod(jvmci_method);

  int code_size = method->code_size();
  jbyte* reconstituted_code = NEW_RESOURCE_ARRAY(jbyte, code_size);

  guarantee(method->method_holder()->is_rewritten(), "Method's holder should be rewritten");
  // iterate over all bytecodes and replace non-Java bytecodes

  for (BytecodeStream s(method); s.next() != Bytecodes::_illegal; ) {
    Bytecodes::Code code = s.code();
    Bytecodes::Code raw_code = s.raw_code();
    int bci = s.bci();
    int len = s.instruction_size();

    // Restore original byte code.
    reconstituted_code[bci] =  (jbyte) (s.is_wide()? Bytecodes::_wide : code);
    if (len > 1) {
      memcpy(reconstituted_code + (bci + 1), s.bcp()+1, len-1);
    }

    if (len > 1) {
      // Restore the big-endian constant pool indexes.
      // Cf. Rewriter::scan_method
      switch (code) {
        case Bytecodes::_getstatic:
        case Bytecodes::_putstatic:
        case Bytecodes::_getfield:
        case Bytecodes::_putfield:
        case Bytecodes::_invokevirtual:
        case Bytecodes::_invokespecial:
        case Bytecodes::_invokestatic:
        case Bytecodes::_invokeinterface:
        case Bytecodes::_invokehandle: {
          int cp_index = Bytes::get_native_u2((address) reconstituted_code + (bci + 1));
          Bytes::put_Java_u2((address) reconstituted_code + (bci + 1), (u2) cp_index);
          break;
        }

        case Bytecodes::_invokedynamic: {
          int cp_index = Bytes::get_native_u4((address) reconstituted_code + (bci + 1));
          Bytes::put_Java_u4((address) reconstituted_code + (bci + 1), (u4) cp_index);
          break;
        }

        default:
          break;
      }

      // Not all ldc byte code are rewritten.
      switch (raw_code) {
        case Bytecodes::_fast_aldc: {
          int cpc_index = reconstituted_code[bci + 1] & 0xff;
          int cp_index = method->constants()->object_to_cp_index(cpc_index);
          assert(cp_index < method->constants()->length(), "sanity check");
          reconstituted_code[bci + 1] = (jbyte) cp_index;
          break;
        }

        case Bytecodes::_fast_aldc_w: {
          int cpc_index = Bytes::get_native_u2((address) reconstituted_code + (bci + 1));
          int cp_index = method->constants()->object_to_cp_index(cpc_index);
          assert(cp_index < method->constants()->length(), "sanity check");
          Bytes::put_Java_u2((address) reconstituted_code + (bci + 1), (u2) cp_index);
          break;
        }

        default:
          break;
      }
    }
  }

  JVMCIPrimitiveArray result = JVMCIENV->new_byteArray(code_size, JVMCI_CHECK_NULL);
  JVMCIENV->copy_bytes_from(reconstituted_code, result, 0, code_size);
  return JVMCIENV->get_jbyteArray(result);
C2V_END

C2V_VMENTRY_0(jint, getExceptionTableLength, (JNIEnv* env, jobject, jobject jvmci_method))
  methodHandle method = JVMCIENV->asMethod(jvmci_method);
  return method->exception_table_length();
C2V_END

C2V_VMENTRY_0(jlong, getExceptionTableStart, (JNIEnv* env, jobject, jobject jvmci_method))
  methodHandle method = JVMCIENV->asMethod(jvmci_method);
  if (method->exception_table_length() == 0) {
    return 0L;
  }
  return (jlong) (address) method->exception_table_start();
C2V_END

C2V_VMENTRY_NULL(jobject, asResolvedJavaMethod, (JNIEnv* env, jobject, jobject executable_handle))
  requireInHotSpot("asResolvedJavaMethod", JVMCI_CHECK_NULL);
  oop executable = JNIHandles::resolve(executable_handle);
  oop mirror = NULL;
  int slot = 0;

  if (executable->klass() == SystemDictionary::reflect_Constructor_klass()) {
    mirror = java_lang_reflect_Constructor::clazz(executable);
    slot = java_lang_reflect_Constructor::slot(executable);
  } else {
    assert(executable->klass() == SystemDictionary::reflect_Method_klass(), "wrong type");
    mirror = java_lang_reflect_Method::clazz(executable);
    slot = java_lang_reflect_Method::slot(executable);
  }
  Klass* holder = java_lang_Class::as_Klass(mirror);
  methodHandle method = InstanceKlass::cast(holder)->method_with_idnum(slot);
  JVMCIObject result = JVMCIENV->get_jvmci_method(method, JVMCI_CHECK_NULL);
  return JVMCIENV->get_jobject(result);
}

C2V_VMENTRY_NULL(jobject, getResolvedJavaMethod, (JNIEnv* env, jobject, jobject base, jlong offset))
  methodHandle method;
  JVMCIObject base_object = JVMCIENV->wrap(base);
  if (base_object.is_null()) {
    method = *((Method**)(offset));
  } else if (JVMCIENV->isa_HotSpotObjectConstantImpl(base_object)) {
    Handle obj = JVMCIENV->asConstant(base_object, JVMCI_CHECK_NULL);
    if (obj->is_a(SystemDictionary::ResolvedMethodName_klass())) {
      method = (Method*) (intptr_t) obj->long_field(offset);
    } else {
      JVMCI_THROW_MSG_NULL(IllegalArgumentException, err_msg("Unexpected type: %s", obj->klass()->external_name()));
    }
  } else if (JVMCIENV->isa_HotSpotResolvedJavaMethodImpl(base_object)) {
    method = JVMCIENV->asMethod(base_object);
  }
  if (method.is_null()) {
    JVMCI_THROW_MSG_NULL(IllegalArgumentException, err_msg("Unexpected type: %s", JVMCIENV->klass_name(base_object)));
  }
  assert (method.is_null() || method->is_method(), "invalid read");
  JVMCIObject result = JVMCIENV->get_jvmci_method(method, JVMCI_CHECK_NULL);
  return JVMCIENV->get_jobject(result);
}

C2V_VMENTRY_NULL(jobject, getConstantPool, (JNIEnv* env, jobject, jobject object_handle))
  constantPoolHandle cp;
  JVMCIObject object = JVMCIENV->wrap(object_handle);
  if (object.is_null()) {
    JVMCI_THROW_NULL(NullPointerException);
  }
  if (JVMCIENV->isa_HotSpotResolvedJavaMethodImpl(object)) {
    cp = JVMCIENV->asMethod(object)->constMethod()->constants();
  } else if (JVMCIENV->isa_HotSpotResolvedObjectTypeImpl(object)) {
    cp = InstanceKlass::cast(JVMCIENV->asKlass(object))->constants();
  } else {
    JVMCI_THROW_MSG_NULL(IllegalArgumentException,
                err_msg("Unexpected type: %s", JVMCIENV->klass_name(object)));
  }
  assert(!cp.is_null(), "npe");

  JVMCIObject result = JVMCIENV->get_jvmci_constant_pool(cp, JVMCI_CHECK_NULL);
  return JVMCIENV->get_jobject(result);
}

C2V_VMENTRY_NULL(jobject, getResolvedJavaType0, (JNIEnv* env, jobject, jobject base, jlong offset, jboolean compressed))
  JVMCIKlassHandle klass(THREAD);
  JVMCIObject base_object = JVMCIENV->wrap(base);
  jlong base_address = 0;
  if (base_object.is_non_null() && offset == oopDesc::klass_offset_in_bytes()) {
    // klass = JVMCIENV->unhandle(base_object)->klass();
    if (JVMCIENV->isa_HotSpotObjectConstantImpl(base_object)) {
      Handle base_oop = JVMCIENV->asConstant(base_object, JVMCI_CHECK_NULL);
      klass = base_oop->klass();
    } else {
      assert(false, "What types are we actually expecting here?");
    }
  } else if (!compressed) {
    if (base_object.is_non_null()) {
      if (JVMCIENV->isa_HotSpotResolvedJavaMethodImpl(base_object)) {
        base_address = (intptr_t) JVMCIENV->asMethod(base_object);
      } else if (JVMCIENV->isa_HotSpotConstantPool(base_object)) {
        base_address = (intptr_t) JVMCIENV->asConstantPool(base_object);
      } else if (JVMCIENV->isa_HotSpotResolvedObjectTypeImpl(base_object)) {
        base_address = (intptr_t) JVMCIENV->asKlass(base_object);
      } else if (JVMCIENV->isa_HotSpotObjectConstantImpl(base_object)) {
        Handle base_oop = JVMCIENV->asConstant(base_object, JVMCI_CHECK_NULL);
        if (base_oop->is_a(SystemDictionary::Class_klass())) {
          base_address = (jlong) (address) base_oop();
        }
      }
      if (base_address == 0) {
        JVMCI_THROW_MSG_NULL(IllegalArgumentException,
                    err_msg("Unexpected arguments: %s " JLONG_FORMAT " %s", JVMCIENV->klass_name(base_object), offset, compressed ? "true" : "false"));
      }
    }
    klass = *((Klass**) (intptr_t) (base_address + offset));
  } else {
    JVMCI_THROW_MSG_NULL(IllegalArgumentException,
                err_msg("Unexpected arguments: %s " JLONG_FORMAT " %s",
                        base_object.is_non_null() ? JVMCIENV->klass_name(base_object) : "null",
                        offset, compressed ? "true" : "false"));
  }
  assert (klass == NULL || klass->is_klass(), "invalid read");
  JVMCIObject result = JVMCIENV->get_jvmci_type(klass, JVMCI_CHECK_NULL);
  return JVMCIENV->get_jobject(result);
}

C2V_VMENTRY_NULL(jobject, findUniqueConcreteMethod, (JNIEnv* env, jobject, jobject jvmci_type, jobject jvmci_method))
  methodHandle method = JVMCIENV->asMethod(jvmci_method);
  Klass* holder = JVMCIENV->asKlass(jvmci_type);
  if (holder->is_interface()) {
    JVMCI_THROW_MSG_NULL(InternalError, err_msg("Interface %s should be handled in Java code", holder->external_name()));
  }
  if (method->can_be_statically_bound()) {
    JVMCI_THROW_MSG_NULL(InternalError, err_msg("Effectively static method %s.%s should be handled in Java code", method->method_holder()->external_name(), method->external_name()));
  }

  methodHandle ucm;
  {
    MutexLocker locker(Compile_lock);
    ucm = Dependencies::find_unique_concrete_method(holder, method());
  }
  JVMCIObject result = JVMCIENV->get_jvmci_method(ucm, JVMCI_CHECK_NULL);
  return JVMCIENV->get_jobject(result);
C2V_END

C2V_VMENTRY_NULL(jobject, getImplementor, (JNIEnv* env, jobject, jobject jvmci_type))
  Klass* klass = JVMCIENV->asKlass(jvmci_type);
  if (!klass->is_interface()) {
    THROW_MSG_0(vmSymbols::java_lang_IllegalArgumentException(),
        err_msg("Expected interface type, got %s", klass->external_name()));
  }
  InstanceKlass* iklass = InstanceKlass::cast(klass);
  JVMCIKlassHandle handle(THREAD);
  {
    // Need Compile_lock around implementor()
    MutexLocker locker(Compile_lock);
    handle = iklass->implementor();
  }
  JVMCIObject implementor = JVMCIENV->get_jvmci_type(handle, JVMCI_CHECK_NULL);
  return JVMCIENV->get_jobject(implementor);
C2V_END

C2V_VMENTRY_0(jboolean, methodIsIgnoredBySecurityStackWalk,(JNIEnv* env, jobject, jobject jvmci_method))
  methodHandle method = JVMCIENV->asMethod(jvmci_method);
  return method->is_ignored_by_security_stack_walk();
C2V_END

C2V_VMENTRY_0(jboolean, isCompilable,(JNIEnv* env, jobject, jobject jvmci_method))
  methodHandle method = JVMCIENV->asMethod(jvmci_method);
  constantPoolHandle cp = method->constMethod()->constants();
  assert(!cp.is_null(), "npe");
  // don't inline method when constant pool contains a CONSTANT_Dynamic
  return !method->is_not_compilable(CompLevel_full_optimization) && !cp->has_dynamic_constant();
C2V_END

C2V_VMENTRY_0(jboolean, hasNeverInlineDirective,(JNIEnv* env, jobject, jobject jvmci_method))
  methodHandle method = JVMCIENV->asMethod(jvmci_method);
  return !Inline || CompilerOracle::should_not_inline(method) || method->dont_inline();
C2V_END

C2V_VMENTRY_0(jboolean, shouldInlineMethod,(JNIEnv* env, jobject, jobject jvmci_method))
  methodHandle method = JVMCIENV->asMethod(jvmci_method);
  return CompilerOracle::should_inline(method) || method->force_inline();
C2V_END

C2V_VMENTRY_NULL(jobject, lookupType, (JNIEnv* env, jobject, jstring jname, jclass accessing_class, jboolean resolve))
  JVMCIObject name = JVMCIENV->wrap(jname);
  const char* str = JVMCIENV->as_utf8_string(name);
  TempNewSymbol class_name = SymbolTable::new_symbol(str);

  if (class_name->utf8_length() <= 1) {
    JVMCI_THROW_MSG_0(InternalError, err_msg("Primitive type %s should be handled in Java code", class_name->as_C_string()));
  }

  JVMCIKlassHandle resolved_klass(THREAD);
  Klass* accessing_klass = NULL;
  Handle class_loader;
  Handle protection_domain;
  if (accessing_class != NULL) {
    accessing_klass = JVMCIENV->asKlass(accessing_class);
    class_loader = Handle(THREAD, accessing_klass->class_loader());
    protection_domain = Handle(THREAD, accessing_klass->protection_domain());
  } else {
    // Use the System class loader
    class_loader = Handle(THREAD, SystemDictionary::java_system_loader());
    JVMCIENV->runtime()->initialize(JVMCIENV);
  }

  if (resolve) {
    resolved_klass = SystemDictionary::resolve_or_null(class_name, class_loader, protection_domain, CHECK_0);
    if (resolved_klass == NULL) {
      JVMCI_THROW_MSG_NULL(ClassNotFoundException, str);
    }
  } else {
<<<<<<< HEAD
    if ((class_name->char_at(0) == 'L' || class_name->char_at(0) == 'Q' ) &&
        class_name->ends_with(';')) {
=======
    if (class_name->char_at(0) == JVM_SIGNATURE_CLASS &&
        class_name->char_at(class_name->utf8_length()-1) == JVM_SIGNATURE_ENDCLASS) {
>>>>>>> d8240afe
      // This is a name from a signature.  Strip off the trimmings.
      // Call recursive to keep scope of strippedsym.
      TempNewSymbol strippedsym = SymbolTable::new_symbol(class_name->as_utf8()+1,
                                                          class_name->utf8_length()-2);
      resolved_klass = SystemDictionary::find(strippedsym, class_loader, protection_domain, CHECK_0);
    } else if (FieldType::is_array(class_name)) {
      FieldArrayInfo fd;
      // dimension and object_key in FieldArrayInfo are assigned as a side-effect
      // of this call
      BasicType t = FieldType::get_array_info(class_name, fd, CHECK_0);
      if (t == T_OBJECT) {
        TempNewSymbol strippedsym = SymbolTable::new_symbol(class_name->as_utf8()+1+fd.dimension(),
                                                            class_name->utf8_length()-2-fd.dimension());
        resolved_klass = SystemDictionary::find(strippedsym,
                                                             class_loader,
                                                             protection_domain,
                                                             CHECK_0);
        if (!resolved_klass.is_null()) {
          resolved_klass = resolved_klass->array_klass(fd.dimension(), CHECK_0);
        }
      } else {
        resolved_klass = TypeArrayKlass::cast(Universe::typeArrayKlassObj(t))->array_klass(fd.dimension(), CHECK_0);
      }
    } else {
      resolved_klass = SystemDictionary::find(class_name, class_loader, protection_domain, CHECK_0);
    }
  }
  JVMCIObject result = JVMCIENV->get_jvmci_type(resolved_klass, JVMCI_CHECK_NULL);
  return JVMCIENV->get_jobject(result);
C2V_END

C2V_VMENTRY_NULL(jobject, getArrayType, (JNIEnv* env, jobject, jobject jvmci_type))
  if (jvmci_type == NULL) {
    JVMCI_THROW_0(NullPointerException);
  }

  JVMCIObject jvmci_type_object = JVMCIENV->wrap(jvmci_type);
  JVMCIKlassHandle array_klass(THREAD);
  if (JVMCIENV->isa_HotSpotResolvedPrimitiveType(jvmci_type_object)) {
    BasicType type = JVMCIENV->kindToBasicType(JVMCIENV->get_HotSpotResolvedPrimitiveType_kind(jvmci_type_object), JVMCI_CHECK_0);
    if (type == T_VOID) {
      return NULL;
    }
    array_klass = Universe::typeArrayKlassObj(type);
    if (array_klass == NULL) {
      JVMCI_THROW_MSG_NULL(InternalError, err_msg("No array klass for primitive type %s", type2name(type)));
    }
  } else {
    Klass* klass = JVMCIENV->asKlass(jvmci_type);
    if (klass == NULL) {
      JVMCI_THROW_0(NullPointerException);
    }
    array_klass = klass->array_klass(CHECK_NULL);
  }
  JVMCIObject result = JVMCIENV->get_jvmci_type(array_klass, JVMCI_CHECK_NULL);
  return JVMCIENV->get_jobject(result);
C2V_END

C2V_VMENTRY_NULL(jobject, lookupClass, (JNIEnv* env, jobject, jclass mirror))
  requireInHotSpot("lookupClass", JVMCI_CHECK_NULL);
  if (mirror == NULL) {
    return NULL;
  }
  JVMCIKlassHandle klass(THREAD);
  klass = java_lang_Class::as_Klass(JNIHandles::resolve(mirror));
  if (klass == NULL) {
    JVMCI_THROW_MSG_NULL(IllegalArgumentException, "Primitive classes are unsupported");
  }
  JVMCIObject result = JVMCIENV->get_jvmci_type(klass, JVMCI_CHECK_NULL);
  return JVMCIENV->get_jobject(result);
}

C2V_VMENTRY_NULL(jobject, resolvePossiblyCachedConstantInPool, (JNIEnv* env, jobject, jobject jvmci_constant_pool, jint index))
  constantPoolHandle cp = JVMCIENV->asConstantPool(jvmci_constant_pool);
  oop result = cp->resolve_possibly_cached_constant_at(index, CHECK_NULL);
  return JVMCIENV->get_jobject(JVMCIENV->get_object_constant(result));
C2V_END

C2V_VMENTRY_0(jint, lookupNameAndTypeRefIndexInPool, (JNIEnv* env, jobject, jobject jvmci_constant_pool, jint index))
  constantPoolHandle cp = JVMCIENV->asConstantPool(jvmci_constant_pool);
  return cp->name_and_type_ref_index_at(index);
C2V_END

C2V_VMENTRY_NULL(jobject, lookupNameInPool, (JNIEnv* env, jobject, jobject jvmci_constant_pool, jint which))
  constantPoolHandle cp = JVMCIENV->asConstantPool(jvmci_constant_pool);
  JVMCIObject sym = JVMCIENV->create_string(cp->name_ref_at(which), JVMCI_CHECK_NULL);
  return JVMCIENV->get_jobject(sym);
C2V_END

C2V_VMENTRY_NULL(jobject, lookupSignatureInPool, (JNIEnv* env, jobject, jobject jvmci_constant_pool, jint which))
  constantPoolHandle cp = JVMCIENV->asConstantPool(jvmci_constant_pool);
  JVMCIObject sym = JVMCIENV->create_string(cp->signature_ref_at(which), JVMCI_CHECK_NULL);
  return JVMCIENV->get_jobject(sym);
C2V_END

C2V_VMENTRY_0(jint, lookupKlassRefIndexInPool, (JNIEnv* env, jobject, jobject jvmci_constant_pool, jint index))
  constantPoolHandle cp = JVMCIENV->asConstantPool(jvmci_constant_pool);
  return cp->klass_ref_index_at(index);
C2V_END

C2V_VMENTRY_NULL(jobject, resolveTypeInPool, (JNIEnv* env, jobject, jobject jvmci_constant_pool, jint index))
  constantPoolHandle cp = JVMCIENV->asConstantPool(jvmci_constant_pool);
  Klass* klass = cp->klass_at(index, CHECK_NULL);
  JVMCIKlassHandle resolved_klass(THREAD, klass);
  if (resolved_klass->is_instance_klass()) {
    InstanceKlass::cast(resolved_klass())->link_class(CHECK_NULL);
    if (!InstanceKlass::cast(resolved_klass())->is_linked()) {
      // link_class() should not return here if there is an issue.
      JVMCI_THROW_MSG_NULL(InternalError, err_msg("Class %s must be linked", resolved_klass()->external_name()));
    }
  }
  JVMCIObject klassObject = JVMCIENV->get_jvmci_type(resolved_klass, JVMCI_CHECK_NULL);
  return JVMCIENV->get_jobject(klassObject);
C2V_END

C2V_VMENTRY_NULL(jobject, lookupKlassInPool, (JNIEnv* env, jobject, jobject jvmci_constant_pool, jint index, jbyte opcode))
  constantPoolHandle cp = JVMCIENV->asConstantPool(jvmci_constant_pool);
  Klass* loading_klass = cp->pool_holder();
  bool is_accessible = false;
  JVMCIKlassHandle klass(THREAD, JVMCIRuntime::get_klass_by_index(cp, index, is_accessible, loading_klass));
  Symbol* symbol = NULL;
  if (klass.is_null()) {
    constantTag tag = cp->tag_at(index);
    if (tag.is_klass()) {
      // The klass has been inserted into the constant pool
      // very recently.
      klass = cp->resolved_klass_at(index);
    } else if (tag.is_symbol()) {
      symbol = cp->symbol_at(index);
    } else {
      assert(cp->tag_at(index).is_unresolved_klass(), "wrong tag");
      symbol = cp->klass_name_at(index);
    }
  }
  JVMCIObject result;
  if (!klass.is_null()) {
    result = JVMCIENV->get_jvmci_type(klass, JVMCI_CHECK_NULL);
  } else {
    result = JVMCIENV->create_string(symbol, JVMCI_CHECK_NULL);
  }
  return JVMCIENV->get_jobject(result);
C2V_END

C2V_VMENTRY_NULL(jobject, lookupAppendixInPool, (JNIEnv* env, jobject, jobject jvmci_constant_pool, jint index))
  constantPoolHandle cp = JVMCIENV->asConstantPool(jvmci_constant_pool);
  oop appendix_oop = ConstantPool::appendix_at_if_loaded(cp, index);
  return JVMCIENV->get_jobject(JVMCIENV->get_object_constant(appendix_oop));
C2V_END

C2V_VMENTRY_NULL(jobject, lookupMethodInPool, (JNIEnv* env, jobject, jobject jvmci_constant_pool, jint index, jbyte opcode))
  constantPoolHandle cp = JVMCIENV->asConstantPool(jvmci_constant_pool);
  InstanceKlass* pool_holder = cp->pool_holder();
  Bytecodes::Code bc = (Bytecodes::Code) (((int) opcode) & 0xFF);
  methodHandle method = JVMCIRuntime::get_method_by_index(cp, index, bc, pool_holder);
  JVMCIObject result = JVMCIENV->get_jvmci_method(method, JVMCI_CHECK_NULL);
  return JVMCIENV->get_jobject(result);
C2V_END

C2V_VMENTRY_0(jint, constantPoolRemapInstructionOperandFromCache, (JNIEnv* env, jobject, jobject jvmci_constant_pool, jint index))
  constantPoolHandle cp = JVMCIENV->asConstantPool(jvmci_constant_pool);
  return cp->remap_instruction_operand_from_cache(index);
C2V_END

C2V_VMENTRY_NULL(jobject, resolveFieldInPool, (JNIEnv* env, jobject, jobject jvmci_constant_pool, jint index, jobject jvmci_method, jbyte opcode, jintArray info_handle))
  constantPoolHandle cp = JVMCIENV->asConstantPool(jvmci_constant_pool);
  Bytecodes::Code code = (Bytecodes::Code)(((int) opcode) & 0xFF);
  fieldDescriptor fd;
  LinkInfo link_info(cp, index, (jvmci_method != NULL) ? JVMCIENV->asMethod(jvmci_method) : NULL, CHECK_0);
  LinkResolver::resolve_field(fd, link_info, Bytecodes::java_code(code), false, CHECK_0);
  JVMCIPrimitiveArray info = JVMCIENV->wrap(info_handle);
  if (info.is_null() || JVMCIENV->get_length(info) != 3) {
    JVMCI_ERROR_NULL("info must not be null and have a length of 3");
  }
  JVMCIENV->put_int_at(info, 0, fd.access_flags().as_int());
  JVMCIENV->put_int_at(info, 1, fd.offset());
  JVMCIENV->put_int_at(info, 2, fd.index());
  JVMCIKlassHandle handle(THREAD, fd.field_holder());
  JVMCIObject field_holder = JVMCIENV->get_jvmci_type(handle, JVMCI_CHECK_NULL);
  return JVMCIENV->get_jobject(field_holder);
C2V_END

C2V_VMENTRY_0(jint, getVtableIndexForInterfaceMethod, (JNIEnv* env, jobject, jobject jvmci_type, jobject jvmci_method))
  Klass* klass = JVMCIENV->asKlass(jvmci_type);
  Method* method = JVMCIENV->asMethod(jvmci_method);
  if (klass->is_interface()) {
    JVMCI_THROW_MSG_0(InternalError, err_msg("Interface %s should be handled in Java code", klass->external_name()));
  }
  if (!method->method_holder()->is_interface()) {
    JVMCI_THROW_MSG_0(InternalError, err_msg("Method %s is not held by an interface, this case should be handled in Java code", method->name_and_sig_as_C_string()));
  }
  if (!klass->is_instance_klass()) {
    JVMCI_THROW_MSG_0(InternalError, err_msg("Class %s must be instance klass", klass->external_name()));
  }
  if (!InstanceKlass::cast(klass)->is_linked()) {
    JVMCI_THROW_MSG_0(InternalError, err_msg("Class %s must be linked", klass->external_name()));
  }
  return LinkResolver::vtable_index_of_interface_method(klass, method);
C2V_END

C2V_VMENTRY_NULL(jobject, resolveMethod, (JNIEnv* env, jobject, jobject receiver_jvmci_type, jobject jvmci_method, jobject caller_jvmci_type))
  Klass* recv_klass = JVMCIENV->asKlass(receiver_jvmci_type);
  Klass* caller_klass = JVMCIENV->asKlass(caller_jvmci_type);
  methodHandle method = JVMCIENV->asMethod(jvmci_method);

  Klass* resolved     = method->method_holder();
  Symbol* h_name      = method->name();
  Symbol* h_signature = method->signature();

  if (MethodHandles::is_signature_polymorphic_method(method())) {
      // Signature polymorphic methods are already resolved, JVMCI just returns NULL in this case.
      return NULL;
  }

  if (method->name() == vmSymbols::clone_name() &&
      resolved == SystemDictionary::Object_klass() &&
      recv_klass->is_array_klass()) {
    // Resolution of the clone method on arrays always returns Object.clone even though that method
    // has protected access.  There's some trickery in the access checking to make this all work out
    // so it's necessary to pass in the array class as the resolved class to properly trigger this.
    // Otherwise it's impossible to resolve the array clone methods through JVMCI.  See
    // LinkResolver::check_method_accessability for the matching logic.
    resolved = recv_klass;
  }

  LinkInfo link_info(resolved, h_name, h_signature, caller_klass);
  methodHandle m;
  // Only do exact lookup if receiver klass has been linked.  Otherwise,
  // the vtable has not been setup, and the LinkResolver will fail.
  if (recv_klass->is_array_klass() ||
      (InstanceKlass::cast(recv_klass)->is_linked() && !recv_klass->is_interface())) {
    if (resolved->is_interface()) {
      m = LinkResolver::resolve_interface_call_or_null(recv_klass, link_info);
    } else {
      m = LinkResolver::resolve_virtual_call_or_null(recv_klass, link_info);
    }
  }

  if (m.is_null()) {
    // Return NULL if there was a problem with lookup (uninitialized class, etc.)
    return NULL;
  }

  JVMCIObject result = JVMCIENV->get_jvmci_method(m, JVMCI_CHECK_NULL);
  return JVMCIENV->get_jobject(result);
C2V_END

C2V_VMENTRY_0(jboolean, hasFinalizableSubclass,(JNIEnv* env, jobject, jobject jvmci_type))
  Klass* klass = JVMCIENV->asKlass(jvmci_type);
  assert(klass != NULL, "method must not be called for primitive types");
  return Dependencies::find_finalizable_subclass(klass) != NULL;
C2V_END

C2V_VMENTRY_NULL(jobject, getClassInitializer, (JNIEnv* env, jobject, jobject jvmci_type))
  Klass* klass = JVMCIENV->asKlass(jvmci_type);
  if (!klass->is_instance_klass()) {
    return NULL;
  }
  InstanceKlass* iklass = InstanceKlass::cast(klass);
  JVMCIObject result = JVMCIENV->get_jvmci_method(iklass->class_initializer(), JVMCI_CHECK_NULL);
  return JVMCIENV->get_jobject(result);
C2V_END

C2V_VMENTRY_0(jlong, getMaxCallTargetOffset, (JNIEnv* env, jobject, jlong addr))
  address target_addr = (address) addr;
  if (target_addr != 0x0) {
    int64_t off_low = (int64_t)target_addr - ((int64_t)CodeCache::low_bound() + sizeof(int));
    int64_t off_high = (int64_t)target_addr - ((int64_t)CodeCache::high_bound() + sizeof(int));
    return MAX2(ABS(off_low), ABS(off_high));
  }
  return -1;
C2V_END

C2V_VMENTRY(void, setNotInlinableOrCompilable,(JNIEnv* env, jobject,  jobject jvmci_method))
  methodHandle method = JVMCIENV->asMethod(jvmci_method);
  method->set_not_c1_compilable();
  method->set_not_c2_compilable();
  method->set_dont_inline(true);
C2V_END

C2V_VMENTRY_0(jint, installCode, (JNIEnv *env, jobject, jobject target, jobject compiled_code,
            jobject installed_code, jlong failed_speculations_address, jbyteArray speculations_obj))
  HandleMark hm;
  JNIHandleMark jni_hm(thread);

  JVMCIObject target_handle = JVMCIENV->wrap(target);
  JVMCIObject compiled_code_handle = JVMCIENV->wrap(compiled_code);
  CodeBlob* cb = NULL;
  JVMCIObject installed_code_handle = JVMCIENV->wrap(installed_code);
  JVMCIPrimitiveArray speculations_handle = JVMCIENV->wrap(speculations_obj);

  int speculations_len = JVMCIENV->get_length(speculations_handle);
  char* speculations = NEW_RESOURCE_ARRAY(char, speculations_len);
  JVMCIENV->copy_bytes_to(speculations_handle, (jbyte*) speculations, 0, speculations_len);

  JVMCICompiler* compiler = JVMCICompiler::instance(true, CHECK_JNI_ERR);

  TraceTime install_time("installCode", JVMCICompiler::codeInstallTimer());
  bool is_immutable_PIC = JVMCIENV->get_HotSpotCompiledCode_isImmutablePIC(compiled_code_handle) > 0;

  CodeInstaller installer(JVMCIENV, is_immutable_PIC);
  JVMCI::CodeInstallResult result = installer.install(compiler,
      target_handle,
      compiled_code_handle,
      cb,
      installed_code_handle,
      (FailedSpeculation**)(address) failed_speculations_address,
      speculations,
      speculations_len,
      JVMCI_CHECK_0);

  if (PrintCodeCacheOnCompilation) {
    stringStream s;
    // Dump code cache into a buffer before locking the tty,
    {
      MutexLocker mu(CodeCache_lock, Mutex::_no_safepoint_check_flag);
      CodeCache::print_summary(&s, false);
    }
    ttyLocker ttyl;
    tty->print_raw_cr(s.as_string());
  }

  if (result != JVMCI::ok) {
    assert(cb == NULL, "should be");
  } else {
    if (installed_code_handle.is_non_null()) {
      if (cb->is_nmethod()) {
        assert(JVMCIENV->isa_HotSpotNmethod(installed_code_handle), "wrong type");
        // Clear the link to an old nmethod first
        JVMCIObject nmethod_mirror = installed_code_handle;
        JVMCIENV->invalidate_nmethod_mirror(nmethod_mirror, JVMCI_CHECK_0);
      } else {
        assert(JVMCIENV->isa_InstalledCode(installed_code_handle), "wrong type");
      }
      // Initialize the link to the new code blob
      JVMCIENV->initialize_installed_code(installed_code_handle, cb, JVMCI_CHECK_0);
    }
  }
  return result;
C2V_END

C2V_VMENTRY_0(jint, getMetadata, (JNIEnv *env, jobject, jobject target, jobject compiled_code, jobject metadata))
#if INCLUDE_AOT
  HandleMark hm;
  assert(JVMCIENV->is_hotspot(), "AOT code is executed only in HotSpot mode");

  JVMCIObject target_handle = JVMCIENV->wrap(target);
  JVMCIObject compiled_code_handle = JVMCIENV->wrap(compiled_code);
  JVMCIObject metadata_handle = JVMCIENV->wrap(metadata);

  CodeMetadata code_metadata;

  CodeInstaller installer(JVMCIENV, true /* immutable PIC compilation */);
  JVMCI::CodeInstallResult result = installer.gather_metadata(target_handle, compiled_code_handle, code_metadata, JVMCI_CHECK_0);
  if (result != JVMCI::ok) {
    return result;
  }

  if (code_metadata.get_nr_pc_desc() > 0) {
    int size = sizeof(PcDesc) * code_metadata.get_nr_pc_desc();
    JVMCIPrimitiveArray array = JVMCIENV->new_byteArray(size, JVMCI_CHECK_(JVMCI::cache_full));
    JVMCIENV->copy_bytes_from((jbyte*) code_metadata.get_pc_desc(), array, 0, size);
    HotSpotJVMCI::HotSpotMetaData::set_pcDescBytes(JVMCIENV, metadata_handle, array);
  }

  if (code_metadata.get_scopes_size() > 0) {
    int size = code_metadata.get_scopes_size();
    JVMCIPrimitiveArray array = JVMCIENV->new_byteArray(size, JVMCI_CHECK_(JVMCI::cache_full));
    JVMCIENV->copy_bytes_from((jbyte*) code_metadata.get_scopes_desc(), array, 0, size);
    HotSpotJVMCI::HotSpotMetaData::set_scopesDescBytes(JVMCIENV, metadata_handle, array);
  }

  RelocBuffer* reloc_buffer = code_metadata.get_reloc_buffer();
  int size = (int) reloc_buffer->size();
  JVMCIPrimitiveArray array = JVMCIENV->new_byteArray(size, JVMCI_CHECK_(JVMCI::cache_full));
  JVMCIENV->copy_bytes_from((jbyte*) reloc_buffer->begin(), array, 0, size);
  HotSpotJVMCI::HotSpotMetaData::set_relocBytes(JVMCIENV, metadata_handle, array);

  const OopMapSet* oopMapSet = installer.oopMapSet();
  {
    ResourceMark mark;
    ImmutableOopMapBuilder builder(oopMapSet);
    int size = builder.heap_size();
    JVMCIPrimitiveArray array = JVMCIENV->new_byteArray(size, JVMCI_CHECK_(JVMCI::cache_full));
    builder.generate_into((address) HotSpotJVMCI::resolve(array)->byte_at_addr(0));
    HotSpotJVMCI::HotSpotMetaData::set_oopMaps(JVMCIENV, metadata_handle, array);
  }

  AOTOopRecorder* recorder = code_metadata.get_oop_recorder();

  int nr_meta_refs = recorder->nr_meta_refs();
  JVMCIObjectArray metadataArray = JVMCIENV->new_Object_array(nr_meta_refs, JVMCI_CHECK_(JVMCI::cache_full));
  for (int i = 0; i < nr_meta_refs; ++i) {
    jobject element = recorder->meta_element(i);
    if (element == NULL) {
      return JVMCI::cache_full;
    }
    JVMCIENV->put_object_at(metadataArray, i, JVMCIENV->wrap(element));
  }
  HotSpotJVMCI::HotSpotMetaData::set_metadata(JVMCIENV, metadata_handle, metadataArray);

  ExceptionHandlerTable* handler = code_metadata.get_exception_table();
  int table_size = handler->size_in_bytes();
  JVMCIPrimitiveArray exceptionArray = JVMCIENV->new_byteArray(table_size, JVMCI_CHECK_(JVMCI::cache_full));
  if (table_size > 0) {
    handler->copy_bytes_to((address) HotSpotJVMCI::resolve(exceptionArray)->byte_at_addr(0));
  }
  HotSpotJVMCI::HotSpotMetaData::set_exceptionBytes(JVMCIENV, metadata_handle, exceptionArray);

  ImplicitExceptionTable* implicit = code_metadata.get_implicit_exception_table();
  int implicit_table_size = implicit->size_in_bytes();
  JVMCIPrimitiveArray implicitExceptionArray = JVMCIENV->new_byteArray(implicit_table_size, JVMCI_CHECK_(JVMCI::cache_full));
  if (implicit_table_size > 0) {
    implicit->copy_bytes_to((address) HotSpotJVMCI::resolve(implicitExceptionArray)->byte_at_addr(0), implicit_table_size);
  }
  HotSpotJVMCI::HotSpotMetaData::set_implicitExceptionBytes(JVMCIENV, metadata_handle, implicitExceptionArray);

  return result;
#else
  JVMCI_THROW_MSG_0(InternalError, "unimplemented");
#endif
C2V_END

C2V_VMENTRY(void, resetCompilationStatistics, (JNIEnv* env, jobject))
  JVMCICompiler* compiler = JVMCICompiler::instance(true, CHECK);
  CompilerStatistics* stats = compiler->stats();
  stats->_standard.reset();
  stats->_osr.reset();
C2V_END

C2V_VMENTRY_NULL(jobject, disassembleCodeBlob, (JNIEnv* env, jobject, jobject installedCode))
  HandleMark hm;

  if (installedCode == NULL) {
    JVMCI_THROW_MSG_NULL(NullPointerException, "installedCode is null");
  }

  JVMCIObject installedCodeObject = JVMCIENV->wrap(installedCode);
  CodeBlob* cb = JVMCIENV->asCodeBlob(installedCodeObject);
  if (cb == NULL) {
    return NULL;
  }

  // We don't want the stringStream buffer to resize during disassembly as it
  // uses scoped resource memory. If a nested function called during disassembly uses
  // a ResourceMark and the buffer expands within the scope of the mark,
  // the buffer becomes garbage when that scope is exited. Experience shows that
  // the disassembled code is typically about 10x the code size so a fixed buffer
  // sized to 20x code size plus a fixed amount for header info should be sufficient.
  int bufferSize = cb->code_size() * 20 + 1024;
  char* buffer = NEW_RESOURCE_ARRAY(char, bufferSize);
  stringStream st(buffer, bufferSize);
  if (cb->is_nmethod()) {
    nmethod* nm = (nmethod*) cb;
    if (!nm->is_alive()) {
      return NULL;
    }
  }
  Disassembler::decode(cb, &st);
  if (st.size() <= 0) {
    return NULL;
  }

  JVMCIObject result = JVMCIENV->create_string(st.as_string(), JVMCI_CHECK_NULL);
  return JVMCIENV->get_jobject(result);
C2V_END

C2V_VMENTRY_NULL(jobject, getStackTraceElement, (JNIEnv* env, jobject, jobject jvmci_method, int bci))
  HandleMark hm;

  methodHandle method = JVMCIENV->asMethod(jvmci_method);
  JVMCIObject element = JVMCIENV->new_StackTraceElement(method, bci, JVMCI_CHECK_NULL);
  return JVMCIENV->get_jobject(element);
C2V_END

C2V_VMENTRY_NULL(jobject, executeHotSpotNmethod, (JNIEnv* env, jobject, jobject args, jobject hs_nmethod))
  // The incoming arguments array would have to contain JavaConstants instead of regular objects
  // and the return value would have to be wrapped as a JavaConstant.
  requireInHotSpot("executeHotSpotNmethod", JVMCI_CHECK_NULL);

  HandleMark hm;

  JVMCIObject nmethod_mirror = JVMCIENV->wrap(hs_nmethod);
  nmethod* nm = JVMCIENV->asNmethod(nmethod_mirror);
  if (nm == NULL) {
    JVMCI_THROW_NULL(InvalidInstalledCodeException);
  }
  methodHandle mh = nm->method();
  Symbol* signature = mh->signature();
  JavaCallArguments jca(mh->size_of_parameters());

  JavaArgumentUnboxer jap(signature, &jca, (arrayOop) JNIHandles::resolve(args), mh->is_static());
  JavaValue result(jap.get_ret_type());
  jca.set_alternative_target(nm);
  JavaCalls::call(&result, mh, &jca, CHECK_NULL);

  if (jap.get_ret_type() == T_VOID) {
    return NULL;
  } else if (is_reference_type(jap.get_ret_type())) {
    return JNIHandles::make_local((oop) result.get_jobject());
  } else {
    jvalue *value = (jvalue *) result.get_value_addr();
    // Narrow the value down if required (Important on big endian machines)
    switch (jap.get_ret_type()) {
      case T_BOOLEAN:
       value->z = (jboolean) value->i;
       break;
      case T_BYTE:
       value->b = (jbyte) value->i;
       break;
      case T_CHAR:
       value->c = (jchar) value->i;
       break;
      case T_SHORT:
       value->s = (jshort) value->i;
       break;
      default:
        break;
    }
    JVMCIObject o = JVMCIENV->create_box(jap.get_ret_type(), value, JVMCI_CHECK_NULL);
    return JVMCIENV->get_jobject(o);
  }
C2V_END

C2V_VMENTRY_NULL(jlongArray, getLineNumberTable, (JNIEnv* env, jobject, jobject jvmci_method))
  Method* method = JVMCIENV->asMethod(jvmci_method);
  if (!method->has_linenumber_table()) {
    return NULL;
  }
  u2 num_entries = 0;
  CompressedLineNumberReadStream streamForSize(method->compressed_linenumber_table());
  while (streamForSize.read_pair()) {
    num_entries++;
  }

  CompressedLineNumberReadStream stream(method->compressed_linenumber_table());
  JVMCIPrimitiveArray result = JVMCIENV->new_longArray(2 * num_entries, JVMCI_CHECK_NULL);

  int i = 0;
  jlong value;
  while (stream.read_pair()) {
    value = ((long) stream.bci());
    JVMCIENV->put_long_at(result, i, value);
    value = ((long) stream.line());
    JVMCIENV->put_long_at(result, i + 1, value);
    i += 2;
  }

  return (jlongArray) JVMCIENV->get_jobject(result);
C2V_END

C2V_VMENTRY_0(jlong, getLocalVariableTableStart, (JNIEnv* env, jobject, jobject jvmci_method))
  Method* method = JVMCIENV->asMethod(jvmci_method);
  if (!method->has_localvariable_table()) {
    return 0;
  }
  return (jlong) (address) method->localvariable_table_start();
C2V_END

C2V_VMENTRY_0(jint, getLocalVariableTableLength, (JNIEnv* env, jobject, jobject jvmci_method))
  Method* method = JVMCIENV->asMethod(jvmci_method);
  return method->localvariable_table_length();
C2V_END

C2V_VMENTRY(void, reprofile, (JNIEnv* env, jobject, jobject jvmci_method))
  Method* method = JVMCIENV->asMethod(jvmci_method);
  MethodCounters* mcs = method->method_counters();
  if (mcs != NULL) {
    mcs->clear_counters();
  }
  NOT_PRODUCT(method->set_compiled_invocation_count(0));

  CompiledMethod* code = method->code();
  if (code != NULL) {
    code->make_not_entrant();
  }

  MethodData* method_data = method->method_data();
  if (method_data == NULL) {
    ClassLoaderData* loader_data = method->method_holder()->class_loader_data();
    method_data = MethodData::allocate(loader_data, method, CHECK);
    method->set_method_data(method_data);
  } else {
    method_data->initialize();
  }
C2V_END


C2V_VMENTRY(void, invalidateHotSpotNmethod, (JNIEnv* env, jobject, jobject hs_nmethod))
  JVMCIObject nmethod_mirror = JVMCIENV->wrap(hs_nmethod);
  JVMCIENV->invalidate_nmethod_mirror(nmethod_mirror, JVMCI_CHECK);
C2V_END

C2V_VMENTRY_NULL(jobject, readUncompressedOop, (JNIEnv* env, jobject, jlong addr))
  oop ret = RawAccess<>::oop_load((oop*)(address)addr);
  return JVMCIENV->get_jobject(JVMCIENV->get_object_constant(ret));
 C2V_END

C2V_VMENTRY_NULL(jlongArray, collectCounters, (JNIEnv* env, jobject))
  // Returns a zero length array if counters aren't enabled
  JVMCIPrimitiveArray array = JVMCIENV->new_longArray(JVMCICounterSize, JVMCI_CHECK_NULL);
  if (JVMCICounterSize > 0) {
    jlong* temp_array = NEW_RESOURCE_ARRAY(jlong, JVMCICounterSize);
    JavaThread::collect_counters(temp_array, JVMCICounterSize);
    JVMCIENV->copy_longs_from(temp_array, array, 0, JVMCICounterSize);
  }
  return (jlongArray) JVMCIENV->get_jobject(array);
C2V_END

C2V_VMENTRY_0(jint, getCountersSize, (JNIEnv* env, jobject))
  return (jint) JVMCICounterSize;
C2V_END

C2V_VMENTRY(void, setCountersSize, (JNIEnv* env, jobject, jint new_size))
  JavaThread::resize_all_jvmci_counters(new_size);
C2V_END

C2V_VMENTRY_0(jint, allocateCompileId, (JNIEnv* env, jobject, jobject jvmci_method, int entry_bci))
  HandleMark hm;
  if (jvmci_method == NULL) {
    JVMCI_THROW_0(NullPointerException);
  }
  Method* method = JVMCIENV->asMethod(jvmci_method);
  if (entry_bci >= method->code_size() || entry_bci < -1) {
    JVMCI_THROW_MSG_0(IllegalArgumentException, err_msg("Unexpected bci %d", entry_bci));
  }
  return CompileBroker::assign_compile_id_unlocked(THREAD, method, entry_bci);
C2V_END


C2V_VMENTRY_0(jboolean, isMature, (JNIEnv* env, jobject, jlong metaspace_method_data))
  MethodData* mdo = JVMCIENV->asMethodData(metaspace_method_data);
  return mdo != NULL && mdo->is_mature();
C2V_END

C2V_VMENTRY_0(jboolean, hasCompiledCodeForOSR, (JNIEnv* env, jobject, jobject jvmci_method, int entry_bci, int comp_level))
  Method* method = JVMCIENV->asMethod(jvmci_method);
  return method->lookup_osr_nmethod_for(entry_bci, comp_level, true) != NULL;
C2V_END

C2V_VMENTRY_NULL(jobject, getSymbol, (JNIEnv* env, jobject, jlong symbol))
  JVMCIObject sym = JVMCIENV->create_string((Symbol*)(address)symbol, JVMCI_CHECK_NULL);
  return JVMCIENV->get_jobject(sym);
C2V_END

bool matches(jobjectArray methods, Method* method, JVMCIEnv* JVMCIENV) {
  objArrayOop methods_oop = (objArrayOop) JNIHandles::resolve(methods);

  for (int i = 0; i < methods_oop->length(); i++) {
    oop resolved = methods_oop->obj_at(i);
    if ((resolved->klass() == HotSpotJVMCI::HotSpotResolvedJavaMethodImpl::klass()) && HotSpotJVMCI::asMethod(JVMCIENV, resolved) == method) {
      return true;
    }
  }
  return false;
}

void call_interface(JavaValue* result, Klass* spec_klass, Symbol* name, Symbol* signature, JavaCallArguments* args, TRAPS) {
  CallInfo callinfo;
  Handle receiver = args->receiver();
  Klass* recvrKlass = receiver.is_null() ? (Klass*)NULL : receiver->klass();
  LinkInfo link_info(spec_klass, name, signature);
  LinkResolver::resolve_interface_call(
          callinfo, receiver, recvrKlass, link_info, true, CHECK);
  methodHandle method = callinfo.selected_method();
  assert(method.not_null(), "should have thrown exception");

  // Invoke the method
  JavaCalls::call(result, method, args, CHECK);
}

C2V_VMENTRY_NULL(jobject, iterateFrames, (JNIEnv* env, jobject compilerToVM, jobjectArray initial_methods, jobjectArray match_methods, jint initialSkip, jobject visitor_handle))

  if (!thread->has_last_Java_frame()) {
    return NULL;
  }
  Handle visitor(THREAD, JNIHandles::resolve_non_null(visitor_handle));

  requireInHotSpot("iterateFrames", JVMCI_CHECK_NULL);

  HotSpotJVMCI::HotSpotStackFrameReference::klass()->initialize(CHECK_NULL);
  Handle frame_reference = HotSpotJVMCI::HotSpotStackFrameReference::klass()->allocate_instance_handle(CHECK_NULL);

  StackFrameStream fst(thread);
  jobjectArray methods = initial_methods;

  int frame_number = 0;
  vframe* vf = vframe::new_vframe(fst.current(), fst.register_map(), thread);

  while (true) {
    // look for the given method
    bool realloc_called = false;
    while (true) {
      StackValueCollection* locals = NULL;
      if (vf->is_compiled_frame()) {
        // compiled method frame
        compiledVFrame* cvf = compiledVFrame::cast(vf);
        if (methods == NULL || matches(methods, cvf->method(), JVMCIENV)) {
          if (initialSkip > 0) {
            initialSkip--;
          } else {
            ScopeDesc* scope = cvf->scope();
            // native wrappers do not have a scope
            if (scope != NULL && scope->objects() != NULL) {
              GrowableArray<ScopeValue*>* objects;
              if (!realloc_called) {
                objects = scope->objects();
              } else {
                // some object might already have been re-allocated, only reallocate the non-allocated ones
                objects = new GrowableArray<ScopeValue*>(scope->objects()->length());
                for (int i = 0; i < scope->objects()->length(); i++) {
                  ObjectValue* sv = (ObjectValue*) scope->objects()->at(i);
                  if (sv->value().is_null()) {
                    objects->append(sv);
                  }
                }
              }
              bool realloc_failures = Deoptimization::realloc_objects(thread, fst.current(), fst.register_map(), objects, CHECK_NULL);
              Deoptimization::reassign_fields(fst.current(), fst.register_map(), objects, realloc_failures, false, CHECK_NULL);
              realloc_called = true;

              GrowableArray<ScopeValue*>* local_values = scope->locals();
              assert(local_values != NULL, "NULL locals");
              typeArrayOop array_oop = oopFactory::new_boolArray(local_values->length(), CHECK_NULL);
              typeArrayHandle array(THREAD, array_oop);
              for (int i = 0; i < local_values->length(); i++) {
                ScopeValue* value = local_values->at(i);
                if (value->is_object()) {
                  array->bool_at_put(i, true);
                }
              }
              HotSpotJVMCI::HotSpotStackFrameReference::set_localIsVirtual(JVMCIENV, frame_reference(), array());
            } else {
              HotSpotJVMCI::HotSpotStackFrameReference::set_localIsVirtual(JVMCIENV, frame_reference(), NULL);
            }

            locals = cvf->locals();
            HotSpotJVMCI::HotSpotStackFrameReference::set_bci(JVMCIENV, frame_reference(), cvf->bci());
            JVMCIObject method = JVMCIENV->get_jvmci_method(cvf->method(), JVMCI_CHECK_NULL);
            HotSpotJVMCI::HotSpotStackFrameReference::set_method(JVMCIENV, frame_reference(), JNIHandles::resolve(method.as_jobject()));
          }
        }
      } else if (vf->is_interpreted_frame()) {
        // interpreted method frame
        interpretedVFrame* ivf = interpretedVFrame::cast(vf);
        if (methods == NULL || matches(methods, ivf->method(), JVMCIENV)) {
          if (initialSkip > 0) {
            initialSkip--;
          } else {
            locals = ivf->locals();
            HotSpotJVMCI::HotSpotStackFrameReference::set_bci(JVMCIENV, frame_reference(), ivf->bci());
            JVMCIObject method = JVMCIENV->get_jvmci_method(ivf->method(), JVMCI_CHECK_NULL);
            HotSpotJVMCI::HotSpotStackFrameReference::set_method(JVMCIENV, frame_reference(), JNIHandles::resolve(method.as_jobject()));
            HotSpotJVMCI::HotSpotStackFrameReference::set_localIsVirtual(JVMCIENV, frame_reference(), NULL);
          }
        }
      }

      // locals != NULL means that we found a matching frame and result is already partially initialized
      if (locals != NULL) {
        methods = match_methods;
        HotSpotJVMCI::HotSpotStackFrameReference::set_compilerToVM(JVMCIENV, frame_reference(), JNIHandles::resolve(compilerToVM));
        HotSpotJVMCI::HotSpotStackFrameReference::set_stackPointer(JVMCIENV, frame_reference(), (jlong) fst.current()->sp());
        HotSpotJVMCI::HotSpotStackFrameReference::set_frameNumber(JVMCIENV, frame_reference(), frame_number);

        // initialize the locals array
        objArrayOop array_oop = oopFactory::new_objectArray(locals->size(), CHECK_NULL);
        objArrayHandle array(THREAD, array_oop);
        for (int i = 0; i < locals->size(); i++) {
          StackValue* var = locals->at(i);
          if (var->type() == T_OBJECT) {
            array->obj_at_put(i, locals->at(i)->get_obj()());
          }
        }
        HotSpotJVMCI::HotSpotStackFrameReference::set_locals(JVMCIENV, frame_reference(), array());
        HotSpotJVMCI::HotSpotStackFrameReference::set_objectsMaterialized(JVMCIENV, frame_reference(), JNI_FALSE);

        JavaValue result(T_OBJECT);
        JavaCallArguments args(visitor);
        args.push_oop(frame_reference);
        call_interface(&result, HotSpotJVMCI::InspectedFrameVisitor::klass(), vmSymbols::visitFrame_name(), vmSymbols::visitFrame_signature(), &args, CHECK_NULL);
        if (result.get_jobject() != NULL) {
          return JNIHandles::make_local(thread, (oop) result.get_jobject());
        }
        assert(initialSkip == 0, "There should be no match before initialSkip == 0");
        if (HotSpotJVMCI::HotSpotStackFrameReference::objectsMaterialized(JVMCIENV, frame_reference()) == JNI_TRUE) {
          // the frame has been deoptimized, we need to re-synchronize the frame and vframe
          intptr_t* stack_pointer = (intptr_t*) HotSpotJVMCI::HotSpotStackFrameReference::stackPointer(JVMCIENV, frame_reference());
          fst = StackFrameStream(thread);
          while (fst.current()->sp() != stack_pointer && !fst.is_done()) {
            fst.next();
          }
          if (fst.current()->sp() != stack_pointer) {
            THROW_MSG_NULL(vmSymbols::java_lang_IllegalStateException(), "stack frame not found after deopt")
          }
          vf = vframe::new_vframe(fst.current(), fst.register_map(), thread);
          if (!vf->is_compiled_frame()) {
            THROW_MSG_NULL(vmSymbols::java_lang_IllegalStateException(), "compiled stack frame expected")
          }
          for (int i = 0; i < frame_number; i++) {
            if (vf->is_top()) {
              THROW_MSG_NULL(vmSymbols::java_lang_IllegalStateException(), "vframe not found after deopt")
            }
            vf = vf->sender();
            assert(vf->is_compiled_frame(), "Wrong frame type");
          }
        }
        frame_reference = HotSpotJVMCI::HotSpotStackFrameReference::klass()->allocate_instance_handle(CHECK_NULL);
        HotSpotJVMCI::HotSpotStackFrameReference::klass()->initialize(CHECK_NULL);
      }

      if (vf->is_top()) {
        break;
      }
      frame_number++;
      vf = vf->sender();
    } // end of vframe loop

    if (fst.is_done()) {
      break;
    }
    fst.next();
    vf = vframe::new_vframe(fst.current(), fst.register_map(), thread);
    frame_number = 0;
  } // end of frame loop

  // the end was reached without finding a matching method
  return NULL;
C2V_END

C2V_VMENTRY(void, resolveInvokeDynamicInPool, (JNIEnv* env, jobject, jobject jvmci_constant_pool, jint index))
  constantPoolHandle cp = JVMCIENV->asConstantPool(jvmci_constant_pool);
  CallInfo callInfo;
  LinkResolver::resolve_invoke(callInfo, Handle(), cp, index, Bytecodes::_invokedynamic, CHECK);
  ConstantPoolCacheEntry* cp_cache_entry = cp->invokedynamic_cp_cache_entry_at(index);
  cp_cache_entry->set_dynamic_call(cp, callInfo);
C2V_END

C2V_VMENTRY(void, resolveInvokeHandleInPool, (JNIEnv* env, jobject, jobject jvmci_constant_pool, jint index))
  constantPoolHandle cp = JVMCIENV->asConstantPool(jvmci_constant_pool);
  Klass* holder = cp->klass_ref_at(index, CHECK);
  Symbol* name = cp->name_ref_at(index);
  if (MethodHandles::is_signature_polymorphic_name(holder, name)) {
    CallInfo callInfo;
    LinkResolver::resolve_invoke(callInfo, Handle(), cp, index, Bytecodes::_invokehandle, CHECK);
    ConstantPoolCacheEntry* cp_cache_entry = cp->cache()->entry_at(cp->decode_cpcache_index(index));
    cp_cache_entry->set_method_handle(cp, callInfo);
  }
C2V_END

C2V_VMENTRY_0(jint, isResolvedInvokeHandleInPool, (JNIEnv* env, jobject, jobject jvmci_constant_pool, jint index))
  constantPoolHandle cp = JVMCIENV->asConstantPool(jvmci_constant_pool);
  ConstantPoolCacheEntry* cp_cache_entry = cp->cache()->entry_at(cp->decode_cpcache_index(index));
  if (cp_cache_entry->is_resolved(Bytecodes::_invokehandle)) {
    // MethodHandle.invoke* --> LambdaForm?
    ResourceMark rm;

    LinkInfo link_info(cp, index, CATCH);

    Klass* resolved_klass = link_info.resolved_klass();

    Symbol* name_sym = cp->name_ref_at(index);

    vmassert(MethodHandles::is_method_handle_invoke_name(resolved_klass, name_sym), "!");
    vmassert(MethodHandles::is_signature_polymorphic_name(resolved_klass, name_sym), "!");

    methodHandle adapter_method(cp_cache_entry->f1_as_method());

    methodHandle resolved_method(adapter_method);

    // Can we treat it as a regular invokevirtual?
    if (resolved_method->method_holder() == resolved_klass && resolved_method->name() == name_sym) {
      vmassert(!resolved_method->is_static(),"!");
      vmassert(MethodHandles::is_signature_polymorphic_method(resolved_method()),"!");
      vmassert(!MethodHandles::is_signature_polymorphic_static(resolved_method->intrinsic_id()), "!");
      vmassert(cp_cache_entry->appendix_if_resolved(cp) == NULL, "!");

      methodHandle m(LinkResolver::linktime_resolve_virtual_method_or_null(link_info));
      vmassert(m == resolved_method, "!!");
      return -1;
    }

    return Bytecodes::_invokevirtual;
  }
  if (cp_cache_entry->is_resolved(Bytecodes::_invokedynamic)) {
    return Bytecodes::_invokedynamic;
  }
  return -1;
C2V_END


C2V_VMENTRY_NULL(jobject, getSignaturePolymorphicHolders, (JNIEnv* env, jobject))
  JVMCIObjectArray holders = JVMCIENV->new_String_array(2, JVMCI_CHECK_NULL);
  JVMCIObject mh = JVMCIENV->create_string("Ljava/lang/invoke/MethodHandle;", JVMCI_CHECK_NULL);
  JVMCIObject vh = JVMCIENV->create_string("Ljava/lang/invoke/VarHandle;", JVMCI_CHECK_NULL);
  JVMCIENV->put_object_at(holders, 0, mh);
  JVMCIENV->put_object_at(holders, 1, vh);
  return JVMCIENV->get_jobject(holders);
C2V_END

C2V_VMENTRY_0(jboolean, shouldDebugNonSafepoints, (JNIEnv* env, jobject))
  //see compute_recording_non_safepoints in debugInfroRec.cpp
  if (JvmtiExport::should_post_compiled_method_load() && FLAG_IS_DEFAULT(DebugNonSafepoints)) {
    return true;
  }
  return DebugNonSafepoints;
C2V_END

// public native void materializeVirtualObjects(HotSpotStackFrameReference stackFrame, boolean invalidate);
C2V_VMENTRY(void, materializeVirtualObjects, (JNIEnv* env, jobject, jobject _hs_frame, bool invalidate))
  JVMCIObject hs_frame = JVMCIENV->wrap(_hs_frame);
  if (hs_frame.is_null()) {
    JVMCI_THROW_MSG(NullPointerException, "stack frame is null");
  }

  requireInHotSpot("materializeVirtualObjects", JVMCI_CHECK);

  JVMCIENV->HotSpotStackFrameReference_initialize(JVMCI_CHECK);

  // look for the given stack frame
  StackFrameStream fst(thread);
  intptr_t* stack_pointer = (intptr_t*) JVMCIENV->get_HotSpotStackFrameReference_stackPointer(hs_frame);
  while (fst.current()->sp() != stack_pointer && !fst.is_done()) {
    fst.next();
  }
  if (fst.current()->sp() != stack_pointer) {
    JVMCI_THROW_MSG(IllegalStateException, "stack frame not found");
  }

  if (invalidate) {
    if (!fst.current()->is_compiled_frame()) {
      JVMCI_THROW_MSG(IllegalStateException, "compiled stack frame expected");
    }
    assert(fst.current()->cb()->is_nmethod(), "nmethod expected");
    ((nmethod*) fst.current()->cb())->make_not_entrant();
  }
  Deoptimization::deoptimize(thread, *fst.current(), fst.register_map(), Deoptimization::Reason_none);
  // look for the frame again as it has been updated by deopt (pc, deopt state...)
  StackFrameStream fstAfterDeopt(thread);
  while (fstAfterDeopt.current()->sp() != stack_pointer && !fstAfterDeopt.is_done()) {
    fstAfterDeopt.next();
  }
  if (fstAfterDeopt.current()->sp() != stack_pointer) {
    JVMCI_THROW_MSG(IllegalStateException, "stack frame not found after deopt");
  }

  vframe* vf = vframe::new_vframe(fstAfterDeopt.current(), fstAfterDeopt.register_map(), thread);
  if (!vf->is_compiled_frame()) {
    JVMCI_THROW_MSG(IllegalStateException, "compiled stack frame expected");
  }

  GrowableArray<compiledVFrame*>* virtualFrames = new GrowableArray<compiledVFrame*>(10);
  while (true) {
    assert(vf->is_compiled_frame(), "Wrong frame type");
    virtualFrames->push(compiledVFrame::cast(vf));
    if (vf->is_top()) {
      break;
    }
    vf = vf->sender();
  }

  int last_frame_number = JVMCIENV->get_HotSpotStackFrameReference_frameNumber(hs_frame);
  if (last_frame_number >= virtualFrames->length()) {
    JVMCI_THROW_MSG(IllegalStateException, "invalid frame number");
  }

  // Reallocate the non-escaping objects and restore their fields.
  assert (virtualFrames->at(last_frame_number)->scope() != NULL,"invalid scope");
  GrowableArray<ScopeValue*>* objects = virtualFrames->at(last_frame_number)->scope()->objects();

  if (objects == NULL) {
    // no objects to materialize
    return;
  }

  bool realloc_failures = Deoptimization::realloc_objects(thread, fstAfterDeopt.current(), fstAfterDeopt.register_map(), objects, CHECK);
  Deoptimization::reassign_fields(fstAfterDeopt.current(), fstAfterDeopt.register_map(), objects, realloc_failures, false, THREAD);

  for (int frame_index = 0; frame_index < virtualFrames->length(); frame_index++) {
    compiledVFrame* cvf = virtualFrames->at(frame_index);

    GrowableArray<ScopeValue*>* scopeLocals = cvf->scope()->locals();
    StackValueCollection* locals = cvf->locals();
    if (locals != NULL) {
      for (int i2 = 0; i2 < locals->size(); i2++) {
        StackValue* var = locals->at(i2);
        if (var->type() == T_OBJECT && scopeLocals->at(i2)->is_object()) {
          jvalue val;
          val.l = (jobject) locals->at(i2)->get_obj()();
          cvf->update_local(T_OBJECT, i2, val);
        }
      }
    }

    GrowableArray<ScopeValue*>* scopeExpressions = cvf->scope()->expressions();
    StackValueCollection* expressions = cvf->expressions();
    if (expressions != NULL) {
      for (int i2 = 0; i2 < expressions->size(); i2++) {
        StackValue* var = expressions->at(i2);
        if (var->type() == T_OBJECT && scopeExpressions->at(i2)->is_object()) {
          jvalue val;
          val.l = (jobject) expressions->at(i2)->get_obj()();
          cvf->update_stack(T_OBJECT, i2, val);
        }
      }
    }

    GrowableArray<MonitorValue*>* scopeMonitors = cvf->scope()->monitors();
    GrowableArray<MonitorInfo*>* monitors = cvf->monitors();
    if (monitors != NULL) {
      for (int i2 = 0; i2 < monitors->length(); i2++) {
        cvf->update_monitor(i2, monitors->at(i2));
      }
    }
  }

  // all locals are materialized by now
  JVMCIENV->set_HotSpotStackFrameReference_localIsVirtual(hs_frame, NULL);
  // update the locals array
  JVMCIObjectArray array = JVMCIENV->get_HotSpotStackFrameReference_locals(hs_frame);
  StackValueCollection* locals = virtualFrames->at(last_frame_number)->locals();
  for (int i = 0; i < locals->size(); i++) {
    StackValue* var = locals->at(i);
    if (var->type() == T_OBJECT) {
      JVMCIENV->put_object_at(array, i, HotSpotJVMCI::wrap(locals->at(i)->get_obj()()));
    }
  }
  HotSpotJVMCI::HotSpotStackFrameReference::set_objectsMaterialized(JVMCIENV, hs_frame, JNI_TRUE);
C2V_END

// Creates a scope where the current thread is attached and detached
// from HotSpot if it wasn't already attached when entering the scope.
extern "C" void jio_printf(const char *fmt, ...);
class AttachDetach : public StackObj {
 public:
  bool _attached;
  AttachDetach(JNIEnv* env, Thread* current_thread) {
    if (current_thread == NULL) {
      extern struct JavaVM_ main_vm;
      JNIEnv* hotspotEnv;
      jint res = main_vm.AttachCurrentThread((void**)&hotspotEnv, NULL);
      _attached = res == JNI_OK;
      static volatile int report_attach_error = 0;
      if (res != JNI_OK && report_attach_error == 0 && Atomic::cmpxchg(1, &report_attach_error, 0) == 0) {
        // Only report an attach error once
        jio_printf("Warning: attaching current thread to VM failed with %d (future attach errors are suppressed)\n", res);
      }
    } else {
      _attached = false;
    }
  }
  ~AttachDetach() {
    if (_attached && get_current_thread() != NULL) {
      extern struct JavaVM_ main_vm;
      jint res = main_vm.DetachCurrentThread();
      static volatile int report_detach_error = 0;
      if (res != JNI_OK && report_detach_error == 0 && Atomic::cmpxchg(1, &report_detach_error, 0) == 0) {
        // Only report an attach error once
        jio_printf("Warning: detaching current thread from VM failed with %d (future attach errors are suppressed)\n", res);
      }
    }
  }
};

C2V_VMENTRY_PREFIX(jint, writeDebugOutput, (JNIEnv* env, jobject, jbyteArray bytes, jint offset, jint length, bool flush, bool can_throw))
  AttachDetach ad(env, base_thread);
  bool use_tty = true;
  if (base_thread == NULL) {
    if (!ad._attached) {
      // Can only use tty if the current thread is attached
      return 0;
    }
    base_thread = get_current_thread();
  }
  JVMCITraceMark jtm("writeDebugOutput");
  assert(base_thread->is_Java_thread(), "just checking");
  JavaThread* thread = (JavaThread*) base_thread;
  C2V_BLOCK(void, writeDebugOutput, (JNIEnv* env, jobject, jbyteArray bytes, jint offset, jint length))
  if (bytes == NULL) {
    if (can_throw) {
      JVMCI_THROW_0(NullPointerException);
    }
    return -1;
  }
  JVMCIPrimitiveArray array = JVMCIENV->wrap(bytes);

  // Check if offset and length are non negative.
  if (offset < 0 || length < 0) {
    if (can_throw) {
      JVMCI_THROW_0(ArrayIndexOutOfBoundsException);
    }
    return -2;
  }
  // Check if the range is valid.
  int array_length = JVMCIENV->get_length(array);
  if ((((unsigned int) length + (unsigned int) offset) > (unsigned int) array_length)) {
    if (can_throw) {
      JVMCI_THROW_0(ArrayIndexOutOfBoundsException);
    }
    return -2;
  }
  jbyte buffer[O_BUFLEN];
  while (length > 0) {
    int copy_len = MIN2(length, (jint)O_BUFLEN);
    JVMCIENV->copy_bytes_to(array, buffer, offset, copy_len);
    tty->write((char*) buffer, copy_len);
    length -= O_BUFLEN;
    offset += O_BUFLEN;
  }
  if (flush) {
    tty->flush();
  }
  return 0;
C2V_END

C2V_VMENTRY(void, flushDebugOutput, (JNIEnv* env, jobject))
  tty->flush();
C2V_END

C2V_VMENTRY_0(jint, methodDataProfileDataSize, (JNIEnv* env, jobject, jlong metaspace_method_data, jint position))
  MethodData* mdo = JVMCIENV->asMethodData(metaspace_method_data);
  ProfileData* profile_data = mdo->data_at(position);
  if (mdo->is_valid(profile_data)) {
    return profile_data->size_in_bytes();
  }
  DataLayout* data    = mdo->extra_data_base();
  DataLayout* end   = mdo->extra_data_limit();
  for (;; data = mdo->next_extra(data)) {
    assert(data < end, "moved past end of extra data");
    profile_data = data->data_in();
    if (mdo->dp_to_di(profile_data->dp()) == position) {
      return profile_data->size_in_bytes();
    }
  }
  JVMCI_THROW_MSG_0(IllegalArgumentException, err_msg("Invalid profile data position %d", position));
C2V_END

C2V_VMENTRY_0(jlong, getFingerprint, (JNIEnv* env, jobject, jlong metaspace_klass))
#if INCLUDE_AOT
  Klass *k = (Klass*) (address) metaspace_klass;
  if (k->is_instance_klass()) {
    return InstanceKlass::cast(k)->get_stored_fingerprint();
  } else {
    return 0;
  }
#else
  JVMCI_THROW_MSG_0(InternalError, "unimplemented");
#endif
C2V_END

C2V_VMENTRY_NULL(jobject, getHostClass, (JNIEnv* env, jobject, jobject jvmci_type))
  InstanceKlass* k = InstanceKlass::cast(JVMCIENV->asKlass(jvmci_type));
  InstanceKlass* host = k->unsafe_anonymous_host();
  JVMCIKlassHandle handle(THREAD, host);
  JVMCIObject result = JVMCIENV->get_jvmci_type(handle, JVMCI_CHECK_NULL);
  return JVMCIENV->get_jobject(result);
C2V_END

C2V_VMENTRY_NULL(jobject, getInterfaces, (JNIEnv* env, jobject, jobject jvmci_type))
  if (jvmci_type == NULL) {
    JVMCI_THROW_0(NullPointerException);
  }

  Klass* klass = JVMCIENV->asKlass(jvmci_type);
  if (klass == NULL) {
    JVMCI_THROW_0(NullPointerException);
  }
  if (!klass->is_instance_klass()) {
    JVMCI_THROW_MSG_0(InternalError, err_msg("Class %s must be instance klass", klass->external_name()));
  }
  InstanceKlass* iklass = InstanceKlass::cast(klass);

  // Regular instance klass, fill in all local interfaces
  int size = iklass->local_interfaces()->length();
  JVMCIObjectArray interfaces = JVMCIENV->new_HotSpotResolvedObjectTypeImpl_array(size, JVMCI_CHECK_NULL);
  for (int index = 0; index < size; index++) {
    JVMCIKlassHandle klass(THREAD);
    Klass* k = iklass->local_interfaces()->at(index);
    klass = k;
    JVMCIObject type = JVMCIENV->get_jvmci_type(klass, JVMCI_CHECK_NULL);
    JVMCIENV->put_object_at(interfaces, index, type);
  }
  return JVMCIENV->get_jobject(interfaces);
C2V_END

C2V_VMENTRY_NULL(jobject, getComponentType, (JNIEnv* env, jobject, jobject jvmci_type))
  if (jvmci_type == NULL) {
    JVMCI_THROW_0(NullPointerException);
  }

  Klass* klass = JVMCIENV->asKlass(jvmci_type);
  oop mirror = klass->java_mirror();
  if (java_lang_Class::is_primitive(mirror) ||
      !java_lang_Class::as_Klass(mirror)->is_array_klass()) {
    return NULL;
  }

  oop component_mirror = java_lang_Class::component_mirror(mirror);
  if (component_mirror == NULL) {
    return NULL;
  }
  Klass* component_klass = java_lang_Class::as_Klass(component_mirror);
  if (component_klass != NULL) {
    JVMCIKlassHandle klass_handle(THREAD);
    klass_handle = component_klass;
    JVMCIObject result = JVMCIENV->get_jvmci_type(klass_handle, JVMCI_CHECK_NULL);
    return JVMCIENV->get_jobject(result);
  }
  BasicType type = java_lang_Class::primitive_type(component_mirror);
  JVMCIObject result = JVMCIENV->get_jvmci_primitive_type(type);
  return JVMCIENV->get_jobject(result);
C2V_END

C2V_VMENTRY(void, ensureInitialized, (JNIEnv* env, jobject, jobject jvmci_type))
  if (jvmci_type == NULL) {
    JVMCI_THROW(NullPointerException);
  }

  Klass* klass = JVMCIENV->asKlass(jvmci_type);
  if (klass != NULL && klass->should_be_initialized()) {
    InstanceKlass* k = InstanceKlass::cast(klass);
    k->initialize(CHECK);
  }
C2V_END

C2V_VMENTRY_0(jint, interpreterFrameSize, (JNIEnv* env, jobject, jobject bytecode_frame_handle))
  if (bytecode_frame_handle == NULL) {
    JVMCI_THROW_0(NullPointerException);
  }

  JVMCIObject top_bytecode_frame = JVMCIENV->wrap(bytecode_frame_handle);
  JVMCIObject bytecode_frame = top_bytecode_frame;
  int size = 0;
  int callee_parameters = 0;
  int callee_locals = 0;
  Method* method = JVMCIENV->asMethod(JVMCIENV->get_BytecodePosition_method(bytecode_frame));
  int extra_args = method->max_stack() - JVMCIENV->get_BytecodeFrame_numStack(bytecode_frame);

  while (bytecode_frame.is_non_null()) {
    int locks = JVMCIENV->get_BytecodeFrame_numLocks(bytecode_frame);
    int temps = JVMCIENV->get_BytecodeFrame_numStack(bytecode_frame);
    bool is_top_frame = (JVMCIENV->equals(bytecode_frame, top_bytecode_frame));
    Method* method = JVMCIENV->asMethod(JVMCIENV->get_BytecodePosition_method(bytecode_frame));

    int frame_size = BytesPerWord * Interpreter::size_activation(method->max_stack(),
                                                                 temps + callee_parameters,
                                                                 extra_args,
                                                                 locks,
                                                                 callee_parameters,
                                                                 callee_locals,
                                                                 is_top_frame);
    size += frame_size;

    callee_parameters = method->size_of_parameters();
    callee_locals = method->max_locals();
    extra_args = 0;
    bytecode_frame = JVMCIENV->get_BytecodePosition_caller(bytecode_frame);
  }
  return size + Deoptimization::last_frame_adjust(0, callee_locals) * BytesPerWord;
C2V_END

C2V_VMENTRY(void, compileToBytecode, (JNIEnv* env, jobject, jobject lambda_form_handle))
  Handle lambda_form = JVMCIENV->asConstant(JVMCIENV->wrap(lambda_form_handle), JVMCI_CHECK);
  if (lambda_form->is_a(SystemDictionary::LambdaForm_klass())) {
    TempNewSymbol compileToBytecode = SymbolTable::new_symbol("compileToBytecode");
    JavaValue result(T_VOID);
    JavaCalls::call_special(&result, lambda_form, SystemDictionary::LambdaForm_klass(), compileToBytecode, vmSymbols::void_method_signature(), CHECK);
  } else {
    JVMCI_THROW_MSG(IllegalArgumentException,
                    err_msg("Unexpected type: %s", lambda_form->klass()->external_name()))
  }
C2V_END

C2V_VMENTRY_0(jint, getIdentityHashCode, (JNIEnv* env, jobject, jobject object))
  Handle obj = JVMCIENV->asConstant(JVMCIENV->wrap(object), JVMCI_CHECK_0);
  return obj->identity_hash();
C2V_END

C2V_VMENTRY_0(jboolean, isInternedString, (JNIEnv* env, jobject, jobject object))
  Handle str = JVMCIENV->asConstant(JVMCIENV->wrap(object), JVMCI_CHECK_0);
  if (!java_lang_String::is_instance(str())) {
    return false;
  }
  int len;
  jchar* name = java_lang_String::as_unicode_string(str(), len, CHECK_0);
  return (StringTable::lookup(name, len) != NULL);
C2V_END


C2V_VMENTRY_NULL(jobject, unboxPrimitive, (JNIEnv* env, jobject, jobject object))
  if (object == NULL) {
    JVMCI_THROW_0(NullPointerException);
  }
  Handle box = JVMCIENV->asConstant(JVMCIENV->wrap(object), JVMCI_CHECK_NULL);
  BasicType type = java_lang_boxing_object::basic_type(box());
  jvalue result;
  if (java_lang_boxing_object::get_value(box(), &result) == T_ILLEGAL) {
    return NULL;
  }
  JVMCIObject boxResult = JVMCIENV->create_box(type, &result, JVMCI_CHECK_NULL);
  return JVMCIENV->get_jobject(boxResult);
C2V_END

C2V_VMENTRY_NULL(jobject, boxPrimitive, (JNIEnv* env, jobject, jobject object))
  if (object == NULL) {
    JVMCI_THROW_0(NullPointerException);
  }
  JVMCIObject box = JVMCIENV->wrap(object);
  BasicType type = JVMCIENV->get_box_type(box);
  if (type == T_ILLEGAL) {
    return NULL;
  }
  jvalue value = JVMCIENV->get_boxed_value(type, box);
  JavaValue box_result(T_OBJECT);
  JavaCallArguments jargs;
  Klass* box_klass = NULL;
  Symbol* box_signature = NULL;
#define BOX_CASE(bt, v, argtype, name)           \
  case bt: \
    jargs.push_##argtype(value.v); \
    box_klass = SystemDictionary::name##_klass(); \
    box_signature = vmSymbols::name##_valueOf_signature(); \
    break

  switch (type) {
    BOX_CASE(T_BOOLEAN, z, int, Boolean);
    BOX_CASE(T_BYTE, b, int, Byte);
    BOX_CASE(T_CHAR, c, int, Character);
    BOX_CASE(T_SHORT, s, int, Short);
    BOX_CASE(T_INT, i, int, Integer);
    BOX_CASE(T_LONG, j, long, Long);
    BOX_CASE(T_FLOAT, f, float, Float);
    BOX_CASE(T_DOUBLE, d, double, Double);
    default:
      ShouldNotReachHere();
  }
#undef BOX_CASE

  JavaCalls::call_static(&box_result,
                         box_klass,
                         vmSymbols::valueOf_name(),
                         box_signature, &jargs, CHECK_NULL);
  oop hotspot_box = (oop) box_result.get_jobject();
  JVMCIObject result = JVMCIENV->get_object_constant(hotspot_box, false);
  return JVMCIENV->get_jobject(result);
C2V_END

C2V_VMENTRY_NULL(jobjectArray, getDeclaredConstructors, (JNIEnv* env, jobject, jobject holder))
  if (holder == NULL) {
    JVMCI_THROW_0(NullPointerException);
  }
  Klass* klass = JVMCIENV->asKlass(holder);
  if (!klass->is_instance_klass()) {
    JVMCIObjectArray methods = JVMCIENV->new_ResolvedJavaMethod_array(0, JVMCI_CHECK_NULL);
    return JVMCIENV->get_jobjectArray(methods);
  }

  InstanceKlass* iklass = InstanceKlass::cast(klass);
  // Ensure class is linked
  iklass->link_class(CHECK_NULL);

  GrowableArray<Method*> constructors_array;
  for (int i = 0; i < iklass->methods()->length(); i++) {
    Method* m = iklass->methods()->at(i);
    if (m->is_object_constructor()) {
      constructors_array.append(m);
    }
  }
  JVMCIObjectArray methods = JVMCIENV->new_ResolvedJavaMethod_array(constructors_array.length(), JVMCI_CHECK_NULL);
  for (int i = 0; i < constructors_array.length(); i++) {
    JVMCIObject method = JVMCIENV->get_jvmci_method(constructors_array.at(i), JVMCI_CHECK_NULL);
    JVMCIENV->put_object_at(methods, i, method);
  }
  return JVMCIENV->get_jobjectArray(methods);
C2V_END

C2V_VMENTRY_NULL(jobjectArray, getDeclaredMethods, (JNIEnv* env, jobject, jobject holder))
  if (holder == NULL) {
    JVMCI_THROW_0(NullPointerException);
  }
  Klass* klass = JVMCIENV->asKlass(holder);
  if (!klass->is_instance_klass()) {
    JVMCIObjectArray methods = JVMCIENV->new_ResolvedJavaMethod_array(0, JVMCI_CHECK_NULL);
    return JVMCIENV->get_jobjectArray(methods);
  }

  InstanceKlass* iklass = InstanceKlass::cast(klass);
  // Ensure class is linked
  iklass->link_class(CHECK_NULL);

  GrowableArray<Method*> methods_array;
  for (int i = 0; i < iklass->methods()->length(); i++) {
    Method* m = iklass->methods()->at(i);
    if (!(m->is_object_constructor() || m->is_class_initializer()) && !m->is_overpass()) {
      methods_array.append(m);
    }
  }
  JVMCIObjectArray methods = JVMCIENV->new_ResolvedJavaMethod_array(methods_array.length(), JVMCI_CHECK_NULL);
  for (int i = 0; i < methods_array.length(); i++) {
    JVMCIObject method = JVMCIENV->get_jvmci_method(methods_array.at(i), JVMCI_CHECK_NULL);
    JVMCIENV->put_object_at(methods, i, method);
  }
  return JVMCIENV->get_jobjectArray(methods);
C2V_END

C2V_VMENTRY_NULL(jobject, readFieldValue, (JNIEnv* env, jobject, jobject object, jobject field, jboolean is_volatile))
  if (object == NULL || field == NULL) {
    JVMCI_THROW_0(NullPointerException);
  }
  JVMCIObject field_object = JVMCIENV->wrap(field);
  JVMCIObject java_type = JVMCIENV->get_HotSpotResolvedJavaFieldImpl_type(field_object);
  int modifiers = JVMCIENV->get_HotSpotResolvedJavaFieldImpl_modifiers(field_object);
  Klass* holder = JVMCIENV->asKlass(JVMCIENV->get_HotSpotResolvedJavaFieldImpl_holder(field_object));
  if (!holder->is_instance_klass()) {
    JVMCI_THROW_MSG_0(InternalError, err_msg("Holder %s must be instance klass", holder->external_name()));
  }
  InstanceKlass* ik = InstanceKlass::cast(holder);
  BasicType constant_type;
  if (JVMCIENV->isa_HotSpotResolvedPrimitiveType(java_type)) {
    constant_type = JVMCIENV->kindToBasicType(JVMCIENV->get_HotSpotResolvedPrimitiveType_kind(java_type), JVMCI_CHECK_NULL);
  } else {
    constant_type = T_OBJECT;
  }
  int displacement = JVMCIENV->get_HotSpotResolvedJavaFieldImpl_offset(field_object);
  fieldDescriptor fd;
  if (!ik->find_local_field_from_offset(displacement, (modifiers & JVM_ACC_STATIC) != 0, &fd)) {
    JVMCI_THROW_MSG_0(InternalError, err_msg("Can't find field with displacement %d", displacement));
  }
  JVMCIObject base = JVMCIENV->wrap(object);
  Handle obj;
  if (JVMCIENV->isa_HotSpotObjectConstantImpl(base)) {
    obj = JVMCIENV->asConstant(base, JVMCI_CHECK_NULL);
  } else if (JVMCIENV->isa_HotSpotResolvedObjectTypeImpl(base)) {
    Klass* klass = JVMCIENV->asKlass(base);
    obj = Handle(THREAD, klass->java_mirror());
  } else {
    JVMCI_THROW_MSG_NULL(IllegalArgumentException,
                         err_msg("Unexpected type: %s", JVMCIENV->klass_name(base)));
  }
  jlong value = 0;
  JVMCIObject kind;
  switch (constant_type) {
    case T_OBJECT: {
      oop object = is_volatile ? obj->obj_field_acquire(displacement) : obj->obj_field(displacement);
      JVMCIObject result = JVMCIENV->get_object_constant(object);
      if (result.is_null()) {
        return JVMCIENV->get_jobject(JVMCIENV->get_JavaConstant_NULL_POINTER());
      }
      return JVMCIENV->get_jobject(result);
    }
    case T_FLOAT: {
      float f = is_volatile ? obj->float_field_acquire(displacement) : obj->float_field(displacement);
      JVMCIObject result = JVMCIENV->call_JavaConstant_forFloat(f, JVMCI_CHECK_NULL);
      return JVMCIENV->get_jobject(result);
    }
    case T_DOUBLE: {
      double f = is_volatile ? obj->double_field_acquire(displacement) : obj->double_field(displacement);
      JVMCIObject result = JVMCIENV->call_JavaConstant_forDouble(f, JVMCI_CHECK_NULL);
      return JVMCIENV->get_jobject(result);
    }
    case T_BOOLEAN: value = is_volatile ? obj->bool_field_acquire(displacement) : obj->bool_field(displacement); break;
    case T_BYTE: value = is_volatile ? obj->byte_field_acquire(displacement) : obj->byte_field(displacement); break;
    case T_SHORT: value = is_volatile ? obj->short_field_acquire(displacement) : obj->short_field(displacement); break;
    case T_CHAR: value = is_volatile ? obj->char_field_acquire(displacement) : obj->char_field(displacement); break;
    case T_INT: value = is_volatile ? obj->int_field_acquire(displacement) : obj->int_field(displacement); break;
    case T_LONG: value = is_volatile ? obj->long_field_acquire(displacement) : obj->long_field(displacement); break;
    default:
      ShouldNotReachHere();
  }
  JVMCIObject result = JVMCIENV->call_PrimitiveConstant_forTypeChar(type2char(constant_type), value, JVMCI_CHECK_NULL);
  return JVMCIENV->get_jobject(result);
C2V_END

C2V_VMENTRY_0(jboolean, isInstance, (JNIEnv* env, jobject, jobject holder, jobject object))
  if (object == NULL || holder == NULL) {
    JVMCI_THROW_0(NullPointerException);
  }
  Handle obj = JVMCIENV->asConstant(JVMCIENV->wrap(object), JVMCI_CHECK_0);
  Klass* klass = JVMCIENV->asKlass(JVMCIENV->wrap(holder));
  return obj->is_a(klass);
C2V_END

C2V_VMENTRY_0(jboolean, isAssignableFrom, (JNIEnv* env, jobject, jobject holder, jobject otherHolder))
  if (holder == NULL || otherHolder == NULL) {
    JVMCI_THROW_0(NullPointerException);
  }
  Klass* klass = JVMCIENV->asKlass(JVMCIENV->wrap(holder));
  Klass* otherKlass = JVMCIENV->asKlass(JVMCIENV->wrap(otherHolder));
  return otherKlass->is_subtype_of(klass);
C2V_END

C2V_VMENTRY_0(jboolean, isTrustedForIntrinsics, (JNIEnv* env, jobject, jobject holder))
  if (holder == NULL) {
    JVMCI_THROW_0(NullPointerException);
  }
  InstanceKlass* ik = InstanceKlass::cast(JVMCIENV->asKlass(JVMCIENV->wrap(holder)));
  if (ik->class_loader_data()->is_builtin_class_loader_data()) {
    return true;
  }
  return false;
C2V_END

C2V_VMENTRY_NULL(jobject, asJavaType, (JNIEnv* env, jobject, jobject object))
  if (object == NULL) {
    JVMCI_THROW_0(NullPointerException);
  }
  Handle obj = JVMCIENV->asConstant(JVMCIENV->wrap(object), JVMCI_CHECK_NULL);
  if (java_lang_Class::is_instance(obj())) {
    if (java_lang_Class::is_primitive(obj())) {
      JVMCIObject type = JVMCIENV->get_jvmci_primitive_type(java_lang_Class::primitive_type(obj()));
      return JVMCIENV->get_jobject(type);
    }
    Klass* klass = java_lang_Class::as_Klass(obj());
    JVMCIKlassHandle klass_handle(THREAD);
    klass_handle = klass;
    JVMCIObject type = JVMCIENV->get_jvmci_type(klass_handle, JVMCI_CHECK_NULL);
    return JVMCIENV->get_jobject(type);
  }
  return NULL;
C2V_END


C2V_VMENTRY_NULL(jobject, asString, (JNIEnv* env, jobject, jobject object))
  if (object == NULL) {
    JVMCI_THROW_0(NullPointerException);
  }
  Handle obj = JVMCIENV->asConstant(JVMCIENV->wrap(object), JVMCI_CHECK_NULL);
  const char* str = java_lang_String::as_utf8_string(obj());
  JVMCIObject result = JVMCIENV->create_string(str, JVMCI_CHECK_NULL);
  return JVMCIENV->get_jobject(result);
C2V_END


C2V_VMENTRY_0(jboolean, equals, (JNIEnv* env, jobject, jobject x, jlong xHandle, jobject y, jlong yHandle))
  if (x == NULL || y == NULL) {
    JVMCI_THROW_0(NullPointerException);
  }
  return JVMCIENV->resolve_handle(xHandle) == JVMCIENV->resolve_handle(yHandle);
C2V_END

C2V_VMENTRY_NULL(jobject, getJavaMirror, (JNIEnv* env, jobject, jobject object))
  if (object == NULL) {
    JVMCI_THROW_0(NullPointerException);
  }
  JVMCIObject base_object = JVMCIENV->wrap(object);
  Handle mirror;
  if (JVMCIENV->isa_HotSpotResolvedObjectTypeImpl(base_object)) {
    mirror = Handle(THREAD, JVMCIENV->asKlass(base_object)->java_mirror());
  } else if (JVMCIENV->isa_HotSpotResolvedPrimitiveType(base_object)) {
    mirror = JVMCIENV->asConstant(JVMCIENV->get_HotSpotResolvedPrimitiveType_mirror(base_object), JVMCI_CHECK_NULL);
  } else {
    JVMCI_THROW_MSG_NULL(IllegalArgumentException,
                         err_msg("Unexpected type: %s", JVMCIENV->klass_name(base_object)));
 }
  JVMCIObject result = JVMCIENV->get_object_constant(mirror());
  return JVMCIENV->get_jobject(result);
C2V_END


C2V_VMENTRY_0(jint, getArrayLength, (JNIEnv* env, jobject, jobject x))
  if (x == NULL) {
    JVMCI_THROW_0(NullPointerException);
  }
  Handle xobj = JVMCIENV->asConstant(JVMCIENV->wrap(x), JVMCI_CHECK_0);
  if (xobj->klass()->is_array_klass()) {
    return arrayOop(xobj())->length();
  }
  return -1;
 C2V_END


C2V_VMENTRY_NULL(jobject, readArrayElement, (JNIEnv* env, jobject, jobject x, int index))
  if (x == NULL) {
    JVMCI_THROW_0(NullPointerException);
  }
  Handle xobj = JVMCIENV->asConstant(JVMCIENV->wrap(x), JVMCI_CHECK_NULL);
  if (xobj->klass()->is_array_klass()) {
    arrayOop array = arrayOop(xobj());
    BasicType element_type = ArrayKlass::cast(array->klass())->element_type();
    if (index < 0 || index >= array->length()) {
      return NULL;
    }
    JVMCIObject result;

    if (element_type == T_OBJECT) {
      result = JVMCIENV->get_object_constant(objArrayOop(xobj())->obj_at(index));
      if (result.is_null()) {
        result = JVMCIENV->get_JavaConstant_NULL_POINTER();
      }
    } else {
      jvalue value;
      switch (element_type) {
        case T_DOUBLE:        value.d = typeArrayOop(xobj())->double_at(index);        break;
        case T_FLOAT:         value.f = typeArrayOop(xobj())->float_at(index);         break;
        case T_LONG:          value.j = typeArrayOop(xobj())->long_at(index);          break;
        case T_INT:           value.i = typeArrayOop(xobj())->int_at(index);            break;
        case T_SHORT:         value.s = typeArrayOop(xobj())->short_at(index);          break;
        case T_CHAR:          value.c = typeArrayOop(xobj())->char_at(index);           break;
        case T_BYTE:          value.b = typeArrayOop(xobj())->byte_at(index);           break;
        case T_BOOLEAN:       value.z = typeArrayOop(xobj())->byte_at(index) & 1;       break;
        default:              ShouldNotReachHere();
      }
      result = JVMCIENV->create_box(element_type, &value, JVMCI_CHECK_NULL);
    }
    assert(!result.is_null(), "must have a value");
    return JVMCIENV->get_jobject(result);
  }
  return NULL;;
C2V_END


C2V_VMENTRY_0(jint, arrayBaseOffset, (JNIEnv* env, jobject, jobject kind))
  if (kind == NULL) {
    JVMCI_THROW_0(NullPointerException);
  }
  BasicType type = JVMCIENV->kindToBasicType(JVMCIENV->wrap(kind), JVMCI_CHECK_0);
  return arrayOopDesc::header_size(type) * HeapWordSize;
C2V_END

C2V_VMENTRY_0(jint, arrayIndexScale, (JNIEnv* env, jobject, jobject kind))
  if (kind == NULL) {
    JVMCI_THROW_0(NullPointerException);
  }
  BasicType type = JVMCIENV->kindToBasicType(JVMCIENV->wrap(kind), JVMCI_CHECK_0);
  return type2aelembytes(type);
C2V_END

C2V_VMENTRY_0(jbyte, getByte, (JNIEnv* env, jobject, jobject x, long displacement))
  if (x == NULL) {
    JVMCI_THROW_0(NullPointerException);
  }
  Handle xobj = JVMCIENV->asConstant(JVMCIENV->wrap(x), JVMCI_CHECK_0);
  return xobj->byte_field(displacement);
}

C2V_VMENTRY_0(jshort, getShort, (JNIEnv* env, jobject, jobject x, long displacement))
  if (x == NULL) {
    JVMCI_THROW_0(NullPointerException);
  }
  Handle xobj = JVMCIENV->asConstant(JVMCIENV->wrap(x), JVMCI_CHECK_0);
  return xobj->short_field(displacement);
}

C2V_VMENTRY_0(jint, getInt, (JNIEnv* env, jobject, jobject x, long displacement))
  if (x == NULL) {
    JVMCI_THROW_0(NullPointerException);
  }
  Handle xobj = JVMCIENV->asConstant(JVMCIENV->wrap(x), JVMCI_CHECK_0);
  return xobj->int_field(displacement);
}

C2V_VMENTRY_0(jlong, getLong, (JNIEnv* env, jobject, jobject x, long displacement))
  if (x == NULL) {
    JVMCI_THROW_0(NullPointerException);
  }
  Handle xobj = JVMCIENV->asConstant(JVMCIENV->wrap(x), JVMCI_CHECK_0);
  return xobj->long_field(displacement);
}

C2V_VMENTRY_NULL(jobject, getObject, (JNIEnv* env, jobject, jobject x, long displacement))
  if (x == NULL) {
    JVMCI_THROW_0(NullPointerException);
  }
  Handle xobj = JVMCIENV->asConstant(JVMCIENV->wrap(x), JVMCI_CHECK_0);
  oop res = xobj->obj_field(displacement);
  JVMCIObject result = JVMCIENV->get_object_constant(res);
  return JVMCIENV->get_jobject(result);
}

C2V_VMENTRY(void, deleteGlobalHandle, (JNIEnv* env, jobject, jlong h))
  jobject handle = (jobject)(address)h;
  if (handle != NULL) {
    JVMCI::destroy_global(handle);
  }
}

static void requireJVMCINativeLibrary(JVMCI_TRAPS) {
  if (!UseJVMCINativeLibrary) {
    JVMCI_THROW_MSG(UnsupportedOperationException, "JVMCI shared library is not enabled (requires -XX:+UseJVMCINativeLibrary)");
  }
}

static JavaVM* requireNativeLibraryJavaVM(const char* caller, JVMCI_TRAPS) {
  JavaVM* javaVM = JVMCIEnv::get_shared_library_javavm();
  if (javaVM == NULL) {
    JVMCI_THROW_MSG_NULL(IllegalStateException, err_msg("Require JVMCI shared library to be initialized in %s", caller));
  }
  return javaVM;
}

C2V_VMENTRY_NULL(jlongArray, registerNativeMethods, (JNIEnv* env, jobject, jclass mirror))
  requireJVMCINativeLibrary(JVMCI_CHECK_NULL);
  requireInHotSpot("registerNativeMethods", JVMCI_CHECK_NULL);
  void* shared_library = JVMCIEnv::get_shared_library_handle();
  if (shared_library == NULL) {
    // Ensure the JVMCI shared library runtime is initialized.
    JVMCIEnv __peer_jvmci_env__(thread, false, __FILE__, __LINE__);
    JVMCIEnv* peerEnv = &__peer_jvmci_env__;
    HandleMark hm;
    JVMCIRuntime* runtime = JVMCI::compiler_runtime();
    JVMCIObject receiver = runtime->get_HotSpotJVMCIRuntime(peerEnv);
    if (peerEnv->has_pending_exception()) {
      peerEnv->describe_pending_exception(true);
    }
    shared_library = JVMCIEnv::get_shared_library_handle();
    if (shared_library == NULL) {
      JVMCI_THROW_MSG_0(InternalError, "Error initializing JVMCI runtime");
    }
  }

  if (mirror == NULL) {
    JVMCI_THROW_0(NullPointerException);
  }
  Klass* klass = java_lang_Class::as_Klass(JNIHandles::resolve(mirror));
  if (klass == NULL || !klass->is_instance_klass()) {
    JVMCI_THROW_MSG_0(IllegalArgumentException, "clazz is for primitive type");
  }

  InstanceKlass* iklass = InstanceKlass::cast(klass);
  for (int i = 0; i < iklass->methods()->length(); i++) {
    Method* method = iklass->methods()->at(i);
    if (method->is_native()) {

      // Compute argument size
      int args_size = 1                             // JNIEnv
                    + (method->is_static() ? 1 : 0) // class for static methods
                    + method->size_of_parameters(); // actual parameters

      // 1) Try JNI short style
      stringStream st;
      char* pure_name = NativeLookup::pure_jni_name(method);
      os::print_jni_name_prefix_on(&st, args_size);
      st.print_raw(pure_name);
      os::print_jni_name_suffix_on(&st, args_size);
      char* jni_name = st.as_string();

      address entry = (address) os::dll_lookup(shared_library, jni_name);
      if (entry == NULL) {
        // 2) Try JNI long style
        st.reset();
        char* long_name = NativeLookup::long_jni_name(method);
        os::print_jni_name_prefix_on(&st, args_size);
        st.print_raw(pure_name);
        st.print_raw(long_name);
        os::print_jni_name_suffix_on(&st, args_size);
        char* jni_long_name = st.as_string();
        entry = (address) os::dll_lookup(shared_library, jni_long_name);
        if (entry == NULL) {
          JVMCI_THROW_MSG_0(UnsatisfiedLinkError, err_msg("%s [neither %s nor %s exist in %s]",
              method->name_and_sig_as_C_string(),
              jni_name, jni_long_name, JVMCIEnv::get_shared_library_path()));
        }
      }

      if (method->has_native_function() && entry != method->native_function()) {
        JVMCI_THROW_MSG_0(UnsatisfiedLinkError, err_msg("%s [cannot re-link from " PTR_FORMAT " to " PTR_FORMAT "]",
            method->name_and_sig_as_C_string(), p2i(method->native_function()), p2i(entry)));
      }
      method->set_native_function(entry, Method::native_bind_event_is_interesting);
      if (PrintJNIResolving) {
        tty->print_cr("[Dynamic-linking native method %s.%s ... JNI]",
          method->method_holder()->external_name(),
          method->name()->as_C_string());
      }
    }
  }

  JavaVM* javaVM = JVMCIEnv::get_shared_library_javavm();
  JVMCIPrimitiveArray result = JVMCIENV->new_longArray(4, JVMCI_CHECK_NULL);
  JVMCIENV->put_long_at(result, 0, (jlong) (address) javaVM);
  JVMCIENV->put_long_at(result, 1, (jlong) (address) javaVM->functions->reserved0);
  JVMCIENV->put_long_at(result, 2, (jlong) (address) javaVM->functions->reserved1);
  JVMCIENV->put_long_at(result, 3, (jlong) (address) javaVM->functions->reserved2);
  return (jlongArray) JVMCIENV->get_jobject(result);
}

C2V_VMENTRY_PREFIX(jboolean, isCurrentThreadAttached, (JNIEnv* env, jobject c2vm))
  if (base_thread == NULL) {
    // Called from unattached JVMCI shared library thread
    return false;
  }
  JVMCITraceMark jtm("isCurrentThreadAttached");
  assert(base_thread->is_Java_thread(), "just checking");
  JavaThread* thread = (JavaThread*) base_thread;
  if (thread->jni_environment() == env) {
    C2V_BLOCK(jboolean, isCurrentThreadAttached, (JNIEnv* env, jobject))
    requireJVMCINativeLibrary(JVMCI_CHECK_0);
    JavaVM* javaVM = requireNativeLibraryJavaVM("isCurrentThreadAttached", JVMCI_CHECK_0);
    JNIEnv* peerEnv;
    return javaVM->GetEnv((void**)&peerEnv, JNI_VERSION_1_2) == JNI_OK;
  }
  return true;
C2V_END

C2V_VMENTRY_PREFIX(jboolean, attachCurrentThread, (JNIEnv* env, jobject c2vm, jboolean as_daemon))
  if (base_thread == NULL) {
    // Called from unattached JVMCI shared library thread
    extern struct JavaVM_ main_vm;
    JNIEnv* hotspotEnv;
    jint res = as_daemon ? main_vm.AttachCurrentThreadAsDaemon((void**)&hotspotEnv, NULL) :
                           main_vm.AttachCurrentThread((void**)&hotspotEnv, NULL);
    if (res != JNI_OK) {
      JNI_THROW_("attachCurrentThread", InternalError, err_msg("Trying to attach thread returned %d", res), false);
    }
    return true;
  }
  JVMCITraceMark jtm("attachCurrentThread");
  assert(base_thread->is_Java_thread(), "just checking");\
  JavaThread* thread = (JavaThread*) base_thread;
  if (thread->jni_environment() == env) {
    // Called from HotSpot
    C2V_BLOCK(jboolean, attachCurrentThread, (JNIEnv* env, jobject, jboolean))
    requireJVMCINativeLibrary(JVMCI_CHECK_0);
    JavaVM* javaVM = requireNativeLibraryJavaVM("attachCurrentThread", JVMCI_CHECK_0);
    JavaVMAttachArgs attach_args;
    attach_args.version = JNI_VERSION_1_2;
    attach_args.name = thread->name();
    attach_args.group = NULL;
    JNIEnv* peerEnv;
    if (javaVM->GetEnv((void**)&peerEnv, JNI_VERSION_1_2) == JNI_OK) {
      return false;
    }
    jint res = as_daemon ? javaVM->AttachCurrentThreadAsDaemon((void**)&peerEnv, &attach_args) :
                           javaVM->AttachCurrentThread((void**)&peerEnv, &attach_args);
    if (res == JNI_OK) {
      guarantee(peerEnv != NULL, "must be");
      return true;
    }
    JVMCI_THROW_MSG_0(InternalError, err_msg("Error %d while attaching %s", res, attach_args.name));
  }
  // Called from JVMCI shared library
  return false;
C2V_END

C2V_VMENTRY_PREFIX(void, detachCurrentThread, (JNIEnv* env, jobject c2vm))
  if (base_thread == NULL) {
    // Called from unattached JVMCI shared library thread
    JNI_THROW("detachCurrentThread", IllegalStateException, err_msg("Cannot detach non-attached thread"));
  }
  JVMCITraceMark jtm("detachCurrentThread");
  assert(base_thread->is_Java_thread(), "just checking");\
  JavaThread* thread = (JavaThread*) base_thread;
  if (thread->jni_environment() == env) {
    // Called from HotSpot
    C2V_BLOCK(void, detachCurrentThread, (JNIEnv* env, jobject))
    requireJVMCINativeLibrary(JVMCI_CHECK);
    requireInHotSpot("detachCurrentThread", JVMCI_CHECK);
    JavaVM* javaVM = requireNativeLibraryJavaVM("detachCurrentThread", JVMCI_CHECK);
    JNIEnv* peerEnv;
    if (javaVM->GetEnv((void**)&peerEnv, JNI_VERSION_1_2) != JNI_OK) {
      JVMCI_THROW_MSG(IllegalStateException, err_msg("Cannot detach non-attached thread: %s", thread->name()));
    }
    jint res = javaVM->DetachCurrentThread();
    if (res != JNI_OK) {
      JVMCI_THROW_MSG(InternalError, err_msg("Error %d while attaching %s", res, thread->name()));
    }
  } else {
    // Called from attached JVMCI shared library thread
    extern struct JavaVM_ main_vm;
    jint res = main_vm.DetachCurrentThread();
    if (res != JNI_OK) {
      JNI_THROW("detachCurrentThread", InternalError, err_msg("Cannot detach non-attached thread"));
    }
  }
C2V_END

C2V_VMENTRY_0(jlong, translate, (JNIEnv* env, jobject, jobject obj_handle))
  requireJVMCINativeLibrary(JVMCI_CHECK_0);
  if (obj_handle == NULL) {
    return 0L;
  }
  JVMCIEnv __peer_jvmci_env__(thread, !JVMCIENV->is_hotspot(), __FILE__, __LINE__);
  JVMCIEnv* peerEnv = &__peer_jvmci_env__;
  JVMCIEnv* thisEnv = JVMCIENV;

  JVMCIObject obj = thisEnv->wrap(obj_handle);
  JVMCIObject result;
  if (thisEnv->isa_HotSpotResolvedJavaMethodImpl(obj)) {
    Method* method = thisEnv->asMethod(obj);
    result = peerEnv->get_jvmci_method(method, JVMCI_CHECK_0);
  } else if (thisEnv->isa_HotSpotResolvedObjectTypeImpl(obj)) {
    Klass* klass = thisEnv->asKlass(obj);
    JVMCIKlassHandle klass_handle(THREAD);
    klass_handle = klass;
    result = peerEnv->get_jvmci_type(klass_handle, JVMCI_CHECK_0);
  } else if (thisEnv->isa_HotSpotResolvedPrimitiveType(obj)) {
    BasicType type = JVMCIENV->kindToBasicType(JVMCIENV->get_HotSpotResolvedPrimitiveType_kind(obj), JVMCI_CHECK_0);
    result = peerEnv->get_jvmci_primitive_type(type);
  } else if (thisEnv->isa_IndirectHotSpotObjectConstantImpl(obj) ||
             thisEnv->isa_DirectHotSpotObjectConstantImpl(obj)) {
    Handle constant = thisEnv->asConstant(obj, JVMCI_CHECK_0);
    result = peerEnv->get_object_constant(constant());
  } else if (thisEnv->isa_HotSpotNmethod(obj)) {
    nmethod* nm = thisEnv->asNmethod(obj);
    if (nm != NULL) {
      JVMCINMethodData* data = nm->jvmci_nmethod_data();
      if (data != NULL) {
        if (peerEnv->is_hotspot()) {
          // Only the mirror in the HotSpot heap is accessible
          // through JVMCINMethodData
          oop nmethod_mirror = data->get_nmethod_mirror(nm, /* phantom_ref */ true);
          if (nmethod_mirror != NULL) {
            result = HotSpotJVMCI::wrap(nmethod_mirror);
          }
        }
      }
    }
    if (result.is_null()) {
      JVMCIObject methodObject = thisEnv->get_HotSpotNmethod_method(obj);
      methodHandle mh = thisEnv->asMethod(methodObject);
      jboolean isDefault = thisEnv->get_HotSpotNmethod_isDefault(obj);
      jlong compileIdSnapshot = thisEnv->get_HotSpotNmethod_compileIdSnapshot(obj);
      JVMCIObject name_string = thisEnv->get_InstalledCode_name(obj);
      const char* cstring = name_string.is_null() ? NULL : thisEnv->as_utf8_string(name_string);
      // Create a new HotSpotNmethod instance in the peer runtime
      result = peerEnv->new_HotSpotNmethod(mh(), cstring, isDefault, compileIdSnapshot, JVMCI_CHECK_0);
      if (nm == NULL) {
        // nmethod must have been unloaded
      } else {
        // Link the new HotSpotNmethod to the nmethod
        peerEnv->initialize_installed_code(result, nm, JVMCI_CHECK_0);
        // Only HotSpotNmethod instances in the HotSpot heap are tracked directly by the runtime.
        if (peerEnv->is_hotspot()) {
          JVMCINMethodData* data = nm->jvmci_nmethod_data();
          if (data == NULL) {
            JVMCI_THROW_MSG_0(IllegalArgumentException, "Cannot set HotSpotNmethod mirror for default nmethod");
          }
          if (data->get_nmethod_mirror(nm, /* phantom_ref */ false) != NULL) {
            JVMCI_THROW_MSG_0(IllegalArgumentException, "Cannot overwrite existing HotSpotNmethod mirror for nmethod");
          }
          oop nmethod_mirror = HotSpotJVMCI::resolve(result);
          data->set_nmethod_mirror(nm, nmethod_mirror);
        }
      }
    }
  } else {
    JVMCI_THROW_MSG_0(IllegalArgumentException,
                err_msg("Cannot translate object of type: %s", thisEnv->klass_name(obj)));
  }
  return (jlong) peerEnv->make_global(result).as_jobject();
}

C2V_VMENTRY_NULL(jobject, unhand, (JNIEnv* env, jobject, jlong obj_handle))
  requireJVMCINativeLibrary(JVMCI_CHECK_NULL);
  if (obj_handle == 0L) {
    return NULL;
  }
  jobject global_handle = (jobject) obj_handle;
  JVMCIObject global_handle_obj = JVMCIENV->wrap((jobject) obj_handle);
  jobject result = JVMCIENV->make_local(global_handle_obj).as_jobject();

  JVMCIENV->destroy_global(global_handle_obj);
  return result;
}

C2V_VMENTRY(void, updateHotSpotNmethod, (JNIEnv* env, jobject, jobject code_handle))
  JVMCIObject code = JVMCIENV->wrap(code_handle);
  // Execute this operation for the side effect of updating the InstalledCode state
  JVMCIENV->asNmethod(code);
}

C2V_VMENTRY_NULL(jbyteArray, getCode, (JNIEnv* env, jobject, jobject code_handle))
  JVMCIObject code = JVMCIENV->wrap(code_handle);
  CodeBlob* cb = JVMCIENV->asCodeBlob(code);
  if (cb == NULL) {
    return NULL;
  }
  int code_size = cb->code_size();
  JVMCIPrimitiveArray result = JVMCIENV->new_byteArray(code_size, JVMCI_CHECK_NULL);
  JVMCIENV->copy_bytes_from((jbyte*) cb->code_begin(), result, 0, code_size);
  return JVMCIENV->get_jbyteArray(result);
}

C2V_VMENTRY_NULL(jobject, asReflectionExecutable, (JNIEnv* env, jobject, jobject jvmci_method))
  requireInHotSpot("asReflectionExecutable", JVMCI_CHECK_NULL);
  methodHandle m = JVMCIENV->asMethod(jvmci_method);
  oop executable;
  if (m->is_class_initializer()) {
      JVMCI_THROW_MSG_NULL(IllegalArgumentException,
          "Cannot create java.lang.reflect.Method for class initializer");
  }
  else if (m->is_object_constructor()) {
    executable = Reflection::new_constructor(m, CHECK_NULL);
  } else {
    executable = Reflection::new_method(m, false, CHECK_NULL);
  }
  return JNIHandles::make_local(THREAD, executable);
}

C2V_VMENTRY_NULL(jobject, asReflectionField, (JNIEnv* env, jobject, jobject jvmci_type, jint index))
  requireInHotSpot("asReflectionField", JVMCI_CHECK_NULL);
  Klass* klass = JVMCIENV->asKlass(jvmci_type);
  if (!klass->is_instance_klass()) {
    JVMCI_THROW_MSG_NULL(IllegalArgumentException,
        err_msg("Expected non-primitive type, got %s", klass->external_name()));
  }
  InstanceKlass* iklass = InstanceKlass::cast(klass);
  Array<u2>* fields = iklass->fields();
  if (index < 0 ||index > fields->length()) {
    JVMCI_THROW_MSG_NULL(IllegalArgumentException,
        err_msg("Field index %d out of bounds for %s", index, klass->external_name()));
  }
  fieldDescriptor fd(iklass, index);
  oop reflected = Reflection::new_field(&fd, CHECK_NULL);
  return JNIHandles::make_local(env, reflected);
}

C2V_VMENTRY_NULL(jobjectArray, getFailedSpeculations, (JNIEnv* env, jobject, jlong failed_speculations_address, jobjectArray current))
  FailedSpeculation* head = *((FailedSpeculation**)(address) failed_speculations_address);
  int result_length = 0;
  for (FailedSpeculation* fs = head; fs != NULL; fs = fs->next()) {
    result_length++;
  }
  int current_length = 0;
  JVMCIObjectArray current_array = NULL;
  if (current != NULL) {
    current_array = JVMCIENV->wrap(current);
    current_length = JVMCIENV->get_length(current_array);
    if (current_length == result_length) {
      // No new failures
      return current;
    }
  }
  JVMCIObjectArray result = JVMCIENV->new_byte_array_array(result_length, JVMCI_CHECK_NULL);
  int result_index = 0;
  for (FailedSpeculation* fs = head; result_index < result_length; fs = fs->next()) {
    assert(fs != NULL, "npe");
    JVMCIPrimitiveArray entry;
    if (result_index < current_length) {
      entry = (JVMCIPrimitiveArray) JVMCIENV->get_object_at(current_array, result_index);
    } else {
      entry = JVMCIENV->new_byteArray(fs->data_len(), JVMCI_CHECK_NULL);
      JVMCIENV->copy_bytes_from((jbyte*) fs->data(), entry, 0, fs->data_len());
    }
    JVMCIENV->put_object_at(result, result_index++, entry);
  }
  return JVMCIENV->get_jobjectArray(result);
}

C2V_VMENTRY_0(jlong, getFailedSpeculationsAddress, (JNIEnv* env, jobject, jobject jvmci_method))
  methodHandle method = JVMCIENV->asMethod(jvmci_method);
  MethodData* method_data = method->method_data();
  if (method_data == NULL) {
    ClassLoaderData* loader_data = method->method_holder()->class_loader_data();
    method_data = MethodData::allocate(loader_data, method, CHECK_0);
    method->set_method_data(method_data);
  }
  return (jlong) method_data->get_failed_speculations_address();
}

C2V_VMENTRY(void, releaseFailedSpeculations, (JNIEnv* env, jobject, jlong failed_speculations_address))
  FailedSpeculation::free_failed_speculations((FailedSpeculation**)(address) failed_speculations_address);
}

C2V_VMENTRY_0(jboolean, addFailedSpeculation, (JNIEnv* env, jobject, jlong failed_speculations_address, jbyteArray speculation_obj))
  JVMCIPrimitiveArray speculation_handle = JVMCIENV->wrap(speculation_obj);
  int speculation_len = JVMCIENV->get_length(speculation_handle);
  char* speculation = NEW_RESOURCE_ARRAY(char, speculation_len);
  JVMCIENV->copy_bytes_to(speculation_handle, (jbyte*) speculation, 0, speculation_len);
  return FailedSpeculation::add_failed_speculation(NULL, (FailedSpeculation**)(address) failed_speculations_address, (address) speculation, speculation_len);
}

C2V_VMENTRY(void, callSystemExit, (JNIEnv* env, jobject, jint status))
  JavaValue result(T_VOID);
  JavaCallArguments jargs(1);
  jargs.push_int(status);
  JavaCalls::call_static(&result,
                       SystemDictionary::System_klass(),
                       vmSymbols::exit_method_name(),
                       vmSymbols::int_void_signature(),
                       &jargs,
                       CHECK);
}

#define CC (char*)  /*cast a literal from (const char*)*/
#define FN_PTR(f) CAST_FROM_FN_PTR(void*, &(c2v_ ## f))

#define STRING                  "Ljava/lang/String;"
#define OBJECT                  "Ljava/lang/Object;"
#define CLASS                   "Ljava/lang/Class;"
#define OBJECTCONSTANT          "Ljdk/vm/ci/hotspot/HotSpotObjectConstantImpl;"
#define HANDLECONSTANT          "Ljdk/vm/ci/hotspot/IndirectHotSpotObjectConstantImpl;"
#define EXECUTABLE              "Ljava/lang/reflect/Executable;"
#define STACK_TRACE_ELEMENT     "Ljava/lang/StackTraceElement;"
#define INSTALLED_CODE          "Ljdk/vm/ci/code/InstalledCode;"
#define TARGET_DESCRIPTION      "Ljdk/vm/ci/code/TargetDescription;"
#define BYTECODE_FRAME          "Ljdk/vm/ci/code/BytecodeFrame;"
#define JAVACONSTANT            "Ljdk/vm/ci/meta/JavaConstant;"
#define INSPECTED_FRAME_VISITOR "Ljdk/vm/ci/code/stack/InspectedFrameVisitor;"
#define RESOLVED_METHOD         "Ljdk/vm/ci/meta/ResolvedJavaMethod;"
#define HS_RESOLVED_METHOD      "Ljdk/vm/ci/hotspot/HotSpotResolvedJavaMethodImpl;"
#define HS_RESOLVED_KLASS       "Ljdk/vm/ci/hotspot/HotSpotResolvedObjectTypeImpl;"
#define HS_RESOLVED_TYPE        "Ljdk/vm/ci/hotspot/HotSpotResolvedJavaType;"
#define HS_RESOLVED_FIELD       "Ljdk/vm/ci/hotspot/HotSpotResolvedJavaField;"
#define HS_INSTALLED_CODE       "Ljdk/vm/ci/hotspot/HotSpotInstalledCode;"
#define HS_NMETHOD              "Ljdk/vm/ci/hotspot/HotSpotNmethod;"
#define HS_CONSTANT_POOL        "Ljdk/vm/ci/hotspot/HotSpotConstantPool;"
#define HS_COMPILED_CODE        "Ljdk/vm/ci/hotspot/HotSpotCompiledCode;"
#define HS_CONFIG               "Ljdk/vm/ci/hotspot/HotSpotVMConfig;"
#define HS_METADATA             "Ljdk/vm/ci/hotspot/HotSpotMetaData;"
#define HS_STACK_FRAME_REF      "Ljdk/vm/ci/hotspot/HotSpotStackFrameReference;"
#define HS_SPECULATION_LOG      "Ljdk/vm/ci/hotspot/HotSpotSpeculationLog;"
#define METASPACE_OBJECT        "Ljdk/vm/ci/hotspot/MetaspaceObject;"
#define REFLECTION_EXECUTABLE   "Ljava/lang/reflect/Executable;"
#define REFLECTION_FIELD        "Ljava/lang/reflect/Field;"
#define METASPACE_METHOD_DATA   "J"

JNINativeMethod CompilerToVM::methods[] = {
  {CC "getBytecode",                                  CC "(" HS_RESOLVED_METHOD ")[B",                                                      FN_PTR(getBytecode)},
  {CC "getExceptionTableStart",                       CC "(" HS_RESOLVED_METHOD ")J",                                                       FN_PTR(getExceptionTableStart)},
  {CC "getExceptionTableLength",                      CC "(" HS_RESOLVED_METHOD ")I",                                                       FN_PTR(getExceptionTableLength)},
  {CC "findUniqueConcreteMethod",                     CC "(" HS_RESOLVED_KLASS HS_RESOLVED_METHOD ")" HS_RESOLVED_METHOD,                   FN_PTR(findUniqueConcreteMethod)},
  {CC "getImplementor",                               CC "(" HS_RESOLVED_KLASS ")" HS_RESOLVED_KLASS,                                       FN_PTR(getImplementor)},
  {CC "getStackTraceElement",                         CC "(" HS_RESOLVED_METHOD "I)" STACK_TRACE_ELEMENT,                                   FN_PTR(getStackTraceElement)},
  {CC "methodIsIgnoredBySecurityStackWalk",           CC "(" HS_RESOLVED_METHOD ")Z",                                                       FN_PTR(methodIsIgnoredBySecurityStackWalk)},
  {CC "setNotInlinableOrCompilable",                  CC "(" HS_RESOLVED_METHOD ")V",                                                       FN_PTR(setNotInlinableOrCompilable)},
  {CC "isCompilable",                                 CC "(" HS_RESOLVED_METHOD ")Z",                                                       FN_PTR(isCompilable)},
  {CC "hasNeverInlineDirective",                      CC "(" HS_RESOLVED_METHOD ")Z",                                                       FN_PTR(hasNeverInlineDirective)},
  {CC "shouldInlineMethod",                           CC "(" HS_RESOLVED_METHOD ")Z",                                                       FN_PTR(shouldInlineMethod)},
  {CC "lookupType",                                   CC "(" STRING HS_RESOLVED_KLASS "Z)" HS_RESOLVED_TYPE,                                FN_PTR(lookupType)},
  {CC "getArrayType",                                 CC "(" HS_RESOLVED_TYPE ")" HS_RESOLVED_KLASS,                                        FN_PTR(getArrayType)},
  {CC "lookupClass",                                  CC "(" CLASS ")" HS_RESOLVED_TYPE,                                                    FN_PTR(lookupClass)},
  {CC "lookupNameInPool",                             CC "(" HS_CONSTANT_POOL "I)" STRING,                                                  FN_PTR(lookupNameInPool)},
  {CC "lookupNameAndTypeRefIndexInPool",              CC "(" HS_CONSTANT_POOL "I)I",                                                        FN_PTR(lookupNameAndTypeRefIndexInPool)},
  {CC "lookupSignatureInPool",                        CC "(" HS_CONSTANT_POOL "I)" STRING,                                                  FN_PTR(lookupSignatureInPool)},
  {CC "lookupKlassRefIndexInPool",                    CC "(" HS_CONSTANT_POOL "I)I",                                                        FN_PTR(lookupKlassRefIndexInPool)},
  {CC "lookupKlassInPool",                            CC "(" HS_CONSTANT_POOL "I)Ljava/lang/Object;",                                       FN_PTR(lookupKlassInPool)},
  {CC "lookupAppendixInPool",                         CC "(" HS_CONSTANT_POOL "I)" OBJECTCONSTANT,                                          FN_PTR(lookupAppendixInPool)},
  {CC "lookupMethodInPool",                           CC "(" HS_CONSTANT_POOL "IB)" HS_RESOLVED_METHOD,                                     FN_PTR(lookupMethodInPool)},
  {CC "constantPoolRemapInstructionOperandFromCache", CC "(" HS_CONSTANT_POOL "I)I",                                                        FN_PTR(constantPoolRemapInstructionOperandFromCache)},
  {CC "resolvePossiblyCachedConstantInPool",          CC "(" HS_CONSTANT_POOL "I)" OBJECTCONSTANT,                                          FN_PTR(resolvePossiblyCachedConstantInPool)},
  {CC "resolveTypeInPool",                            CC "(" HS_CONSTANT_POOL "I)" HS_RESOLVED_KLASS,                                       FN_PTR(resolveTypeInPool)},
  {CC "resolveFieldInPool",                           CC "(" HS_CONSTANT_POOL "I" HS_RESOLVED_METHOD "B[I)" HS_RESOLVED_KLASS,              FN_PTR(resolveFieldInPool)},
  {CC "resolveInvokeDynamicInPool",                   CC "(" HS_CONSTANT_POOL "I)V",                                                        FN_PTR(resolveInvokeDynamicInPool)},
  {CC "resolveInvokeHandleInPool",                    CC "(" HS_CONSTANT_POOL "I)V",                                                        FN_PTR(resolveInvokeHandleInPool)},
  {CC "isResolvedInvokeHandleInPool",                 CC "(" HS_CONSTANT_POOL "I)I",                                                        FN_PTR(isResolvedInvokeHandleInPool)},
  {CC "resolveMethod",                                CC "(" HS_RESOLVED_KLASS HS_RESOLVED_METHOD HS_RESOLVED_KLASS ")" HS_RESOLVED_METHOD, FN_PTR(resolveMethod)},
  {CC "getSignaturePolymorphicHolders",               CC "()[" STRING,                                                                      FN_PTR(getSignaturePolymorphicHolders)},
  {CC "getVtableIndexForInterfaceMethod",             CC "(" HS_RESOLVED_KLASS HS_RESOLVED_METHOD ")I",                                     FN_PTR(getVtableIndexForInterfaceMethod)},
  {CC "getClassInitializer",                          CC "(" HS_RESOLVED_KLASS ")" HS_RESOLVED_METHOD,                                      FN_PTR(getClassInitializer)},
  {CC "hasFinalizableSubclass",                       CC "(" HS_RESOLVED_KLASS ")Z",                                                        FN_PTR(hasFinalizableSubclass)},
  {CC "getMaxCallTargetOffset",                       CC "(J)J",                                                                            FN_PTR(getMaxCallTargetOffset)},
  {CC "asResolvedJavaMethod",                         CC "(" EXECUTABLE ")" HS_RESOLVED_METHOD,                                             FN_PTR(asResolvedJavaMethod)},
  {CC "getResolvedJavaMethod",                        CC "(" OBJECTCONSTANT "J)" HS_RESOLVED_METHOD,                                        FN_PTR(getResolvedJavaMethod)},
  {CC "getConstantPool",                              CC "(" METASPACE_OBJECT ")" HS_CONSTANT_POOL,                                         FN_PTR(getConstantPool)},
  {CC "getResolvedJavaType0",                         CC "(Ljava/lang/Object;JZ)" HS_RESOLVED_KLASS,                                        FN_PTR(getResolvedJavaType0)},
  {CC "readConfiguration",                            CC "()[" OBJECT,                                                                      FN_PTR(readConfiguration)},
  {CC "installCode",                                  CC "(" TARGET_DESCRIPTION HS_COMPILED_CODE INSTALLED_CODE "J[B)I",                    FN_PTR(installCode)},
  {CC "getMetadata",                                  CC "(" TARGET_DESCRIPTION HS_COMPILED_CODE HS_METADATA ")I",                          FN_PTR(getMetadata)},
  {CC "resetCompilationStatistics",                   CC "()V",                                                                             FN_PTR(resetCompilationStatistics)},
  {CC "disassembleCodeBlob",                          CC "(" INSTALLED_CODE ")" STRING,                                                     FN_PTR(disassembleCodeBlob)},
  {CC "executeHotSpotNmethod",                        CC "([" OBJECT HS_NMETHOD ")" OBJECT,                                                 FN_PTR(executeHotSpotNmethod)},
  {CC "getLineNumberTable",                           CC "(" HS_RESOLVED_METHOD ")[J",                                                      FN_PTR(getLineNumberTable)},
  {CC "getLocalVariableTableStart",                   CC "(" HS_RESOLVED_METHOD ")J",                                                       FN_PTR(getLocalVariableTableStart)},
  {CC "getLocalVariableTableLength",                  CC "(" HS_RESOLVED_METHOD ")I",                                                       FN_PTR(getLocalVariableTableLength)},
  {CC "reprofile",                                    CC "(" HS_RESOLVED_METHOD ")V",                                                       FN_PTR(reprofile)},
  {CC "invalidateHotSpotNmethod",                     CC "(" HS_NMETHOD ")V",                                                               FN_PTR(invalidateHotSpotNmethod)},
  {CC "readUncompressedOop",                          CC "(J)" OBJECTCONSTANT,                                                              FN_PTR(readUncompressedOop)},
  {CC "collectCounters",                              CC "()[J",                                                                            FN_PTR(collectCounters)},
  {CC "getCountersSize",                              CC "()I",                                                                             FN_PTR(getCountersSize)},
  {CC "setCountersSize",                              CC "(I)V",                                                                            FN_PTR(setCountersSize)},
  {CC "allocateCompileId",                            CC "(" HS_RESOLVED_METHOD "I)I",                                                      FN_PTR(allocateCompileId)},
  {CC "isMature",                                     CC "(" METASPACE_METHOD_DATA ")Z",                                                    FN_PTR(isMature)},
  {CC "hasCompiledCodeForOSR",                        CC "(" HS_RESOLVED_METHOD "II)Z",                                                     FN_PTR(hasCompiledCodeForOSR)},
  {CC "getSymbol",                                    CC "(J)" STRING,                                                                      FN_PTR(getSymbol)},
  {CC "iterateFrames",                                CC "([" RESOLVED_METHOD "[" RESOLVED_METHOD "I" INSPECTED_FRAME_VISITOR ")" OBJECT,   FN_PTR(iterateFrames)},
  {CC "materializeVirtualObjects",                    CC "(" HS_STACK_FRAME_REF "Z)V",                                                      FN_PTR(materializeVirtualObjects)},
  {CC "shouldDebugNonSafepoints",                     CC "()Z",                                                                             FN_PTR(shouldDebugNonSafepoints)},
  {CC "writeDebugOutput",                             CC "([BIIZZ)I",                                                                       FN_PTR(writeDebugOutput)},
  {CC "flushDebugOutput",                             CC "()V",                                                                             FN_PTR(flushDebugOutput)},
  {CC "methodDataProfileDataSize",                    CC "(JI)I",                                                                           FN_PTR(methodDataProfileDataSize)},
  {CC "getFingerprint",                               CC "(J)J",                                                                            FN_PTR(getFingerprint)},
  {CC "getHostClass",                                 CC "(" HS_RESOLVED_KLASS ")" HS_RESOLVED_KLASS,                                       FN_PTR(getHostClass)},
  {CC "interpreterFrameSize",                         CC "(" BYTECODE_FRAME ")I",                                                           FN_PTR(interpreterFrameSize)},
  {CC "compileToBytecode",                            CC "(" OBJECTCONSTANT ")V",                                                           FN_PTR(compileToBytecode)},
  {CC "getFlagValue",                                 CC "(" STRING ")" OBJECT,                                                             FN_PTR(getFlagValue)},
  {CC "getObjectAtAddress",                           CC "(J)" OBJECT,                                                                      FN_PTR(getObjectAtAddress)},
  {CC "getInterfaces",                                CC "(" HS_RESOLVED_KLASS ")[" HS_RESOLVED_KLASS,                                      FN_PTR(getInterfaces)},
  {CC "getComponentType",                             CC "(" HS_RESOLVED_KLASS ")" HS_RESOLVED_TYPE,                                        FN_PTR(getComponentType)},
  {CC "ensureInitialized",                            CC "(" HS_RESOLVED_KLASS ")V",                                                        FN_PTR(ensureInitialized)},
  {CC "getIdentityHashCode",                          CC "(" OBJECTCONSTANT ")I",                                                           FN_PTR(getIdentityHashCode)},
  {CC "isInternedString",                             CC "(" OBJECTCONSTANT ")Z",                                                           FN_PTR(isInternedString)},
  {CC "unboxPrimitive",                               CC "(" OBJECTCONSTANT ")" OBJECT,                                                     FN_PTR(unboxPrimitive)},
  {CC "boxPrimitive",                                 CC "(" OBJECT ")" OBJECTCONSTANT,                                                     FN_PTR(boxPrimitive)},
  {CC "getDeclaredConstructors",                      CC "(" HS_RESOLVED_KLASS ")[" RESOLVED_METHOD,                                        FN_PTR(getDeclaredConstructors)},
  {CC "getDeclaredMethods",                           CC "(" HS_RESOLVED_KLASS ")[" RESOLVED_METHOD,                                        FN_PTR(getDeclaredMethods)},
  {CC "readFieldValue",                               CC "(" HS_RESOLVED_KLASS HS_RESOLVED_FIELD "Z)" JAVACONSTANT,                         FN_PTR(readFieldValue)},
  {CC "readFieldValue",                               CC "(" OBJECTCONSTANT HS_RESOLVED_FIELD "Z)" JAVACONSTANT,                            FN_PTR(readFieldValue)},
  {CC "isInstance",                                   CC "(" HS_RESOLVED_KLASS OBJECTCONSTANT ")Z",                                         FN_PTR(isInstance)},
  {CC "isAssignableFrom",                             CC "(" HS_RESOLVED_KLASS HS_RESOLVED_KLASS ")Z",                                      FN_PTR(isAssignableFrom)},
  {CC "isTrustedForIntrinsics",                       CC "(" HS_RESOLVED_KLASS ")Z",                                                        FN_PTR(isTrustedForIntrinsics)},
  {CC "asJavaType",                                   CC "(" OBJECTCONSTANT ")" HS_RESOLVED_TYPE,                                           FN_PTR(asJavaType)},
  {CC "asString",                                     CC "(" OBJECTCONSTANT ")" STRING,                                                     FN_PTR(asString)},
  {CC "equals",                                       CC "(" OBJECTCONSTANT "J" OBJECTCONSTANT "J)Z",                                       FN_PTR(equals)},
  {CC "getJavaMirror",                                CC "(" HS_RESOLVED_TYPE ")" OBJECTCONSTANT,                                           FN_PTR(getJavaMirror)},
  {CC "getArrayLength",                               CC "(" OBJECTCONSTANT ")I",                                                           FN_PTR(getArrayLength)},
  {CC "readArrayElement",                             CC "(" OBJECTCONSTANT "I)Ljava/lang/Object;",                                         FN_PTR(readArrayElement)},
  {CC "arrayBaseOffset",                              CC "(Ljdk/vm/ci/meta/JavaKind;)I",                                                    FN_PTR(arrayBaseOffset)},
  {CC "arrayIndexScale",                              CC "(Ljdk/vm/ci/meta/JavaKind;)I",                                                    FN_PTR(arrayIndexScale)},
  {CC "getByte",                                      CC "(" OBJECTCONSTANT "J)B",                                                          FN_PTR(getByte)},
  {CC "getShort",                                     CC "(" OBJECTCONSTANT "J)S",                                                          FN_PTR(getShort)},
  {CC "getInt",                                       CC "(" OBJECTCONSTANT "J)I",                                                          FN_PTR(getInt)},
  {CC "getLong",                                      CC "(" OBJECTCONSTANT "J)J",                                                          FN_PTR(getLong)},
  {CC "getObject",                                    CC "(" OBJECTCONSTANT "J)" OBJECTCONSTANT,                                            FN_PTR(getObject)},
  {CC "deleteGlobalHandle",                           CC "(J)V",                                                                            FN_PTR(deleteGlobalHandle)},
  {CC "registerNativeMethods",                        CC "(" CLASS ")[J",                                                                   FN_PTR(registerNativeMethods)},
  {CC "isCurrentThreadAttached",                      CC "()Z",                                                                             FN_PTR(isCurrentThreadAttached)},
  {CC "attachCurrentThread",                          CC "(Z)Z",                                                                            FN_PTR(attachCurrentThread)},
  {CC "detachCurrentThread",                          CC "()V",                                                                             FN_PTR(detachCurrentThread)},
  {CC "translate",                                    CC "(" OBJECT ")J",                                                                   FN_PTR(translate)},
  {CC "unhand",                                       CC "(J)" OBJECT,                                                                      FN_PTR(unhand)},
  {CC "updateHotSpotNmethod",                         CC "(" HS_NMETHOD ")V",                                                               FN_PTR(updateHotSpotNmethod)},
  {CC "getCode",                                      CC "(" HS_INSTALLED_CODE ")[B",                                                       FN_PTR(getCode)},
  {CC "asReflectionExecutable",                       CC "(" HS_RESOLVED_METHOD ")" REFLECTION_EXECUTABLE,                                  FN_PTR(asReflectionExecutable)},
  {CC "asReflectionField",                            CC "(" HS_RESOLVED_KLASS "I)" REFLECTION_FIELD,                                       FN_PTR(asReflectionField)},
  {CC "getFailedSpeculations",                        CC "(J[[B)[[B",                                                                       FN_PTR(getFailedSpeculations)},
  {CC "getFailedSpeculationsAddress",                 CC "(" HS_RESOLVED_METHOD ")J",                                                       FN_PTR(getFailedSpeculationsAddress)},
  {CC "releaseFailedSpeculations",                    CC "(J)V",                                                                            FN_PTR(releaseFailedSpeculations)},
  {CC "addFailedSpeculation",                         CC "(J[B)Z",                                                                          FN_PTR(addFailedSpeculation)},
  {CC "callSystemExit",                               CC "(I)V",                                                                            FN_PTR(callSystemExit)},
};

int CompilerToVM::methods_count() {
  return sizeof(methods) / sizeof(JNINativeMethod);
}<|MERGE_RESOLUTION|>--- conflicted
+++ resolved
@@ -535,13 +535,9 @@
       JVMCI_THROW_MSG_NULL(ClassNotFoundException, str);
     }
   } else {
-<<<<<<< HEAD
-    if ((class_name->char_at(0) == 'L' || class_name->char_at(0) == 'Q' ) &&
-        class_name->ends_with(';')) {
-=======
-    if (class_name->char_at(0) == JVM_SIGNATURE_CLASS &&
+    if ((class_name->char_at(0) == JVM_SIGNATURE_CLASS ||
+         class_name->char_at(0) == JVM_SIGNATURE_VALUETYPE) &&
         class_name->char_at(class_name->utf8_length()-1) == JVM_SIGNATURE_ENDCLASS) {
->>>>>>> d8240afe
       // This is a name from a signature.  Strip off the trimmings.
       // Call recursive to keep scope of strippedsym.
       TempNewSymbol strippedsym = SymbolTable::new_symbol(class_name->as_utf8()+1,
