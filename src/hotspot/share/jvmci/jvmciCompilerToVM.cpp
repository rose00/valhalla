/*
 * Copyright (c) 2011, 2018, Oracle and/or its affiliates. All rights reserved.
 * DO NOT ALTER OR REMOVE COPYRIGHT NOTICES OR THIS FILE HEADER.
 *
 * This code is free software; you can redistribute it and/or modify it
 * under the terms of the GNU General Public License version 2 only, as
 * published by the Free Software Foundation.
 *
 * This code is distributed in the hope that it will be useful, but WITHOUT
 * ANY WARRANTY; without even the implied warranty of MERCHANTABILITY or
 * FITNESS FOR A PARTICULAR PURPOSE.  See the GNU General Public License
 * version 2 for more details (a copy is included in the LICENSE file that
 * accompanied this code).
 *
 * You should have received a copy of the GNU General Public License version
 * 2 along with this work; if not, write to the Free Software Foundation,
 * Inc., 51 Franklin St, Fifth Floor, Boston, MA 02110-1301 USA.
 *
 * Please contact Oracle, 500 Oracle Parkway, Redwood Shores, CA 94065 USA
 * or visit www.oracle.com if you need additional information or have any
 * questions.
 */

#include "precompiled.hpp"
#include "ci/ciUtilities.inline.hpp"
#include "classfile/javaClasses.inline.hpp"
#include "code/scopeDesc.hpp"
#include "interpreter/linkResolver.hpp"
#include "memory/oopFactory.hpp"
#include "oops/cpCache.inline.hpp"
#include "oops/generateOopMap.hpp"
#include "oops/method.inline.hpp"
#include "oops/objArrayOop.inline.hpp"
#include "oops/typeArrayOop.inline.hpp"
#include "compiler/compileBroker.hpp"
#include "compiler/disassembler.hpp"
#include "jvmci/jvmciCompilerToVM.hpp"
#include "jvmci/jvmciCodeInstaller.hpp"
#include "jvmci/jvmciRuntime.hpp"
#include "runtime/flags/jvmFlag.hpp"
#include "runtime/frame.inline.hpp"
#include "runtime/interfaceSupport.inline.hpp"
#include "runtime/jniHandles.inline.hpp"
#include "runtime/timerTrace.hpp"
#include "runtime/vframe_hp.hpp"


void JNIHandleMark::push_jni_handle_block() {
  JavaThread* thread = JavaThread::current();
  if (thread != NULL) {
    // Allocate a new block for JNI handles.
    // Inlined code from jni_PushLocalFrame()
    JNIHandleBlock* java_handles = ((JavaThread*)thread)->active_handles();
    JNIHandleBlock* compile_handles = JNIHandleBlock::allocate_block(thread);
    assert(compile_handles != NULL && java_handles != NULL, "should not be NULL");
    compile_handles->set_pop_frame_link(java_handles);
    thread->set_active_handles(compile_handles);
  }
}

void JNIHandleMark::pop_jni_handle_block() {
  JavaThread* thread = JavaThread::current();
  if (thread != NULL) {
    // Release our JNI handle block
    JNIHandleBlock* compile_handles = thread->active_handles();
    JNIHandleBlock* java_handles = compile_handles->pop_frame_link();
    thread->set_active_handles(java_handles);
    compile_handles->set_pop_frame_link(NULL);
    JNIHandleBlock::release_block(compile_handles, thread); // may block
  }
}

// Entry to native method implementation that transitions current thread to '_thread_in_vm'.
#define C2V_VMENTRY(result_type, name, signature) \
  JNIEXPORT result_type JNICALL c2v_ ## name signature { \
  TRACE_jvmci_1("CompilerToVM::" #name); \
  TRACE_CALL(result_type, jvmci_ ## name signature) \
  JVMCI_VM_ENTRY_MARK; \

#define C2V_END }

oop CompilerToVM::get_jvmci_method(const methodHandle& method, TRAPS) {
  if (method() != NULL) {
    JavaValue result(T_OBJECT);
    JavaCallArguments args;
    args.push_long((jlong) (address) method());
    JavaCalls::call_static(&result, SystemDictionary::HotSpotResolvedJavaMethodImpl_klass(), vmSymbols::fromMetaspace_name(), vmSymbols::method_fromMetaspace_signature(), &args, CHECK_NULL);

    return (oop)result.get_jobject();
  }
  return NULL;
}

oop CompilerToVM::get_jvmci_type(Klass* klass, TRAPS) {
  if (klass != NULL) {
    JavaValue result(T_OBJECT);
    JavaCallArguments args;
    args.push_oop(Handle(THREAD, klass->java_mirror()));
    JavaCalls::call_static(&result, SystemDictionary::HotSpotResolvedObjectTypeImpl_klass(), vmSymbols::fromMetaspace_name(), vmSymbols::klass_fromMetaspace_signature(), &args, CHECK_NULL);

    return (oop)result.get_jobject();
  }
  return NULL;
}

Handle JavaArgumentUnboxer::next_arg(BasicType expectedType) {
  assert(_index < _args->length(), "out of bounds");
  oop arg=((objArrayOop) (_args))->obj_at(_index++);
  assert(expectedType == T_OBJECT || java_lang_boxing_object::is_instance(arg, expectedType), "arg type mismatch");
  return Handle(Thread::current(), arg);
}

jobjectArray readConfiguration0(JNIEnv *env, TRAPS);

C2V_VMENTRY(jobjectArray, readConfiguration, (JNIEnv *env))
   jobjectArray config = readConfiguration0(env, CHECK_NULL);
   return config;
C2V_END

C2V_VMENTRY(jobject, getFlagValue, (JNIEnv *, jobject c2vm, jobject name_handle))
#define RETURN_BOXED_LONG(value) oop box; jvalue p; p.j = (jlong) (value); box = java_lang_boxing_object::create(T_LONG, &p, CHECK_NULL); return JNIHandles::make_local(THREAD, box);
#define RETURN_BOXED_DOUBLE(value) oop box; jvalue p; p.d = (jdouble) (value); box = java_lang_boxing_object::create(T_DOUBLE, &p, CHECK_NULL); return JNIHandles::make_local(THREAD, box);
  Handle name(THREAD, JNIHandles::resolve(name_handle));
  if (name.is_null()) {
    THROW_0(vmSymbols::java_lang_NullPointerException());
  }
  ResourceMark rm;
  const char* cstring = java_lang_String::as_utf8_string(name());
  JVMFlag* flag = JVMFlag::find_flag(cstring, strlen(cstring), /* allow_locked */ true, /* return_flag */ true);
  if (flag == NULL) {
    return c2vm;
  }
  if (flag->is_bool()) {
    jvalue prim;
    prim.z = flag->get_bool();
    oop box = java_lang_boxing_object::create(T_BOOLEAN, &prim, CHECK_NULL);
    return JNIHandles::make_local(THREAD, box);
  } else if (flag->is_ccstr()) {
    Handle value = java_lang_String::create_from_str(flag->get_ccstr(), CHECK_NULL);
    return JNIHandles::make_local(THREAD, value());
  } else if (flag->is_intx()) {
    RETURN_BOXED_LONG(flag->get_intx());
  } else if (flag->is_int()) {
    RETURN_BOXED_LONG(flag->get_int());
  } else if (flag->is_uint()) {
    RETURN_BOXED_LONG(flag->get_uint());
  } else if (flag->is_uint64_t()) {
    RETURN_BOXED_LONG(flag->get_uint64_t());
  } else if (flag->is_size_t()) {
    RETURN_BOXED_LONG(flag->get_size_t());
  } else if (flag->is_uintx()) {
    RETURN_BOXED_LONG(flag->get_uintx());
  } else if (flag->is_double()) {
    RETURN_BOXED_DOUBLE(flag->get_double());
  } else {
    JVMCI_ERROR_NULL("VM flag %s has unsupported type %s", flag->_name, flag->_type);
  }
#undef RETURN_BOXED_LONG
#undef RETURN_BOXED_DOUBLE
C2V_END

C2V_VMENTRY(jbyteArray, getBytecode, (JNIEnv *, jobject, jobject jvmci_method))
  methodHandle method = CompilerToVM::asMethod(jvmci_method);
  ResourceMark rm;

  int code_size = method->code_size();
  typeArrayOop reconstituted_code = oopFactory::new_byteArray(code_size, CHECK_NULL);

  guarantee(method->method_holder()->is_rewritten(), "Method's holder should be rewritten");
  // iterate over all bytecodes and replace non-Java bytecodes

  for (BytecodeStream s(method); s.next() != Bytecodes::_illegal; ) {
    Bytecodes::Code code = s.code();
    Bytecodes::Code raw_code = s.raw_code();
    int bci = s.bci();
    int len = s.instruction_size();

    // Restore original byte code.
    reconstituted_code->byte_at_put(bci, (jbyte) (s.is_wide()? Bytecodes::_wide : code));
    if (len > 1) {
      memcpy(reconstituted_code->byte_at_addr(bci + 1), s.bcp()+1, len-1);
    }

    if (len > 1) {
      // Restore the big-endian constant pool indexes.
      // Cf. Rewriter::scan_method
      switch (code) {
        case Bytecodes::_getstatic:
        case Bytecodes::_putstatic:
        case Bytecodes::_getfield:
        case Bytecodes::_putfield:
        case Bytecodes::_invokevirtual:
        case Bytecodes::_invokespecial:
        case Bytecodes::_invokestatic:
        case Bytecodes::_invokeinterface:
        case Bytecodes::_invokehandle: {
          int cp_index = Bytes::get_native_u2((address) reconstituted_code->byte_at_addr(bci + 1));
          Bytes::put_Java_u2((address) reconstituted_code->byte_at_addr(bci + 1), (u2) cp_index);
          break;
        }

        case Bytecodes::_invokedynamic: {
          int cp_index = Bytes::get_native_u4((address) reconstituted_code->byte_at_addr(bci + 1));
          Bytes::put_Java_u4((address) reconstituted_code->byte_at_addr(bci + 1), (u4) cp_index);
          break;
        }

        default:
          break;
      }

      // Not all ldc byte code are rewritten.
      switch (raw_code) {
        case Bytecodes::_fast_aldc: {
          int cpc_index = reconstituted_code->byte_at(bci + 1) & 0xff;
          int cp_index = method->constants()->object_to_cp_index(cpc_index);
          assert(cp_index < method->constants()->length(), "sanity check");
          reconstituted_code->byte_at_put(bci + 1, (jbyte) cp_index);
          break;
        }

        case Bytecodes::_fast_aldc_w: {
          int cpc_index = Bytes::get_native_u2((address) reconstituted_code->byte_at_addr(bci + 1));
          int cp_index = method->constants()->object_to_cp_index(cpc_index);
          assert(cp_index < method->constants()->length(), "sanity check");
          Bytes::put_Java_u2((address) reconstituted_code->byte_at_addr(bci + 1), (u2) cp_index);
          break;
        }

        default:
          break;
      }
    }
  }

  return (jbyteArray) JNIHandles::make_local(THREAD, reconstituted_code);
C2V_END

C2V_VMENTRY(jint, getExceptionTableLength, (JNIEnv *, jobject, jobject jvmci_method))
  ResourceMark rm;
  methodHandle method = CompilerToVM::asMethod(jvmci_method);
  return method->exception_table_length();
C2V_END

C2V_VMENTRY(jlong, getExceptionTableStart, (JNIEnv *, jobject, jobject jvmci_method))
  ResourceMark rm;
  methodHandle method = CompilerToVM::asMethod(jvmci_method);
  if (method->exception_table_length() == 0) {
    return 0L;
  }
  return (jlong) (address) method->exception_table_start();
C2V_END

C2V_VMENTRY(jobject, asResolvedJavaMethod, (JNIEnv *, jobject, jobject executable_handle))
  oop executable = JNIHandles::resolve(executable_handle);
  oop mirror = NULL;
  int slot = 0;

  if (executable->klass() == SystemDictionary::reflect_Constructor_klass()) {
    mirror = java_lang_reflect_Constructor::clazz(executable);
    slot = java_lang_reflect_Constructor::slot(executable);
  } else {
    assert(executable->klass() == SystemDictionary::reflect_Method_klass(), "wrong type");
    mirror = java_lang_reflect_Method::clazz(executable);
    slot = java_lang_reflect_Method::slot(executable);
  }
  Klass* holder = java_lang_Class::as_Klass(mirror);
  methodHandle method = InstanceKlass::cast(holder)->method_with_idnum(slot);
  oop result = CompilerToVM::get_jvmci_method(method, CHECK_NULL);
  return JNIHandles::make_local(THREAD, result);
}

C2V_VMENTRY(jobject, getResolvedJavaMethod, (JNIEnv *, jobject, jobject base, jlong offset))
  methodHandle method;
  oop base_object = JNIHandles::resolve(base);
  if (base_object == NULL) {
    method = *((Method**)(offset));
  } else if (base_object->is_a(SystemDictionary::ResolvedMethodName_klass())) {
    method = (Method*) (intptr_t) base_object->long_field(offset);
  } else if (base_object->is_a(SystemDictionary::HotSpotResolvedJavaMethodImpl_klass())) {
    method = *((Method**)(HotSpotResolvedJavaMethodImpl::metaspaceMethod(base_object) + offset));
  } else {
    THROW_MSG_0(vmSymbols::java_lang_IllegalArgumentException(),
                err_msg("Unexpected type: %s", base_object->klass()->external_name()));
  }
  assert (method.is_null() || method->is_method(), "invalid read");
  oop result = CompilerToVM::get_jvmci_method(method, CHECK_NULL);
  return JNIHandles::make_local(THREAD, result);
}

C2V_VMENTRY(jobject, getConstantPool, (JNIEnv *, jobject, jobject object_handle))
  constantPoolHandle cp;
  oop object = JNIHandles::resolve(object_handle);
  if (object == NULL) {
    THROW_0(vmSymbols::java_lang_NullPointerException());
  }
  if (object->is_a(SystemDictionary::HotSpotResolvedJavaMethodImpl_klass())) {
    cp = CompilerToVM::asMethod(object)->constMethod()->constants();
  } else if (object->is_a(SystemDictionary::HotSpotResolvedObjectTypeImpl_klass())) {
    cp = InstanceKlass::cast(CompilerToVM::asKlass(object))->constants();
  } else {
    THROW_MSG_0(vmSymbols::java_lang_IllegalArgumentException(),
                err_msg("Unexpected type: %s", object->klass()->external_name()));
  }
  assert(!cp.is_null(), "npe");
  JavaValue method_result(T_OBJECT);
  JavaCallArguments args;
  args.push_long((jlong) (address) cp());
  JavaCalls::call_static(&method_result, SystemDictionary::HotSpotConstantPool_klass(), vmSymbols::fromMetaspace_name(), vmSymbols::constantPool_fromMetaspace_signature(), &args, CHECK_NULL);
  return JNIHandles::make_local(THREAD, (oop)method_result.get_jobject());
}

C2V_VMENTRY(jobject, getResolvedJavaType, (JNIEnv *, jobject, jobject base, jlong offset, jboolean compressed))
  Klass* klass = NULL;
  oop base_object = JNIHandles::resolve(base);
  jlong base_address = 0;
  if (base_object != NULL && offset == oopDesc::klass_offset_in_bytes()) {
    klass = base_object->klass();
  } else if (!compressed) {
    if (base_object != NULL) {
      if (base_object->is_a(SystemDictionary::HotSpotResolvedJavaMethodImpl_klass())) {
        base_address = HotSpotResolvedJavaMethodImpl::metaspaceMethod(base_object);
      } else if (base_object->is_a(SystemDictionary::HotSpotConstantPool_klass())) {
        base_address = HotSpotConstantPool::metaspaceConstantPool(base_object);
      } else if (base_object->is_a(SystemDictionary::HotSpotResolvedObjectTypeImpl_klass())) {
        base_address = (jlong) CompilerToVM::asKlass(base_object);
      } else if (base_object->is_a(SystemDictionary::Class_klass())) {
        base_address = (jlong) (address) base_object;
      } else {
        THROW_MSG_0(vmSymbols::java_lang_IllegalArgumentException(),
                    err_msg("Unexpected arguments: %s " JLONG_FORMAT " %s", base_object->klass()->external_name(), offset, compressed ? "true" : "false"));
      }
    }
    klass = *((Klass**) (intptr_t) (base_address + offset));
  } else {
    THROW_MSG_0(vmSymbols::java_lang_IllegalArgumentException(),
                err_msg("Unexpected arguments: %s " JLONG_FORMAT " %s", base_object->klass()->external_name(), offset, compressed ? "true" : "false"));
  }
  assert (klass == NULL || klass->is_klass(), "invalid read");
  oop result = CompilerToVM::get_jvmci_type(klass, CHECK_NULL);
  return JNIHandles::make_local(THREAD, result);
}

C2V_VMENTRY(jobject, findUniqueConcreteMethod, (JNIEnv *, jobject, jobject jvmci_type, jobject jvmci_method))
  ResourceMark rm;
  methodHandle method = CompilerToVM::asMethod(jvmci_method);
  Klass* holder = CompilerToVM::asKlass(jvmci_type);
  if (holder->is_interface()) {
    THROW_MSG_0(vmSymbols::java_lang_InternalError(), err_msg("Interface %s should be handled in Java code", holder->external_name()));
  }

  methodHandle ucm;
  {
    MutexLocker locker(Compile_lock);
    ucm = Dependencies::find_unique_concrete_method(holder, method());
  }
  oop result = CompilerToVM::get_jvmci_method(ucm, CHECK_NULL);
  return JNIHandles::make_local(THREAD, result);
C2V_END

C2V_VMENTRY(jobject, getImplementor, (JNIEnv *, jobject, jobject jvmci_type))
  Klass* klass = CompilerToVM::asKlass(jvmci_type);
  if (!klass->is_interface()) {
    THROW_MSG_0(vmSymbols::java_lang_IllegalArgumentException(),
        err_msg("Expected interface type, got %s", klass->external_name()));
  }
  InstanceKlass* iklass = InstanceKlass::cast(klass);
  oop implementor = CompilerToVM::get_jvmci_type(iklass->implementor(), CHECK_NULL);
  return JNIHandles::make_local(THREAD, implementor);
C2V_END

C2V_VMENTRY(jboolean, methodIsIgnoredBySecurityStackWalk,(JNIEnv *, jobject, jobject jvmci_method))
  methodHandle method = CompilerToVM::asMethod(jvmci_method);
  return method->is_ignored_by_security_stack_walk();
C2V_END

C2V_VMENTRY(jboolean, isCompilable,(JNIEnv *, jobject, jobject jvmci_method))
  methodHandle method = CompilerToVM::asMethod(jvmci_method);
  constantPoolHandle cp = method->constMethod()->constants();
  assert(!cp.is_null(), "npe");
  // don't inline method when constant pool contains a CONSTANT_Dynamic
  return !method->is_not_compilable(CompLevel_full_optimization) && !cp->has_dynamic_constant();
C2V_END

C2V_VMENTRY(jboolean, hasNeverInlineDirective,(JNIEnv *, jobject, jobject jvmci_method))
  methodHandle method = CompilerToVM::asMethod(jvmci_method);
  return !Inline || CompilerOracle::should_not_inline(method) || method->dont_inline();
C2V_END

C2V_VMENTRY(jboolean, shouldInlineMethod,(JNIEnv *, jobject, jobject jvmci_method))
  methodHandle method = CompilerToVM::asMethod(jvmci_method);
  return CompilerOracle::should_inline(method) || method->force_inline();
C2V_END

C2V_VMENTRY(jobject, lookupType, (JNIEnv*, jobject, jstring jname, jclass accessing_class, jboolean resolve))
  ResourceMark rm;
  Handle name(THREAD, JNIHandles::resolve(jname));
  Symbol* class_name = java_lang_String::as_symbol(name(), CHECK_0);
  if (java_lang_String::length(name()) <= 1) {
    THROW_MSG_0(vmSymbols::java_lang_InternalError(), err_msg("Primitive type %s should be handled in Java code", class_name->as_C_string()));
  }

  Klass* resolved_klass = NULL;
  if (JNIHandles::resolve(accessing_class) == NULL) {
    THROW_0(vmSymbols::java_lang_NullPointerException());
  }
  Klass* accessing_klass = java_lang_Class::as_Klass(JNIHandles::resolve(accessing_class));
  Handle class_loader(THREAD, accessing_klass->class_loader());
  Handle protection_domain(THREAD, accessing_klass->protection_domain());

  if (resolve) {
    resolved_klass = SystemDictionary::resolve_or_null(class_name, class_loader, protection_domain, CHECK_0);
  } else {
    if (class_name->byte_at(0) == 'L' &&
      class_name->byte_at(class_name->utf8_length()-1) == ';') {
      // This is a name from a signature.  Strip off the trimmings.
      // Call recursive to keep scope of strippedsym.
      TempNewSymbol strippedsym = SymbolTable::new_symbol(class_name->as_utf8()+1,
                                                          class_name->utf8_length()-2,
                                                          CHECK_0);
      resolved_klass = SystemDictionary::find(strippedsym, class_loader, protection_domain, CHECK_0);
    } else if (FieldType::is_array(class_name)) {
      FieldArrayInfo fd;
      // dimension and object_key in FieldArrayInfo are assigned as a side-effect
      // of this call
      BasicType t = FieldType::get_array_info(class_name, fd, CHECK_0);
      if (t == T_OBJECT) {
        TempNewSymbol strippedsym = SymbolTable::new_symbol(class_name->as_utf8()+1+fd.dimension(),
                                                            class_name->utf8_length()-2-fd.dimension(),
                                                            CHECK_0);
        // naked oop "k" is OK here -- we assign back into it
        resolved_klass = SystemDictionary::find(strippedsym,
                                                             class_loader,
                                                             protection_domain,
                                                             CHECK_0);
        if (resolved_klass != NULL) {
          resolved_klass = resolved_klass->array_klass(fd.dimension(), CHECK_0);
        }
      } else {
        resolved_klass = Universe::typeArrayKlassObj(t);
        resolved_klass = TypeArrayKlass::cast(resolved_klass)->array_klass(fd.dimension(), CHECK_0);
      }
    }
  }
  oop result = CompilerToVM::get_jvmci_type(resolved_klass, CHECK_NULL);
  return JNIHandles::make_local(THREAD, result);
C2V_END

C2V_VMENTRY(jobject, resolveConstantInPool, (JNIEnv*, jobject, jobject jvmci_constant_pool, jint index))
  constantPoolHandle cp = CompilerToVM::asConstantPool(jvmci_constant_pool);
  oop result = cp->resolve_constant_at(index, CHECK_NULL);
  return JNIHandles::make_local(THREAD, result);
C2V_END

C2V_VMENTRY(jobject, resolvePossiblyCachedConstantInPool, (JNIEnv*, jobject, jobject jvmci_constant_pool, jint index))
  constantPoolHandle cp = CompilerToVM::asConstantPool(jvmci_constant_pool);
  oop result = cp->resolve_possibly_cached_constant_at(index, CHECK_NULL);
  return JNIHandles::make_local(THREAD, result);
C2V_END

C2V_VMENTRY(jint, lookupNameAndTypeRefIndexInPool, (JNIEnv*, jobject, jobject jvmci_constant_pool, jint index))
  constantPoolHandle cp = CompilerToVM::asConstantPool(jvmci_constant_pool);
  return cp->name_and_type_ref_index_at(index);
C2V_END

C2V_VMENTRY(jobject, lookupNameInPool, (JNIEnv*, jobject, jobject jvmci_constant_pool, jint which))
  constantPoolHandle cp = CompilerToVM::asConstantPool(jvmci_constant_pool);
  Handle sym = java_lang_String::create_from_symbol(cp->name_ref_at(which), CHECK_NULL);
  return JNIHandles::make_local(THREAD, sym());
C2V_END

C2V_VMENTRY(jobject, lookupSignatureInPool, (JNIEnv*, jobject, jobject jvmci_constant_pool, jint which))
  constantPoolHandle cp = CompilerToVM::asConstantPool(jvmci_constant_pool);
  Handle sym = java_lang_String::create_from_symbol(cp->signature_ref_at(which), CHECK_NULL);
  return JNIHandles::make_local(THREAD, sym());
C2V_END

C2V_VMENTRY(jint, lookupKlassRefIndexInPool, (JNIEnv*, jobject, jobject jvmci_constant_pool, jint index))
  constantPoolHandle cp = CompilerToVM::asConstantPool(jvmci_constant_pool);
  return cp->klass_ref_index_at(index);
C2V_END

C2V_VMENTRY(jobject, resolveTypeInPool, (JNIEnv*, jobject, jobject jvmci_constant_pool, jint index))
  constantPoolHandle cp = CompilerToVM::asConstantPool(jvmci_constant_pool);
  Klass* resolved_klass = cp->klass_at(index, CHECK_NULL);
  if (resolved_klass->is_instance_klass()) {
    InstanceKlass::cast(resolved_klass)->link_class_or_fail(THREAD);
  }
  oop klass = CompilerToVM::get_jvmci_type(resolved_klass, CHECK_NULL);
  return JNIHandles::make_local(THREAD, klass);
C2V_END

C2V_VMENTRY(jobject, lookupKlassInPool, (JNIEnv*, jobject, jobject jvmci_constant_pool, jint index, jbyte opcode))
  constantPoolHandle cp = CompilerToVM::asConstantPool(jvmci_constant_pool);
  Klass* loading_klass = cp->pool_holder();
  bool is_accessible = false;
  Klass* klass = JVMCIEnv::get_klass_by_index(cp, index, is_accessible, loading_klass);
  Symbol* symbol = NULL;
  if (klass == NULL) {
    symbol = cp->klass_name_at(index);
  }
  oop result_oop;
  if (klass != NULL) {
    result_oop = CompilerToVM::get_jvmci_type(klass, CHECK_NULL);
  } else {
    Handle result = java_lang_String::create_from_symbol(symbol, CHECK_NULL);
    result_oop = result();
  }
  return JNIHandles::make_local(THREAD, result_oop);
C2V_END

C2V_VMENTRY(jobject, lookupAppendixInPool, (JNIEnv*, jobject, jobject jvmci_constant_pool, jint index))
  constantPoolHandle cp = CompilerToVM::asConstantPool(jvmci_constant_pool);
  oop appendix_oop = ConstantPool::appendix_at_if_loaded(cp, index);
  return JNIHandles::make_local(THREAD, appendix_oop);
C2V_END

C2V_VMENTRY(jobject, lookupMethodInPool, (JNIEnv*, jobject, jobject jvmci_constant_pool, jint index, jbyte opcode))
  constantPoolHandle cp = CompilerToVM::asConstantPool(jvmci_constant_pool);
  InstanceKlass* pool_holder = cp->pool_holder();
  Bytecodes::Code bc = (Bytecodes::Code) (((int) opcode) & 0xFF);
  methodHandle method = JVMCIEnv::get_method_by_index(cp, index, bc, pool_holder);
  oop result = CompilerToVM::get_jvmci_method(method, CHECK_NULL);
  return JNIHandles::make_local(THREAD, result);
C2V_END

C2V_VMENTRY(jint, constantPoolRemapInstructionOperandFromCache, (JNIEnv*, jobject, jobject jvmci_constant_pool, jint index))
  constantPoolHandle cp = CompilerToVM::asConstantPool(jvmci_constant_pool);
  return cp->remap_instruction_operand_from_cache(index);
C2V_END

C2V_VMENTRY(jobject, resolveFieldInPool, (JNIEnv*, jobject, jobject jvmci_constant_pool, jint index, jobject jvmci_method, jbyte opcode, jintArray info_handle))
  ResourceMark rm;
  constantPoolHandle cp = CompilerToVM::asConstantPool(jvmci_constant_pool);
  Bytecodes::Code code = (Bytecodes::Code)(((int) opcode) & 0xFF);
  fieldDescriptor fd;
  LinkInfo link_info(cp, index, (jvmci_method != NULL) ? CompilerToVM::asMethod(jvmci_method) : NULL, CHECK_0);
  LinkResolver::resolve_field(fd, link_info, Bytecodes::java_code(code), false, CHECK_0);
  typeArrayOop info = (typeArrayOop) JNIHandles::resolve(info_handle);
  if (info == NULL || info->length() != 3) {
    JVMCI_ERROR_NULL("info must not be null and have a length of 3");
  }
  info->int_at_put(0, fd.access_flags().as_int());
  info->int_at_put(1, fd.offset());
  info->int_at_put(2, fd.index());
  oop field_holder = CompilerToVM::get_jvmci_type(fd.field_holder(), CHECK_NULL);
  return JNIHandles::make_local(THREAD, field_holder);
C2V_END

C2V_VMENTRY(jint, getVtableIndexForInterfaceMethod, (JNIEnv *, jobject, jobject jvmci_type, jobject jvmci_method))
  ResourceMark rm;
  Klass* klass = CompilerToVM::asKlass(jvmci_type);
  Method* method = CompilerToVM::asMethod(jvmci_method);
  if (klass->is_interface()) {
    THROW_MSG_0(vmSymbols::java_lang_InternalError(), err_msg("Interface %s should be handled in Java code", klass->external_name()));
  }
  if (!method->method_holder()->is_interface()) {
    THROW_MSG_0(vmSymbols::java_lang_InternalError(), err_msg("Method %s is not held by an interface, this case should be handled in Java code", method->name_and_sig_as_C_string()));
  }
  if (!InstanceKlass::cast(klass)->is_linked()) {
    THROW_MSG_0(vmSymbols::java_lang_InternalError(), err_msg("Class %s must be linked", klass->external_name()));
  }
  return LinkResolver::vtable_index_of_interface_method(klass, method);
C2V_END

C2V_VMENTRY(jobject, resolveMethod, (JNIEnv *, jobject, jobject receiver_jvmci_type, jobject jvmci_method, jobject caller_jvmci_type))
  Klass* recv_klass = CompilerToVM::asKlass(receiver_jvmci_type);
  Klass* caller_klass = CompilerToVM::asKlass(caller_jvmci_type);
  methodHandle method = CompilerToVM::asMethod(jvmci_method);

  Klass* resolved     = method->method_holder();
  Symbol* h_name      = method->name();
  Symbol* h_signature = method->signature();

  if (MethodHandles::is_signature_polymorphic_method(method())) {
      // Signature polymorphic methods are already resolved, JVMCI just returns NULL in this case.
      return NULL;
  }

  LinkInfo link_info(resolved, h_name, h_signature, caller_klass);
  methodHandle m;
  // Only do exact lookup if receiver klass has been linked.  Otherwise,
  // the vtable has not been setup, and the LinkResolver will fail.
  if (recv_klass->is_array_klass() ||
      (InstanceKlass::cast(recv_klass)->is_linked() && !recv_klass->is_interface())) {
    if (resolved->is_interface()) {
      m = LinkResolver::resolve_interface_call_or_null(recv_klass, link_info);
    } else {
      m = LinkResolver::resolve_virtual_call_or_null(recv_klass, link_info);
    }
  }

  if (m.is_null()) {
    // Return NULL if there was a problem with lookup (uninitialized class, etc.)
    return NULL;
  }

  oop result = CompilerToVM::get_jvmci_method(m, CHECK_NULL);
  return JNIHandles::make_local(THREAD, result);
C2V_END

C2V_VMENTRY(jboolean, hasFinalizableSubclass,(JNIEnv *, jobject, jobject jvmci_type))
  Klass* klass = CompilerToVM::asKlass(jvmci_type);
  assert(klass != NULL, "method must not be called for primitive types");
  return Dependencies::find_finalizable_subclass(klass) != NULL;
C2V_END

C2V_VMENTRY(jobject, getClassInitializer, (JNIEnv *, jobject, jobject jvmci_type))
  Klass* klass = CompilerToVM::asKlass(jvmci_type);
  if (!klass->is_instance_klass()) {
    return NULL;
  }
  InstanceKlass* iklass = InstanceKlass::cast(klass);
  oop result = CompilerToVM::get_jvmci_method(iklass->class_initializer(), CHECK_NULL);
  return JNIHandles::make_local(THREAD, result);
C2V_END

C2V_VMENTRY(jlong, getMaxCallTargetOffset, (JNIEnv*, jobject, jlong addr))
  address target_addr = (address) addr;
  if (target_addr != 0x0) {
    int64_t off_low = (int64_t)target_addr - ((int64_t)CodeCache::low_bound() + sizeof(int));
    int64_t off_high = (int64_t)target_addr - ((int64_t)CodeCache::high_bound() + sizeof(int));
    return MAX2(ABS(off_low), ABS(off_high));
  }
  return -1;
C2V_END

C2V_VMENTRY(void, setNotInlinableOrCompilable,(JNIEnv *, jobject,  jobject jvmci_method))
  methodHandle method = CompilerToVM::asMethod(jvmci_method);
  method->set_not_c1_compilable();
  method->set_not_c2_compilable();
  method->set_dont_inline(true);
C2V_END

C2V_VMENTRY(jint, installCode, (JNIEnv *jniEnv, jobject, jobject target, jobject compiled_code, jobject installed_code, jobject speculation_log))
  ResourceMark rm;
  HandleMark hm;
  JNIHandleMark jni_hm;

  Handle target_handle(THREAD, JNIHandles::resolve(target));
  Handle compiled_code_handle(THREAD, JNIHandles::resolve(compiled_code));
  CodeBlob* cb = NULL;
  Handle installed_code_handle(THREAD, JNIHandles::resolve(installed_code));
  Handle speculation_log_handle(THREAD, JNIHandles::resolve(speculation_log));

  JVMCICompiler* compiler = JVMCICompiler::instance(true, CHECK_JNI_ERR);

  TraceTime install_time("installCode", JVMCICompiler::codeInstallTimer());
  bool is_immutable_PIC = HotSpotCompiledCode::isImmutablePIC(compiled_code_handle) > 0;
  CodeInstaller installer(is_immutable_PIC);
  JVMCIEnv::CodeInstallResult result = installer.install(compiler, target_handle, compiled_code_handle, cb, installed_code_handle, speculation_log_handle, CHECK_0);

  if (PrintCodeCacheOnCompilation) {
    stringStream s;
    // Dump code cache  into a buffer before locking the tty,
    {
      MutexLockerEx mu(CodeCache_lock, Mutex::_no_safepoint_check_flag);
      CodeCache::print_summary(&s, false);
    }
    ttyLocker ttyl;
    tty->print_raw_cr(s.as_string());
  }

  if (result != JVMCIEnv::ok) {
    assert(cb == NULL, "should be");
  } else {
    if (installed_code_handle.not_null()) {
      assert(installed_code_handle->is_a(InstalledCode::klass()), "wrong type");
      nmethod::invalidate_installed_code(installed_code_handle, CHECK_0);
      {
        // Ensure that all updates to the InstalledCode fields are consistent.
        MutexLockerEx pl(Patching_lock, Mutex::_no_safepoint_check_flag);
        InstalledCode::set_address(installed_code_handle, (jlong) cb);
        InstalledCode::set_version(installed_code_handle, InstalledCode::version(installed_code_handle) + 1);
        if (cb->is_nmethod()) {
          InstalledCode::set_entryPoint(installed_code_handle, (jlong) cb->as_nmethod_or_null()->verified_entry_point());
        } else {
          InstalledCode::set_entryPoint(installed_code_handle, (jlong) cb->code_begin());
        }
        if (installed_code_handle->is_a(HotSpotInstalledCode::klass())) {
          HotSpotInstalledCode::set_size(installed_code_handle, cb->size());
          HotSpotInstalledCode::set_codeStart(installed_code_handle, (jlong) cb->code_begin());
          HotSpotInstalledCode::set_codeSize(installed_code_handle, cb->code_size());
        }
      }
    }
  }
  return result;
C2V_END

C2V_VMENTRY(jint, getMetadata, (JNIEnv *jniEnv, jobject, jobject target, jobject compiled_code, jobject metadata))
  ResourceMark rm;
  HandleMark hm;

  Handle target_handle(THREAD, JNIHandles::resolve(target));
  Handle compiled_code_handle(THREAD, JNIHandles::resolve(compiled_code));
  Handle metadata_handle(THREAD, JNIHandles::resolve(metadata));

  CodeMetadata code_metadata;
  CodeBlob *cb = NULL;
  CodeInstaller installer(true /* immutable PIC compilation */);

  JVMCIEnv::CodeInstallResult result = installer.gather_metadata(target_handle, compiled_code_handle, code_metadata, CHECK_0);
  if (result != JVMCIEnv::ok) {
    return result;
  }

  if (code_metadata.get_nr_pc_desc() > 0) {
    typeArrayHandle pcArrayOop = oopFactory::new_byteArray_handle(sizeof(PcDesc) * code_metadata.get_nr_pc_desc(), CHECK_(JVMCIEnv::cache_full));
    memcpy(pcArrayOop->byte_at_addr(0), code_metadata.get_pc_desc(), sizeof(PcDesc) * code_metadata.get_nr_pc_desc());
    HotSpotMetaData::set_pcDescBytes(metadata_handle, pcArrayOop());
  }

  if (code_metadata.get_scopes_size() > 0) {
    typeArrayHandle scopesArrayOop = oopFactory::new_byteArray_handle(code_metadata.get_scopes_size(), CHECK_(JVMCIEnv::cache_full));
    memcpy(scopesArrayOop->byte_at_addr(0), code_metadata.get_scopes_desc(), code_metadata.get_scopes_size());
    HotSpotMetaData::set_scopesDescBytes(metadata_handle, scopesArrayOop());
  }

  RelocBuffer* reloc_buffer = code_metadata.get_reloc_buffer();
  typeArrayHandle relocArrayOop = oopFactory::new_byteArray_handle((int) reloc_buffer->size(), CHECK_(JVMCIEnv::cache_full));
  if (reloc_buffer->size() > 0) {
    memcpy(relocArrayOop->byte_at_addr(0), reloc_buffer->begin(), reloc_buffer->size());
  }
  HotSpotMetaData::set_relocBytes(metadata_handle, relocArrayOop());

  const OopMapSet* oopMapSet = installer.oopMapSet();
  {
    ResourceMark mark;
    ImmutableOopMapBuilder builder(oopMapSet);
    int oopmap_size = builder.heap_size();
    typeArrayHandle oopMapArrayHandle = oopFactory::new_byteArray_handle(oopmap_size, CHECK_(JVMCIEnv::cache_full));
    builder.generate_into((address) oopMapArrayHandle->byte_at_addr(0));
    HotSpotMetaData::set_oopMaps(metadata_handle, oopMapArrayHandle());
  }

  AOTOopRecorder* recorder = code_metadata.get_oop_recorder();

  int nr_meta_refs = recorder->nr_meta_refs();
  objArrayOop metadataArray = oopFactory::new_objectArray(nr_meta_refs, CHECK_(JVMCIEnv::cache_full));
  objArrayHandle metadataArrayHandle(THREAD, metadataArray);
  for (int i = 0; i < nr_meta_refs; ++i) {
    jobject element = recorder->meta_element(i);
    if (element == NULL) {
      return JVMCIEnv::cache_full;
    }
    metadataArrayHandle->obj_at_put(i, JNIHandles::resolve(element));
  }
  HotSpotMetaData::set_metadata(metadata_handle, metadataArrayHandle());

  ExceptionHandlerTable* handler = code_metadata.get_exception_table();
  int table_size = handler->size_in_bytes();
  typeArrayHandle exceptionArrayOop = oopFactory::new_byteArray_handle(table_size, CHECK_(JVMCIEnv::cache_full));

  if (table_size > 0) {
    handler->copy_bytes_to((address) exceptionArrayOop->byte_at_addr(0));
  }
  HotSpotMetaData::set_exceptionBytes(metadata_handle, exceptionArrayOop());

  return result;
C2V_END

C2V_VMENTRY(void, resetCompilationStatistics, (JNIEnv *jniEnv, jobject))
  JVMCICompiler* compiler = JVMCICompiler::instance(true, CHECK);
  CompilerStatistics* stats = compiler->stats();
  stats->_standard.reset();
  stats->_osr.reset();
C2V_END

C2V_VMENTRY(jobject, disassembleCodeBlob, (JNIEnv *jniEnv, jobject, jobject installedCode))
  ResourceMark rm;
  HandleMark hm;

  if (installedCode == NULL) {
    THROW_MSG_NULL(vmSymbols::java_lang_NullPointerException(), "installedCode is null");
  }

  jlong codeBlob = InstalledCode::address(installedCode);
  if (codeBlob == 0L) {
    return NULL;
  }

  CodeBlob* cb = (CodeBlob*) (address) codeBlob;
  if (cb == NULL) {
    return NULL;
  }

  // We don't want the stringStream buffer to resize during disassembly as it
  // uses scoped resource memory. If a nested function called during disassembly uses
  // a ResourceMark and the buffer expands within the scope of the mark,
  // the buffer becomes garbage when that scope is exited. Experience shows that
  // the disassembled code is typically about 10x the code size so a fixed buffer
  // sized to 20x code size plus a fixed amount for header info should be sufficient.
  int bufferSize = cb->code_size() * 20 + 1024;
  char* buffer = NEW_RESOURCE_ARRAY(char, bufferSize);
  stringStream st(buffer, bufferSize);
  if (cb->is_nmethod()) {
    nmethod* nm = (nmethod*) cb;
    if (!nm->is_alive()) {
      return NULL;
    }
  }
  Disassembler::decode(cb, &st);
  if (st.size() <= 0) {
    return NULL;
  }

  Handle result = java_lang_String::create_from_platform_dependent_str(st.as_string(), CHECK_NULL);
  return JNIHandles::make_local(THREAD, result());
C2V_END

C2V_VMENTRY(jobject, getStackTraceElement, (JNIEnv*, jobject, jobject jvmci_method, int bci))
  ResourceMark rm;
  HandleMark hm;

  methodHandle method = CompilerToVM::asMethod(jvmci_method);
  oop element = java_lang_StackTraceElement::create(method, bci, CHECK_NULL);
  return JNIHandles::make_local(THREAD, element);
C2V_END

C2V_VMENTRY(jobject, executeInstalledCode, (JNIEnv*, jobject, jobject args, jobject hotspotInstalledCode))
  ResourceMark rm;
  HandleMark hm;

  jlong nmethodValue = InstalledCode::address(hotspotInstalledCode);
  if (nmethodValue == 0L) {
    THROW_NULL(vmSymbols::jdk_vm_ci_code_InvalidInstalledCodeException());
  }
  nmethod* nm = (nmethod*) (address) nmethodValue;
  methodHandle mh = nm->method();
  Symbol* signature = mh->signature();
  JavaCallArguments jca(mh->size_of_parameters());

  JavaArgumentUnboxer jap(signature, &jca, (arrayOop) JNIHandles::resolve(args), mh->is_static());
  JavaValue result(jap.get_ret_type());
  jca.set_alternative_target(nm);
  JavaCalls::call(&result, mh, &jca, CHECK_NULL);

  if (jap.get_ret_type() == T_VOID) {
    return NULL;
  } else if (jap.get_ret_type() == T_OBJECT || jap.get_ret_type() == T_ARRAY) {
    return JNIHandles::make_local(THREAD, (oop) result.get_jobject());
  } else {
    jvalue *value = (jvalue *) result.get_value_addr();
    // Narrow the value down if required (Important on big endian machines)
    switch (jap.get_ret_type()) {
      case T_BOOLEAN:
       value->z = (jboolean) value->i;
       break;
      case T_BYTE:
       value->b = (jbyte) value->i;
       break;
      case T_CHAR:
       value->c = (jchar) value->i;
       break;
      case T_SHORT:
       value->s = (jshort) value->i;
       break;
      default:
        break;
    }
    oop o = java_lang_boxing_object::create(jap.get_ret_type(), value, CHECK_NULL);
    return JNIHandles::make_local(THREAD, o);
  }
C2V_END

C2V_VMENTRY(jlongArray, getLineNumberTable, (JNIEnv *, jobject, jobject jvmci_method))
  Method* method = CompilerToVM::asMethod(jvmci_method);
  if (!method->has_linenumber_table()) {
    return NULL;
  }
  u2 num_entries = 0;
  CompressedLineNumberReadStream streamForSize(method->compressed_linenumber_table());
  while (streamForSize.read_pair()) {
    num_entries++;
  }

  CompressedLineNumberReadStream stream(method->compressed_linenumber_table());
  typeArrayOop result = oopFactory::new_longArray(2 * num_entries, CHECK_NULL);

  int i = 0;
  jlong value;
  while (stream.read_pair()) {
    value = ((long) stream.bci());
    result->long_at_put(i, value);
    value = ((long) stream.line());
    result->long_at_put(i + 1, value);
    i += 2;
  }

  return (jlongArray) JNIHandles::make_local(THREAD, result);
C2V_END

C2V_VMENTRY(jlong, getLocalVariableTableStart, (JNIEnv *, jobject, jobject jvmci_method))
  ResourceMark rm;
  Method* method = CompilerToVM::asMethod(jvmci_method);
  if (!method->has_localvariable_table()) {
    return 0;
  }
  return (jlong) (address) method->localvariable_table_start();
C2V_END

C2V_VMENTRY(jint, getLocalVariableTableLength, (JNIEnv *, jobject, jobject jvmci_method))
  ResourceMark rm;
  Method* method = CompilerToVM::asMethod(jvmci_method);
  return method->localvariable_table_length();
C2V_END

C2V_VMENTRY(void, reprofile, (JNIEnv*, jobject, jobject jvmci_method))
  Method* method = CompilerToVM::asMethod(jvmci_method);
  MethodCounters* mcs = method->method_counters();
  if (mcs != NULL) {
    mcs->clear_counters();
  }
  NOT_PRODUCT(method->set_compiled_invocation_count(0));

  CompiledMethod* code = method->code();
  if (code != NULL) {
    code->make_not_entrant();
  }

  MethodData* method_data = method->method_data();
  if (method_data == NULL) {
    ClassLoaderData* loader_data = method->method_holder()->class_loader_data();
    method_data = MethodData::allocate(loader_data, method, CHECK);
    method->set_method_data(method_data);
  } else {
    method_data->initialize();
  }
C2V_END


C2V_VMENTRY(void, invalidateInstalledCode, (JNIEnv*, jobject, jobject installed_code))
  Handle installed_code_handle(THREAD, JNIHandles::resolve(installed_code));
  nmethod::invalidate_installed_code(installed_code_handle, CHECK);
C2V_END

C2V_VMENTRY(jlongArray, collectCounters, (JNIEnv*, jobject))
  typeArrayOop arrayOop = oopFactory::new_longArray(JVMCICounterSize, CHECK_NULL);
  JavaThread::collect_counters(arrayOop);
  return (jlongArray) JNIHandles::make_local(THREAD, arrayOop);
C2V_END

C2V_VMENTRY(int, allocateCompileId, (JNIEnv*, jobject, jobject jvmci_method, int entry_bci))
  HandleMark hm;
  ResourceMark rm;
  if (JNIHandles::resolve(jvmci_method) == NULL) {
    THROW_0(vmSymbols::java_lang_NullPointerException());
  }
  Method* method = CompilerToVM::asMethod(jvmci_method);
  if (entry_bci >= method->code_size() || entry_bci < -1) {
    THROW_MSG_0(vmSymbols::java_lang_IllegalArgumentException(), err_msg("Unexpected bci %d", entry_bci));
  }
  return CompileBroker::assign_compile_id_unlocked(THREAD, method, entry_bci);
C2V_END


C2V_VMENTRY(jboolean, isMature, (JNIEnv*, jobject, jlong metaspace_method_data))
  MethodData* mdo = CompilerToVM::asMethodData(metaspace_method_data);
  return mdo != NULL && mdo->is_mature();
C2V_END

C2V_VMENTRY(jboolean, hasCompiledCodeForOSR, (JNIEnv*, jobject, jobject jvmci_method, int entry_bci, int comp_level))
  Method* method = CompilerToVM::asMethod(jvmci_method);
  return method->lookup_osr_nmethod_for(entry_bci, comp_level, true) != NULL;
C2V_END

C2V_VMENTRY(jobject, getSymbol, (JNIEnv*, jobject, jlong symbol))
  Handle sym = java_lang_String::create_from_symbol((Symbol*)(address)symbol, CHECK_NULL);
  return JNIHandles::make_local(THREAD, sym());
C2V_END

bool matches(jobjectArray methods, Method* method) {
  objArrayOop methods_oop = (objArrayOop) JNIHandles::resolve(methods);

  for (int i = 0; i < methods_oop->length(); i++) {
    oop resolved = methods_oop->obj_at(i);
    if (resolved->is_a(HotSpotResolvedJavaMethodImpl::klass()) && CompilerToVM::asMethod(resolved) == method) {
      return true;
    }
  }
  return false;
}

void call_interface(JavaValue* result, Klass* spec_klass, Symbol* name, Symbol* signature, JavaCallArguments* args, TRAPS) {
  CallInfo callinfo;
  Handle receiver = args->receiver();
  Klass* recvrKlass = receiver.is_null() ? (Klass*)NULL : receiver->klass();
  LinkInfo link_info(spec_klass, name, signature);
  LinkResolver::resolve_interface_call(
          callinfo, receiver, recvrKlass, link_info, true, CHECK);
  methodHandle method = callinfo.selected_method();
  assert(method.not_null(), "should have thrown exception");

  // Invoke the method
  JavaCalls::call(result, method, args, CHECK);
}

C2V_VMENTRY(jobject, iterateFrames, (JNIEnv*, jobject compilerToVM, jobjectArray initial_methods, jobjectArray match_methods, jint initialSkip, jobject visitor_handle))
  ResourceMark rm;

  if (!thread->has_last_Java_frame()) {
    return NULL;
  }
  Handle visitor(THREAD, JNIHandles::resolve_non_null(visitor_handle));
  Handle frame_reference = HotSpotStackFrameReference::klass()->allocate_instance_handle(CHECK_NULL);
  HotSpotStackFrameReference::klass()->initialize(CHECK_NULL);

  StackFrameStream fst(thread);

  jobjectArray methods = initial_methods;

  int frame_number = 0;
  vframe* vf = vframe::new_vframe(fst.current(), fst.register_map(), thread);

  while (true) {
    // look for the given method
    bool realloc_called = false;
    while (true) {
      StackValueCollection* locals = NULL;
      if (vf->is_compiled_frame()) {
        // compiled method frame
        compiledVFrame* cvf = compiledVFrame::cast(vf);
        if (methods == NULL || matches(methods, cvf->method())) {
          if (initialSkip > 0) {
            initialSkip--;
          } else {
            ScopeDesc* scope = cvf->scope();
            // native wrappers do not have a scope
            if (scope != NULL && scope->objects() != NULL) {
<<<<<<< HEAD
              bool realloc_failures = Deoptimization::realloc_objects(thread, fst.current(), scope->objects(), CHECK_NULL);
              Deoptimization::reassign_fields(fst.current(), fst.register_map(), scope->objects(), realloc_failures, false, THREAD);
=======
              GrowableArray<ScopeValue*>* objects;
              if (!realloc_called) {
                objects = scope->objects();
              } else {
                // some object might already have been re-allocated, only reallocate the non-allocated ones
                objects = new GrowableArray<ScopeValue*>(scope->objects()->length());
                int ii = 0;
                for (int i = 0; i < scope->objects()->length(); i++) {
                  ObjectValue* sv = (ObjectValue*) scope->objects()->at(i);
                  if (sv->value().is_null()) {
                    objects->at_put(ii++, sv);
                  }
                }
              }
              bool realloc_failures = Deoptimization::realloc_objects(thread, fst.current(), objects, CHECK_NULL);
              Deoptimization::reassign_fields(fst.current(), fst.register_map(), objects, realloc_failures, false);
              realloc_called = true;
>>>>>>> f9e285bc

              GrowableArray<ScopeValue*>* local_values = scope->locals();
              assert(local_values != NULL, "NULL locals");
              typeArrayOop array_oop = oopFactory::new_boolArray(local_values->length(), CHECK_NULL);
              typeArrayHandle array(THREAD, array_oop);
              for (int i = 0; i < local_values->length(); i++) {
                ScopeValue* value = local_values->at(i);
                if (value->is_object()) {
                  array->bool_at_put(i, true);
                }
              }
              HotSpotStackFrameReference::set_localIsVirtual(frame_reference, array());
            } else {
              HotSpotStackFrameReference::set_localIsVirtual(frame_reference, NULL);
            }

            locals = cvf->locals();
            HotSpotStackFrameReference::set_bci(frame_reference, cvf->bci());
            oop method = CompilerToVM::get_jvmci_method(cvf->method(), CHECK_NULL);
            HotSpotStackFrameReference::set_method(frame_reference, method);
          }
        }
      } else if (vf->is_interpreted_frame()) {
        // interpreted method frame
        interpretedVFrame* ivf = interpretedVFrame::cast(vf);
        if (methods == NULL || matches(methods, ivf->method())) {
          if (initialSkip > 0) {
            initialSkip--;
          } else {
            locals = ivf->locals();
            HotSpotStackFrameReference::set_bci(frame_reference, ivf->bci());
            oop method = CompilerToVM::get_jvmci_method(ivf->method(), CHECK_NULL);
            HotSpotStackFrameReference::set_method(frame_reference, method);
            HotSpotStackFrameReference::set_localIsVirtual(frame_reference, NULL);
          }
        }
      }

      // locals != NULL means that we found a matching frame and result is already partially initialized
      if (locals != NULL) {
        methods = match_methods;
        HotSpotStackFrameReference::set_compilerToVM(frame_reference, JNIHandles::resolve(compilerToVM));
        HotSpotStackFrameReference::set_stackPointer(frame_reference, (jlong) fst.current()->sp());
        HotSpotStackFrameReference::set_frameNumber(frame_reference, frame_number);

        // initialize the locals array
        objArrayOop array_oop = oopFactory::new_objectArray(locals->size(), CHECK_NULL);
        objArrayHandle array(THREAD, array_oop);
        for (int i = 0; i < locals->size(); i++) {
          StackValue* var = locals->at(i);
          if (var->type() == T_OBJECT) {
            array->obj_at_put(i, locals->at(i)->get_obj()());
          }
        }
        HotSpotStackFrameReference::set_locals(frame_reference, array());
        HotSpotStackFrameReference::set_objectsMaterialized(frame_reference, JNI_FALSE);

        JavaValue result(T_OBJECT);
        JavaCallArguments args(visitor);
        args.push_oop(frame_reference);
        call_interface(&result, SystemDictionary::InspectedFrameVisitor_klass(), vmSymbols::visitFrame_name(), vmSymbols::visitFrame_signature(), &args, CHECK_NULL);
        if (result.get_jobject() != NULL) {
          return JNIHandles::make_local(thread, (oop) result.get_jobject());
        }
        assert(initialSkip == 0, "There should be no match before initialSkip == 0");
        if (HotSpotStackFrameReference::objectsMaterialized(frame_reference) == JNI_TRUE) {
          // the frame has been deoptimized, we need to re-synchronize the frame and vframe
          intptr_t* stack_pointer = (intptr_t*) HotSpotStackFrameReference::stackPointer(frame_reference);
          fst = StackFrameStream(thread);
          while (fst.current()->sp() != stack_pointer && !fst.is_done()) {
            fst.next();
          }
          if (fst.current()->sp() != stack_pointer) {
            THROW_MSG_NULL(vmSymbols::java_lang_IllegalStateException(), "stack frame not found after deopt")
          }
          vf = vframe::new_vframe(fst.current(), fst.register_map(), thread);
          if (!vf->is_compiled_frame()) {
            THROW_MSG_NULL(vmSymbols::java_lang_IllegalStateException(), "compiled stack frame expected")
          }
          for (int i = 0; i < frame_number; i++) {
            if (vf->is_top()) {
              THROW_MSG_NULL(vmSymbols::java_lang_IllegalStateException(), "vframe not found after deopt")
            }
            vf = vf->sender();
            assert(vf->is_compiled_frame(), "Wrong frame type");
          }
        }
        frame_reference = HotSpotStackFrameReference::klass()->allocate_instance_handle(CHECK_NULL);
        HotSpotStackFrameReference::klass()->initialize(CHECK_NULL);
      }

      if (vf->is_top()) {
        break;
      }
      frame_number++;
      vf = vf->sender();
    } // end of vframe loop

    if (fst.is_done()) {
      break;
    }
    fst.next();
    vf = vframe::new_vframe(fst.current(), fst.register_map(), thread);
    frame_number = 0;
  } // end of frame loop

  // the end was reached without finding a matching method
  return NULL;
C2V_END

C2V_VMENTRY(void, resolveInvokeDynamicInPool, (JNIEnv*, jobject, jobject jvmci_constant_pool, jint index))
  constantPoolHandle cp = CompilerToVM::asConstantPool(jvmci_constant_pool);
  CallInfo callInfo;
  LinkResolver::resolve_invoke(callInfo, Handle(), cp, index, Bytecodes::_invokedynamic, CHECK);
  ConstantPoolCacheEntry* cp_cache_entry = cp->invokedynamic_cp_cache_entry_at(index);
  cp_cache_entry->set_dynamic_call(cp, callInfo);
C2V_END

C2V_VMENTRY(void, resolveInvokeHandleInPool, (JNIEnv*, jobject, jobject jvmci_constant_pool, jint index))
  constantPoolHandle cp = CompilerToVM::asConstantPool(jvmci_constant_pool);
  Klass* holder = cp->klass_ref_at(index, CHECK);
  Symbol* name = cp->name_ref_at(index);
  if (MethodHandles::is_signature_polymorphic_name(holder, name)) {
    CallInfo callInfo;
    LinkResolver::resolve_invoke(callInfo, Handle(), cp, index, Bytecodes::_invokehandle, CHECK);
    ConstantPoolCacheEntry* cp_cache_entry = cp->cache()->entry_at(cp->decode_cpcache_index(index));
    cp_cache_entry->set_method_handle(cp, callInfo);
  }
C2V_END

C2V_VMENTRY(jint, isResolvedInvokeHandleInPool, (JNIEnv*, jobject, jobject jvmci_constant_pool, jint index))
  constantPoolHandle cp = CompilerToVM::asConstantPool(jvmci_constant_pool);
  ConstantPoolCacheEntry* cp_cache_entry = cp->cache()->entry_at(cp->decode_cpcache_index(index));
  if (cp_cache_entry->is_resolved(Bytecodes::_invokehandle)) {
    // MethodHandle.invoke* --> LambdaForm?
    ResourceMark rm;

    LinkInfo link_info(cp, index, CATCH);

    Klass* resolved_klass = link_info.resolved_klass();

    Symbol* name_sym = cp->name_ref_at(index);

    vmassert(MethodHandles::is_method_handle_invoke_name(resolved_klass, name_sym), "!");
    vmassert(MethodHandles::is_signature_polymorphic_name(resolved_klass, name_sym), "!");

    methodHandle adapter_method(cp_cache_entry->f1_as_method());

    methodHandle resolved_method(adapter_method);

    // Can we treat it as a regular invokevirtual?
    if (resolved_method->method_holder() == resolved_klass && resolved_method->name() == name_sym) {
      vmassert(!resolved_method->is_static(),"!");
      vmassert(MethodHandles::is_signature_polymorphic_method(resolved_method()),"!");
      vmassert(!MethodHandles::is_signature_polymorphic_static(resolved_method->intrinsic_id()), "!");
      vmassert(cp_cache_entry->appendix_if_resolved(cp) == NULL, "!");
      vmassert(cp_cache_entry->method_type_if_resolved(cp) == NULL, "!");

      methodHandle m(LinkResolver::linktime_resolve_virtual_method_or_null(link_info));
      vmassert(m == resolved_method, "!!");
      return -1;
    }

    return Bytecodes::_invokevirtual;
  }
  if (cp_cache_entry->is_resolved(Bytecodes::_invokedynamic)) {
    return Bytecodes::_invokedynamic;
  }
  return -1;
C2V_END


C2V_VMENTRY(jobject, getSignaturePolymorphicHolders, (JNIEnv*, jobject))
  objArrayHandle holders = oopFactory::new_objArray_handle(SystemDictionary::String_klass(), 2, CHECK_NULL);
  Handle mh = java_lang_String::create_from_str("Ljava/lang/invoke/MethodHandle;", CHECK_NULL);
  Handle vh = java_lang_String::create_from_str("Ljava/lang/invoke/VarHandle;", CHECK_NULL);
  holders->obj_at_put(0, mh());
  holders->obj_at_put(1, vh());
  return JNIHandles::make_local(THREAD, holders());
C2V_END

C2V_VMENTRY(jboolean, shouldDebugNonSafepoints, (JNIEnv*, jobject))
  //see compute_recording_non_safepoints in debugInfroRec.cpp
  if (JvmtiExport::should_post_compiled_method_load() && FLAG_IS_DEFAULT(DebugNonSafepoints)) {
    return true;
  }
  return DebugNonSafepoints;
C2V_END

// public native void materializeVirtualObjects(HotSpotStackFrameReference stackFrame, boolean invalidate);
C2V_VMENTRY(void, materializeVirtualObjects, (JNIEnv*, jobject, jobject hs_frame, bool invalidate))
  ResourceMark rm;

  if (hs_frame == NULL) {
    THROW_MSG(vmSymbols::java_lang_NullPointerException(), "stack frame is null")
  }

  HotSpotStackFrameReference::klass()->initialize(CHECK);

  // look for the given stack frame
  StackFrameStream fst(thread);
  intptr_t* stack_pointer = (intptr_t*) HotSpotStackFrameReference::stackPointer(hs_frame);
  while (fst.current()->sp() != stack_pointer && !fst.is_done()) {
    fst.next();
  }
  if (fst.current()->sp() != stack_pointer) {
    THROW_MSG(vmSymbols::java_lang_IllegalStateException(), "stack frame not found")
  }

  if (invalidate) {
    if (!fst.current()->is_compiled_frame()) {
      THROW_MSG(vmSymbols::java_lang_IllegalStateException(), "compiled stack frame expected")
    }
    assert(fst.current()->cb()->is_nmethod(), "nmethod expected");
    ((nmethod*) fst.current()->cb())->make_not_entrant();
  }
  Deoptimization::deoptimize(thread, *fst.current(), fst.register_map(), Deoptimization::Reason_none);
  // look for the frame again as it has been updated by deopt (pc, deopt state...)
  StackFrameStream fstAfterDeopt(thread);
  while (fstAfterDeopt.current()->sp() != stack_pointer && !fstAfterDeopt.is_done()) {
    fstAfterDeopt.next();
  }
  if (fstAfterDeopt.current()->sp() != stack_pointer) {
    THROW_MSG(vmSymbols::java_lang_IllegalStateException(), "stack frame not found after deopt")
  }

  vframe* vf = vframe::new_vframe(fstAfterDeopt.current(), fstAfterDeopt.register_map(), thread);
  if (!vf->is_compiled_frame()) {
    THROW_MSG(vmSymbols::java_lang_IllegalStateException(), "compiled stack frame expected")
  }

  GrowableArray<compiledVFrame*>* virtualFrames = new GrowableArray<compiledVFrame*>(10);
  while (true) {
    assert(vf->is_compiled_frame(), "Wrong frame type");
    virtualFrames->push(compiledVFrame::cast(vf));
    if (vf->is_top()) {
      break;
    }
    vf = vf->sender();
  }

  int last_frame_number = HotSpotStackFrameReference::frameNumber(hs_frame);
  if (last_frame_number >= virtualFrames->length()) {
    THROW_MSG(vmSymbols::java_lang_IllegalStateException(), "invalid frame number")
  }

  // Reallocate the non-escaping objects and restore their fields.
  assert (virtualFrames->at(last_frame_number)->scope() != NULL,"invalid scope");
  GrowableArray<ScopeValue*>* objects = virtualFrames->at(last_frame_number)->scope()->objects();

  if (objects == NULL) {
    // no objects to materialize
    return;
  }

  bool realloc_failures = Deoptimization::realloc_objects(thread, fstAfterDeopt.current(), objects, CHECK);
  Deoptimization::reassign_fields(fstAfterDeopt.current(), fstAfterDeopt.register_map(), objects, realloc_failures, false, THREAD);

  for (int frame_index = 0; frame_index < virtualFrames->length(); frame_index++) {
    compiledVFrame* cvf = virtualFrames->at(frame_index);

    GrowableArray<ScopeValue*>* scopeLocals = cvf->scope()->locals();
    StackValueCollection* locals = cvf->locals();
    if (locals != NULL) {
      for (int i2 = 0; i2 < locals->size(); i2++) {
        StackValue* var = locals->at(i2);
        if (var->type() == T_OBJECT && scopeLocals->at(i2)->is_object()) {
          jvalue val;
          val.l = (jobject) locals->at(i2)->get_obj()();
          cvf->update_local(T_OBJECT, i2, val);
        }
      }
    }

    GrowableArray<ScopeValue*>* scopeExpressions = cvf->scope()->expressions();
    StackValueCollection* expressions = cvf->expressions();
    if (expressions != NULL) {
      for (int i2 = 0; i2 < expressions->size(); i2++) {
        StackValue* var = expressions->at(i2);
        if (var->type() == T_OBJECT && scopeExpressions->at(i2)->is_object()) {
          jvalue val;
          val.l = (jobject) expressions->at(i2)->get_obj()();
          cvf->update_stack(T_OBJECT, i2, val);
        }
      }
    }

    GrowableArray<MonitorValue*>* scopeMonitors = cvf->scope()->monitors();
    GrowableArray<MonitorInfo*>* monitors = cvf->monitors();
    if (monitors != NULL) {
      for (int i2 = 0; i2 < monitors->length(); i2++) {
        cvf->update_monitor(i2, monitors->at(i2));
      }
    }
  }

  // all locals are materialized by now
  HotSpotStackFrameReference::set_localIsVirtual(hs_frame, NULL);

  // update the locals array
  objArrayHandle array(THREAD, HotSpotStackFrameReference::locals(hs_frame));
  StackValueCollection* locals = virtualFrames->at(last_frame_number)->locals();
  for (int i = 0; i < locals->size(); i++) {
    StackValue* var = locals->at(i);
    if (var->type() == T_OBJECT) {
      array->obj_at_put(i, locals->at(i)->get_obj()());
    }
  }
  HotSpotStackFrameReference::set_objectsMaterialized(hs_frame, JNI_TRUE);
C2V_END

C2V_VMENTRY(void, writeDebugOutput, (JNIEnv*, jobject, jbyteArray bytes, jint offset, jint length))
  if (bytes == NULL) {
    THROW(vmSymbols::java_lang_NullPointerException());
  }
  typeArrayOop array = (typeArrayOop) JNIHandles::resolve(bytes);

  // Check if offset and length are non negative.
  if (offset < 0 || length < 0) {
    THROW(vmSymbols::java_lang_ArrayIndexOutOfBoundsException());
  }
  // Check if the range is valid.
  if ((((unsigned int) length + (unsigned int) offset) > (unsigned int) array->length())) {
    THROW(vmSymbols::java_lang_ArrayIndexOutOfBoundsException());
  }
  while (length > 0) {
    jbyte* start = array->byte_at_addr(offset);
    tty->write((char*) start, MIN2(length, (jint)O_BUFLEN));
    length -= O_BUFLEN;
    offset += O_BUFLEN;
  }
C2V_END

C2V_VMENTRY(void, flushDebugOutput, (JNIEnv*, jobject))
  tty->flush();
C2V_END

C2V_VMENTRY(int, methodDataProfileDataSize, (JNIEnv*, jobject, jlong metaspace_method_data, jint position))
  ResourceMark rm;
  MethodData* mdo = CompilerToVM::asMethodData(metaspace_method_data);
  ProfileData* profile_data = mdo->data_at(position);
  if (mdo->is_valid(profile_data)) {
    return profile_data->size_in_bytes();
  }
  DataLayout* data    = mdo->extra_data_base();
  DataLayout* end   = mdo->extra_data_limit();
  for (;; data = mdo->next_extra(data)) {
    assert(data < end, "moved past end of extra data");
    profile_data = data->data_in();
    if (mdo->dp_to_di(profile_data->dp()) == position) {
      return profile_data->size_in_bytes();
    }
  }
  THROW_MSG_0(vmSymbols::java_lang_IllegalArgumentException(), err_msg("Invalid profile data position %d", position));
C2V_END

C2V_VMENTRY(jlong, getFingerprint, (JNIEnv*, jobject, jlong metaspace_klass))
  Klass *k = CompilerToVM::asKlass(metaspace_klass);
  if (k->is_instance_klass()) {
    return InstanceKlass::cast(k)->get_stored_fingerprint();
  } else {
    return 0;
  }
C2V_END

C2V_VMENTRY(jobject, getHostClass, (JNIEnv*, jobject, jobject jvmci_type))
  InstanceKlass* k = InstanceKlass::cast(CompilerToVM::asKlass(jvmci_type));
  InstanceKlass* host = k->host_klass();
  oop result = CompilerToVM::get_jvmci_type(host, CHECK_NULL);
  return JNIHandles::make_local(THREAD, result);
C2V_END

C2V_VMENTRY(int, interpreterFrameSize, (JNIEnv*, jobject, jobject bytecode_frame_handle))
  if (bytecode_frame_handle == NULL) {
    THROW_0(vmSymbols::java_lang_NullPointerException());
  }

  oop top_bytecode_frame = JNIHandles::resolve_non_null(bytecode_frame_handle);
  oop bytecode_frame = top_bytecode_frame;
  int size = 0;
  int callee_parameters = 0;
  int callee_locals = 0;
  Method* method = getMethodFromHotSpotMethod(BytecodePosition::method(bytecode_frame));
  int extra_args = method->max_stack() - BytecodeFrame::numStack(bytecode_frame);

  while (bytecode_frame != NULL) {
    int locks = BytecodeFrame::numLocks(bytecode_frame);
    int temps = BytecodeFrame::numStack(bytecode_frame);
    bool is_top_frame = (bytecode_frame == top_bytecode_frame);
    Method* method = getMethodFromHotSpotMethod(BytecodePosition::method(bytecode_frame));

    int frame_size = BytesPerWord * Interpreter::size_activation(method->max_stack(),
                                                                 temps + callee_parameters,
                                                                 extra_args,
                                                                 locks,
                                                                 callee_parameters,
                                                                 callee_locals,
                                                                 is_top_frame);
    size += frame_size;

    callee_parameters = method->size_of_parameters();
    callee_locals = method->max_locals();
    extra_args = 0;
    bytecode_frame = BytecodePosition::caller(bytecode_frame);
  }
  return size + Deoptimization::last_frame_adjust(0, callee_locals) * BytesPerWord;
C2V_END

C2V_VMENTRY(void, compileToBytecode, (JNIEnv*, jobject, jobject lambda_form_handle))
  Handle lambda_form(THREAD, JNIHandles::resolve_non_null(lambda_form_handle));
  if (lambda_form->is_a(SystemDictionary::LambdaForm_klass())) {
    TempNewSymbol compileToBytecode = SymbolTable::new_symbol("compileToBytecode", CHECK);
    JavaValue result(T_VOID);
    JavaCalls::call_special(&result, lambda_form, SystemDictionary::LambdaForm_klass(), compileToBytecode, vmSymbols::void_method_signature(), CHECK);
  } else {
    THROW_MSG(vmSymbols::java_lang_IllegalArgumentException(),
                err_msg("Unexpected type: %s", lambda_form->klass()->external_name()));
  }
C2V_END

#define CC (char*)  /*cast a literal from (const char*)*/
#define FN_PTR(f) CAST_FROM_FN_PTR(void*, &(c2v_ ## f))

#define STRING                  "Ljava/lang/String;"
#define OBJECT                  "Ljava/lang/Object;"
#define CLASS                   "Ljava/lang/Class;"
#define EXECUTABLE              "Ljava/lang/reflect/Executable;"
#define STACK_TRACE_ELEMENT     "Ljava/lang/StackTraceElement;"
#define INSTALLED_CODE          "Ljdk/vm/ci/code/InstalledCode;"
#define TARGET_DESCRIPTION      "Ljdk/vm/ci/code/TargetDescription;"
#define BYTECODE_FRAME          "Ljdk/vm/ci/code/BytecodeFrame;"
#define INSPECTED_FRAME_VISITOR "Ljdk/vm/ci/code/stack/InspectedFrameVisitor;"
#define RESOLVED_METHOD         "Ljdk/vm/ci/meta/ResolvedJavaMethod;"
#define HS_RESOLVED_METHOD      "Ljdk/vm/ci/hotspot/HotSpotResolvedJavaMethodImpl;"
#define HS_RESOLVED_KLASS       "Ljdk/vm/ci/hotspot/HotSpotResolvedObjectTypeImpl;"
#define HS_CONSTANT_POOL        "Ljdk/vm/ci/hotspot/HotSpotConstantPool;"
#define HS_COMPILED_CODE        "Ljdk/vm/ci/hotspot/HotSpotCompiledCode;"
#define HS_CONFIG               "Ljdk/vm/ci/hotspot/HotSpotVMConfig;"
#define HS_METADATA             "Ljdk/vm/ci/hotspot/HotSpotMetaData;"
#define HS_STACK_FRAME_REF      "Ljdk/vm/ci/hotspot/HotSpotStackFrameReference;"
#define HS_SPECULATION_LOG      "Ljdk/vm/ci/hotspot/HotSpotSpeculationLog;"
#define METASPACE_METHOD_DATA   "J"

JNINativeMethod CompilerToVM::methods[] = {
  {CC "getBytecode",                                  CC "(" HS_RESOLVED_METHOD ")[B",                                                      FN_PTR(getBytecode)},
  {CC "getExceptionTableStart",                       CC "(" HS_RESOLVED_METHOD ")J",                                                       FN_PTR(getExceptionTableStart)},
  {CC "getExceptionTableLength",                      CC "(" HS_RESOLVED_METHOD ")I",                                                       FN_PTR(getExceptionTableLength)},
  {CC "findUniqueConcreteMethod",                     CC "(" HS_RESOLVED_KLASS HS_RESOLVED_METHOD ")" HS_RESOLVED_METHOD,                   FN_PTR(findUniqueConcreteMethod)},
  {CC "getImplementor",                               CC "(" HS_RESOLVED_KLASS ")" HS_RESOLVED_KLASS,                                       FN_PTR(getImplementor)},
  {CC "getStackTraceElement",                         CC "(" HS_RESOLVED_METHOD "I)" STACK_TRACE_ELEMENT,                                   FN_PTR(getStackTraceElement)},
  {CC "methodIsIgnoredBySecurityStackWalk",           CC "(" HS_RESOLVED_METHOD ")Z",                                                       FN_PTR(methodIsIgnoredBySecurityStackWalk)},
  {CC "setNotInlinableOrCompilable",                  CC "(" HS_RESOLVED_METHOD ")V",                                                       FN_PTR(setNotInlinableOrCompilable)},
  {CC "isCompilable",                                 CC "(" HS_RESOLVED_METHOD ")Z",                                                       FN_PTR(isCompilable)},
  {CC "hasNeverInlineDirective",                      CC "(" HS_RESOLVED_METHOD ")Z",                                                       FN_PTR(hasNeverInlineDirective)},
  {CC "shouldInlineMethod",                           CC "(" HS_RESOLVED_METHOD ")Z",                                                       FN_PTR(shouldInlineMethod)},
  {CC "lookupType",                                   CC "(" STRING CLASS "Z)" HS_RESOLVED_KLASS,                                           FN_PTR(lookupType)},
  {CC "lookupNameInPool",                             CC "(" HS_CONSTANT_POOL "I)" STRING,                                                  FN_PTR(lookupNameInPool)},
  {CC "lookupNameAndTypeRefIndexInPool",              CC "(" HS_CONSTANT_POOL "I)I",                                                        FN_PTR(lookupNameAndTypeRefIndexInPool)},
  {CC "lookupSignatureInPool",                        CC "(" HS_CONSTANT_POOL "I)" STRING,                                                  FN_PTR(lookupSignatureInPool)},
  {CC "lookupKlassRefIndexInPool",                    CC "(" HS_CONSTANT_POOL "I)I",                                                        FN_PTR(lookupKlassRefIndexInPool)},
  {CC "lookupKlassInPool",                            CC "(" HS_CONSTANT_POOL "I)Ljava/lang/Object;",                                       FN_PTR(lookupKlassInPool)},
  {CC "lookupAppendixInPool",                         CC "(" HS_CONSTANT_POOL "I)" OBJECT,                                                  FN_PTR(lookupAppendixInPool)},
  {CC "lookupMethodInPool",                           CC "(" HS_CONSTANT_POOL "IB)" HS_RESOLVED_METHOD,                                     FN_PTR(lookupMethodInPool)},
  {CC "constantPoolRemapInstructionOperandFromCache", CC "(" HS_CONSTANT_POOL "I)I",                                                        FN_PTR(constantPoolRemapInstructionOperandFromCache)},
  {CC "resolveConstantInPool",                        CC "(" HS_CONSTANT_POOL "I)" OBJECT,                                                  FN_PTR(resolveConstantInPool)},
  {CC "resolvePossiblyCachedConstantInPool",          CC "(" HS_CONSTANT_POOL "I)" OBJECT,                                                  FN_PTR(resolvePossiblyCachedConstantInPool)},
  {CC "resolveTypeInPool",                            CC "(" HS_CONSTANT_POOL "I)" HS_RESOLVED_KLASS,                                       FN_PTR(resolveTypeInPool)},
  {CC "resolveFieldInPool",                           CC "(" HS_CONSTANT_POOL "I" HS_RESOLVED_METHOD "B[I)" HS_RESOLVED_KLASS,              FN_PTR(resolveFieldInPool)},
  {CC "resolveInvokeDynamicInPool",                   CC "(" HS_CONSTANT_POOL "I)V",                                                        FN_PTR(resolveInvokeDynamicInPool)},
  {CC "resolveInvokeHandleInPool",                    CC "(" HS_CONSTANT_POOL "I)V",                                                        FN_PTR(resolveInvokeHandleInPool)},
  {CC "isResolvedInvokeHandleInPool",                 CC "(" HS_CONSTANT_POOL "I)I",                                                        FN_PTR(isResolvedInvokeHandleInPool)},
  {CC "resolveMethod",                                CC "(" HS_RESOLVED_KLASS HS_RESOLVED_METHOD HS_RESOLVED_KLASS ")" HS_RESOLVED_METHOD, FN_PTR(resolveMethod)},
  {CC "getSignaturePolymorphicHolders",               CC "()[" STRING,                                                                      FN_PTR(getSignaturePolymorphicHolders)},
  {CC "getVtableIndexForInterfaceMethod",             CC "(" HS_RESOLVED_KLASS HS_RESOLVED_METHOD ")I",                                     FN_PTR(getVtableIndexForInterfaceMethod)},
  {CC "getClassInitializer",                          CC "(" HS_RESOLVED_KLASS ")" HS_RESOLVED_METHOD,                                      FN_PTR(getClassInitializer)},
  {CC "hasFinalizableSubclass",                       CC "(" HS_RESOLVED_KLASS ")Z",                                                        FN_PTR(hasFinalizableSubclass)},
  {CC "getMaxCallTargetOffset",                       CC "(J)J",                                                                            FN_PTR(getMaxCallTargetOffset)},
  {CC "asResolvedJavaMethod",                         CC "(" EXECUTABLE ")" HS_RESOLVED_METHOD,                                             FN_PTR(asResolvedJavaMethod)},
  {CC "getResolvedJavaMethod",                        CC "(Ljava/lang/Object;J)" HS_RESOLVED_METHOD,                                        FN_PTR(getResolvedJavaMethod)},
  {CC "getConstantPool",                              CC "(Ljava/lang/Object;)" HS_CONSTANT_POOL,                                           FN_PTR(getConstantPool)},
  {CC "getResolvedJavaType",                          CC "(Ljava/lang/Object;JZ)" HS_RESOLVED_KLASS,                                        FN_PTR(getResolvedJavaType)},
  {CC "readConfiguration",                            CC "()[" OBJECT,                                                                      FN_PTR(readConfiguration)},
  {CC "installCode",                                  CC "(" TARGET_DESCRIPTION HS_COMPILED_CODE INSTALLED_CODE HS_SPECULATION_LOG ")I",    FN_PTR(installCode)},
  {CC "getMetadata",                                  CC "(" TARGET_DESCRIPTION HS_COMPILED_CODE HS_METADATA ")I",                          FN_PTR(getMetadata)},
  {CC "resetCompilationStatistics",                   CC "()V",                                                                             FN_PTR(resetCompilationStatistics)},
  {CC "disassembleCodeBlob",                          CC "(" INSTALLED_CODE ")" STRING,                                                     FN_PTR(disassembleCodeBlob)},
  {CC "executeInstalledCode",                         CC "([" OBJECT INSTALLED_CODE ")" OBJECT,                                             FN_PTR(executeInstalledCode)},
  {CC "getLineNumberTable",                           CC "(" HS_RESOLVED_METHOD ")[J",                                                      FN_PTR(getLineNumberTable)},
  {CC "getLocalVariableTableStart",                   CC "(" HS_RESOLVED_METHOD ")J",                                                       FN_PTR(getLocalVariableTableStart)},
  {CC "getLocalVariableTableLength",                  CC "(" HS_RESOLVED_METHOD ")I",                                                       FN_PTR(getLocalVariableTableLength)},
  {CC "reprofile",                                    CC "(" HS_RESOLVED_METHOD ")V",                                                       FN_PTR(reprofile)},
  {CC "invalidateInstalledCode",                      CC "(" INSTALLED_CODE ")V",                                                           FN_PTR(invalidateInstalledCode)},
  {CC "collectCounters",                              CC "()[J",                                                                            FN_PTR(collectCounters)},
  {CC "allocateCompileId",                            CC "(" HS_RESOLVED_METHOD "I)I",                                                      FN_PTR(allocateCompileId)},
  {CC "isMature",                                     CC "(" METASPACE_METHOD_DATA ")Z",                                                    FN_PTR(isMature)},
  {CC "hasCompiledCodeForOSR",                        CC "(" HS_RESOLVED_METHOD "II)Z",                                                     FN_PTR(hasCompiledCodeForOSR)},
  {CC "getSymbol",                                    CC "(J)" STRING,                                                                      FN_PTR(getSymbol)},
  {CC "iterateFrames",                                CC "([" RESOLVED_METHOD "[" RESOLVED_METHOD "I" INSPECTED_FRAME_VISITOR ")" OBJECT,   FN_PTR(iterateFrames)},
  {CC "materializeVirtualObjects",                    CC "(" HS_STACK_FRAME_REF "Z)V",                                                      FN_PTR(materializeVirtualObjects)},
  {CC "shouldDebugNonSafepoints",                     CC "()Z",                                                                             FN_PTR(shouldDebugNonSafepoints)},
  {CC "writeDebugOutput",                             CC "([BII)V",                                                                         FN_PTR(writeDebugOutput)},
  {CC "flushDebugOutput",                             CC "()V",                                                                             FN_PTR(flushDebugOutput)},
  {CC "methodDataProfileDataSize",                    CC "(JI)I",                                                                           FN_PTR(methodDataProfileDataSize)},
  {CC "getFingerprint",                               CC "(J)J",                                                                            FN_PTR(getFingerprint)},
  {CC "getHostClass",                                 CC "(" HS_RESOLVED_KLASS ")" HS_RESOLVED_KLASS,                                       FN_PTR(getHostClass)},
  {CC "interpreterFrameSize",                         CC "(" BYTECODE_FRAME ")I",                                                           FN_PTR(interpreterFrameSize)},
  {CC "compileToBytecode",                            CC "(" OBJECT ")V",                                                                   FN_PTR(compileToBytecode)},
  {CC "getFlagValue",                                 CC "(" STRING ")" OBJECT,                                                             FN_PTR(getFlagValue)},
};

int CompilerToVM::methods_count() {
  return sizeof(methods) / sizeof(JNINativeMethod);
}<|MERGE_RESOLUTION|>--- conflicted
+++ resolved
@@ -1028,10 +1028,6 @@
             ScopeDesc* scope = cvf->scope();
             // native wrappers do not have a scope
             if (scope != NULL && scope->objects() != NULL) {
-<<<<<<< HEAD
-              bool realloc_failures = Deoptimization::realloc_objects(thread, fst.current(), scope->objects(), CHECK_NULL);
-              Deoptimization::reassign_fields(fst.current(), fst.register_map(), scope->objects(), realloc_failures, false, THREAD);
-=======
               GrowableArray<ScopeValue*>* objects;
               if (!realloc_called) {
                 objects = scope->objects();
@@ -1049,7 +1045,6 @@
               bool realloc_failures = Deoptimization::realloc_objects(thread, fst.current(), objects, CHECK_NULL);
               Deoptimization::reassign_fields(fst.current(), fst.register_map(), objects, realloc_failures, false);
               realloc_called = true;
->>>>>>> f9e285bc
 
               GrowableArray<ScopeValue*>* local_values = scope->locals();
               assert(local_values != NULL, "NULL locals");
