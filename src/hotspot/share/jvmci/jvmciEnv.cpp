--- conflicted
+++ resolved
@@ -106,17 +106,6 @@
   jbyte* serialized_properties = NEW_RESOURCE_ARRAY(jbyte, serialized_properties_len);
   memcpy(serialized_properties, ba->byte_at_addr(0), serialized_properties_len);
 
-<<<<<<< HEAD
-  // Now we need to check the SystemDictionary
-  if ((sym->starts_with('L') || sym->starts_with('Q')) &&
-      sym->ends_with(';')) {
-    // This is a name from a signature.  Strip off the trimmings.
-    // Call recursive to keep scope of strippedsym.
-    TempNewSymbol strippedsym = SymbolTable::new_symbol(sym->as_utf8()+1,
-                    sym->utf8_length()-2,
-                    CHECK_NULL);
-    return get_klass_by_name_impl(accessing_klass, cpool, strippedsym, require_local);
-=======
   // Copy native buffer into shared library object
   JVMCIPrimitiveArray buf = new_byteArray(serialized_properties_len, this);
   if (has_pending_exception()) {
@@ -127,7 +116,6 @@
   if (has_pending_exception()) {
     describe_pending_exception(true);
     fatal("Error in copy_saved_properties");
->>>>>>> e9c523ae
   }
 
   // Initialize saved properties in shared library
@@ -141,52 +129,6 @@
   }
 }
 
-<<<<<<< HEAD
-  Klass* found_klass = NULL;
-  {
-    ttyUnlocker ttyul;  // release tty lock to avoid ordering problems
-    MutexLocker ml(Compile_lock);
-    if (!require_local) {
-      found_klass = SystemDictionary::find_constrained_instance_or_array_klass(sym, loader, CHECK_NULL);
-    } else {
-      found_klass = SystemDictionary::find_instance_or_array_klass(sym, loader, domain, CHECK_NULL);
-    }
-  }
-
-  // If we fail to find an array klass, look again for its element type.
-  // The element type may be available either locally or via constraints.
-  // In either case, if we can find the element type in the system dictionary,
-  // we must build an array type around it.  The CI requires array klasses
-  // to be loaded if their element klasses are loaded, except when memory
-  // is exhausted.
-  if (sym->char_at(0) == '[' &&
-      (sym->char_at(1) == '[' || sym->char_at(1) == 'L' || sym->char_at(1) == 'Q')) {
-    // We have an unloaded array.
-    // Build it on the fly if the element class exists.
-    TempNewSymbol elem_sym = SymbolTable::new_symbol(sym->as_utf8()+1,
-                                                 sym->utf8_length()-1,
-                                                 CHECK_NULL);
-
-    // Get element Klass recursively.
-    Klass* elem_klass =
-      get_klass_by_name_impl(accessing_klass,
-                             cpool,
-                             elem_sym,
-                             require_local);
-    if (elem_klass != NULL) {
-      // Now make an array for it
-      return elem_klass->array_klass(THREAD);
-    }
-  }
-
-  if (found_klass == NULL && !cpool.is_null() && cpool->has_preresolution()) {
-    // Look inside the constant pool for pre-resolved class entries.
-    for (int i = cpool->length() - 1; i >= 1; i--) {
-      if (cpool->tag_at(i).is_klass()) {
-        Klass*  kls = cpool->resolved_klass_at(i);
-        if (kls->name() == sym) {
-          return kls;
-=======
 JNIEnv* JVMCIEnv::attach_shared_library() {
   if (_shared_library_javavm == NULL) {
     MutexLocker locker(JVMCI_lock);
@@ -201,7 +143,6 @@
       } else {
         if (!os::dll_locate_lib(path, sizeof(path), Arguments::get_dll_dir(), JVMCI_SHARED_LIBRARY_NAME)) {
           vm_exit_during_initialization("Unable to create path to JVMCI shared library");
->>>>>>> e9c523ae
         }
       }
 
