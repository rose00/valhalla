--- conflicted
+++ resolved
@@ -65,12 +65,8 @@
   _has_nonstatic_fields = ik->has_nonstatic_fields();
   _has_nonstatic_concrete_methods = ik->has_nonstatic_concrete_methods();
   _is_unsafe_anonymous = ik->is_unsafe_anonymous();
-<<<<<<< HEAD
-  _nonstatic_fields = NULL;            // initialized lazily by compute_nonstatic_fields
-=======
   _is_hidden = ik->is_hidden();
   _nonstatic_fields = NULL; // initialized lazily by compute_nonstatic_fields:
->>>>>>> 7f634155
   _has_injected_fields = -1;
   _implementor = NULL; // we will fill these lazily
 
