--- conflicted
+++ resolved
@@ -100,11 +100,7 @@
   BasicType type() const                 { return _type; }
   LIR_Opr resolved_addr() const          { return _resolved_addr; }
   void set_resolved_addr(LIR_Opr addr)   { _resolved_addr = addr; }
-<<<<<<< HEAD
-  bool is_oop() const                  { return _type == T_ARRAY || _type == T_OBJECT || _type == T_VALUETYPE; }
-=======
   bool is_oop() const                    { return is_reference_type(_type); }
->>>>>>> 72c2079f
   DecoratorSet decorators() const        { return _decorators; }
   void clear_decorators(DecoratorSet ds) { _decorators &= ~ds; }
   bool is_raw() const                    { return (_decorators & AS_RAW) != 0; }
