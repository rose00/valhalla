--- conflicted
+++ resolved
@@ -43,16 +43,12 @@
   JVM_CONSTANT_UnresolvedClassInError   = 103,  // Error tag due to resolution error
   JVM_CONSTANT_MethodHandleInError      = 104,  // Error tag due to resolution error
   JVM_CONSTANT_MethodTypeInError        = 105,  // Error tag due to resolution error
-<<<<<<< HEAD
-  JVM_CONSTANT_Value                    = 106,  // Internal derived value type
-  JVM_CONSTANT_ValueIndex               = 107,  // Temporary tag while construction constant pool, class redefinition
-  JVM_CONSTANT_UnresolvedValue          = 108,  // Temporary tag until actual use of derived value type
-  JVM_CONSTANT_UnresolvedValueInError   = 109,  // Error tag due to resolution error
-  JVM_CONSTANT_InternalMax              = 109   // Last implementation tag
-=======
   JVM_CONSTANT_DynamicInError           = 106,  // Error tag due to resolution error
-  JVM_CONSTANT_InternalMax              = 106   // Last implementation tag
->>>>>>> 7d7c653a
+  JVM_CONSTANT_Value                    = 107,  // Internal derived value type
+  JVM_CONSTANT_ValueIndex               = 108,  // Temporary tag while construction constant pool, class redefinition
+  JVM_CONSTANT_UnresolvedValue          = 109,  // Temporary tag until actual use of derived value type
+  JVM_CONSTANT_UnresolvedValueInError   = 110,  // Error tag due to resolution error
+  JVM_CONSTANT_InternalMax              = 110   // Last implementation tag
 };
 
 
@@ -111,18 +107,12 @@
   bool is_field_or_method() const   { return is_field() || is_method() || is_interface_method(); }
   bool is_symbol() const            { return is_utf8(); }
 
-<<<<<<< HEAD
   bool is_value_type_or_reference() const { return is_value_type_index() || is_value_type() || is_unresolved_value_type(); }
 
-  bool is_method_type() const              { return _tag == JVM_CONSTANT_MethodType; }
-  bool is_method_handle() const            { return _tag == JVM_CONSTANT_MethodHandle; }
-  bool is_invoke_dynamic() const           { return _tag == JVM_CONSTANT_InvokeDynamic; }
-=======
   bool is_method_type() const       { return _tag == JVM_CONSTANT_MethodType; }
   bool is_method_handle() const     { return _tag == JVM_CONSTANT_MethodHandle; }
   bool is_dynamic_constant() const  { return _tag == JVM_CONSTANT_Dynamic; }
   bool is_invoke_dynamic() const    { return _tag == JVM_CONSTANT_InvokeDynamic; }
->>>>>>> 7d7c653a
 
   bool is_loadable_constant() const {
     return ((_tag >= JVM_CONSTANT_Integer && _tag <= JVM_CONSTANT_String) ||
