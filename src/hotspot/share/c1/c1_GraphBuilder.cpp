--- conflicted
+++ resolved
@@ -3427,11 +3427,7 @@
     ciType* type = sig->type_at(i);
     BasicType basic_type = type->basic_type();
     // don't allow T_ARRAY to propagate into locals types
-<<<<<<< HEAD
-    if (basic_type == T_ARRAY || basic_type == T_VALUETYPE) basic_type = T_OBJECT;
-=======
     if (is_reference_type(basic_type)) basic_type = T_OBJECT;
->>>>>>> 72c2079f
     ValueType* vt = as_ValueType(basic_type);
     state->store_local(idx, new Local(type, vt, idx, false, sig->is_never_null_at(i)));
     idx += type->size();
