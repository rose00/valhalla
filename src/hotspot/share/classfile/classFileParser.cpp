/*
 * Copyright (c) 1997, 2019, Oracle and/or its affiliates. All rights reserved.
 * DO NOT ALTER OR REMOVE COPYRIGHT NOTICES OR THIS FILE HEADER.
 *
 * This code is free software; you can redistribute it and/or modify it
 * under the terms of the GNU General Public License version 2 only, as
 * published by the Free Software Foundation.
 *
 * This code is distributed in the hope that it will be useful, but WITHOUT
 * ANY WARRANTY; without even the implied warranty of MERCHANTABILITY or
 * FITNESS FOR A PARTICULAR PURPOSE.  See the GNU General Public License
 * version 2 for more details (a copy is included in the LICENSE file that
 * accompanied this code).
 *
 * You should have received a copy of the GNU General Public License version
 * 2 along with this work; if not, write to the Free Software Foundation,
 * Inc., 51 Franklin St, Fifth Floor, Boston, MA 02110-1301 USA.
 *
 * Please contact Oracle, 500 Oracle Parkway, Redwood Shores, CA 94065 USA
 * or visit www.oracle.com if you need additional information or have any
 * questions.
 *
 */

#include "precompiled.hpp"
#include "jvm.h"
#include "aot/aotLoader.hpp"
#include "classfile/classFileParser.hpp"
#include "classfile/classFileStream.hpp"
#include "classfile/classLoader.hpp"
#include "classfile/classLoaderData.inline.hpp"
#include "classfile/defaultMethods.hpp"
#include "classfile/dictionary.hpp"
#include <classfile/fieldLayoutBuilder.hpp>
#include "classfile/javaClasses.inline.hpp"
#include "classfile/moduleEntry.hpp"
#include "classfile/packageEntry.hpp"
#include "classfile/symbolTable.hpp"
#include "classfile/systemDictionary.hpp"
#include "classfile/verificationType.hpp"
#include "classfile/verifier.hpp"
#include "classfile/vmSymbols.hpp"
#include "logging/log.hpp"
#include "logging/logStream.hpp"
#include "memory/allocation.hpp"
#include "memory/metadataFactory.hpp"
#include "memory/oopFactory.hpp"
#include "memory/resourceArea.hpp"
#include "memory/universe.hpp"
#include "oops/annotations.hpp"
#include "oops/constantPool.inline.hpp"
#include "oops/fieldStreams.hpp"
#include "oops/instanceKlass.hpp"
#include "oops/instanceMirrorKlass.hpp"
#include "oops/klass.inline.hpp"
#include "oops/klassVtable.hpp"
#include "oops/metadata.hpp"
#include "oops/method.inline.hpp"
#include "oops/oop.inline.hpp"
#include "oops/symbol.hpp"
#include "oops/valueKlass.inline.hpp"
#include "prims/jvmtiExport.hpp"
#include "prims/jvmtiThreadState.hpp"
#include "runtime/arguments.hpp"
#include "runtime/fieldDescriptor.inline.hpp"
#include "runtime/handles.inline.hpp"
#include "runtime/javaCalls.hpp"
#include "runtime/os.hpp"
#include "runtime/perfData.hpp"
#include "runtime/reflection.hpp"
#include "runtime/safepointVerifiers.hpp"
#include "runtime/signature.hpp"
#include "runtime/timer.hpp"
#include "services/classLoadingService.hpp"
#include "services/threadService.hpp"
#include "utilities/align.hpp"
#include "utilities/bitMap.inline.hpp"
#include "utilities/copy.hpp"
#include "utilities/exceptions.hpp"
#include "utilities/globalDefinitions.hpp"
#include "utilities/growableArray.hpp"
#include "utilities/macros.hpp"
#include "utilities/ostream.hpp"
#include "utilities/resourceHash.hpp"
#include "utilities/utf8.hpp"

#if INCLUDE_CDS
#include "classfile/systemDictionaryShared.hpp"
#endif
#if INCLUDE_JFR
#include "jfr/support/jfrTraceIdExtension.hpp"
#endif

// We generally try to create the oops directly when parsing, rather than
// allocating temporary data structures and copying the bytes twice. A
// temporary area is only needed when parsing utf8 entries in the constant
// pool and when parsing line number tables.

// We add assert in debug mode when class format is not checked.

#define JAVA_CLASSFILE_MAGIC              0xCAFEBABE
#define JAVA_MIN_SUPPORTED_VERSION        45
#define JAVA_PREVIEW_MINOR_VERSION        65535

// Used for two backward compatibility reasons:
// - to check for new additions to the class file format in JDK1.5
// - to check for bug fixes in the format checker in JDK1.5
#define JAVA_1_5_VERSION                  49

// Used for backward compatibility reasons:
// - to check for javac bug fixes that happened after 1.5
// - also used as the max version when running in jdk6
#define JAVA_6_VERSION                    50

// Used for backward compatibility reasons:
// - to disallow argument and require ACC_STATIC for <clinit> methods
#define JAVA_7_VERSION                    51

// Extension method support.
#define JAVA_8_VERSION                    52

#define JAVA_9_VERSION                    53

#define JAVA_10_VERSION                   54

#define JAVA_11_VERSION                   55

#define JAVA_12_VERSION                   56

#define JAVA_13_VERSION                   57

#define JAVA_14_VERSION                   58

#define CONSTANT_CLASS_DESCRIPTORS        58

void ClassFileParser::set_class_bad_constant_seen(short bad_constant) {
  assert((bad_constant == JVM_CONSTANT_Module ||
          bad_constant == JVM_CONSTANT_Package) && _major_version >= JAVA_9_VERSION,
         "Unexpected bad constant pool entry");
  if (_bad_constant_seen == 0) _bad_constant_seen = bad_constant;
}

void ClassFileParser::parse_constant_pool_entries(const ClassFileStream* const stream,
                                                  ConstantPool* cp,
                                                  const int length,
                                                  TRAPS) {
  assert(stream != NULL, "invariant");
  assert(cp != NULL, "invariant");

  // Use a local copy of ClassFileStream. It helps the C++ compiler to optimize
  // this function (_current can be allocated in a register, with scalar
  // replacement of aggregates). The _current pointer is copied back to
  // stream() when this function returns. DON'T call another method within
  // this method that uses stream().
  const ClassFileStream cfs1 = *stream;
  const ClassFileStream* const cfs = &cfs1;

  assert(cfs->allocated_on_stack(), "should be local");
  debug_only(const u1* const old_current = stream->current();)

  // Used for batching symbol allocations.
  const char* names[SymbolTable::symbol_alloc_batch_size];
  int lengths[SymbolTable::symbol_alloc_batch_size];
  int indices[SymbolTable::symbol_alloc_batch_size];
  unsigned int hashValues[SymbolTable::symbol_alloc_batch_size];
  int names_count = 0;

  // parsing  Index 0 is unused
  for (int index = 1; index < length; index++) {
    // Each of the following case guarantees one more byte in the stream
    // for the following tag or the access_flags following constant pool,
    // so we don't need bounds-check for reading tag.
    const u1 tag = cfs->get_u1_fast();
    switch (tag) {
      case JVM_CONSTANT_Class: {
        cfs->guarantee_more(3, CHECK);  // name_index, tag/access_flags
        const u2 name_index = cfs->get_u2_fast();
        cp->klass_index_at_put(index, name_index);
        break;
      }
      case JVM_CONSTANT_Fieldref: {
        cfs->guarantee_more(5, CHECK);  // class_index, name_and_type_index, tag/access_flags
        const u2 class_index = cfs->get_u2_fast();
        const u2 name_and_type_index = cfs->get_u2_fast();
        cp->field_at_put(index, class_index, name_and_type_index);
        break;
      }
      case JVM_CONSTANT_Methodref: {
        cfs->guarantee_more(5, CHECK);  // class_index, name_and_type_index, tag/access_flags
        const u2 class_index = cfs->get_u2_fast();
        const u2 name_and_type_index = cfs->get_u2_fast();
        cp->method_at_put(index, class_index, name_and_type_index);
        break;
      }
      case JVM_CONSTANT_InterfaceMethodref: {
        cfs->guarantee_more(5, CHECK);  // class_index, name_and_type_index, tag/access_flags
        const u2 class_index = cfs->get_u2_fast();
        const u2 name_and_type_index = cfs->get_u2_fast();
        cp->interface_method_at_put(index, class_index, name_and_type_index);
        break;
      }
      case JVM_CONSTANT_String : {
        cfs->guarantee_more(3, CHECK);  // string_index, tag/access_flags
        const u2 string_index = cfs->get_u2_fast();
        cp->string_index_at_put(index, string_index);
        break;
      }
      case JVM_CONSTANT_MethodHandle :
      case JVM_CONSTANT_MethodType: {
        if (_major_version < Verifier::INVOKEDYNAMIC_MAJOR_VERSION) {
          classfile_parse_error(
            "Class file version does not support constant tag %u in class file %s",
            tag, CHECK);
        }
        if (tag == JVM_CONSTANT_MethodHandle) {
          cfs->guarantee_more(4, CHECK);  // ref_kind, method_index, tag/access_flags
          const u1 ref_kind = cfs->get_u1_fast();
          const u2 method_index = cfs->get_u2_fast();
          cp->method_handle_index_at_put(index, ref_kind, method_index);
        }
        else if (tag == JVM_CONSTANT_MethodType) {
          cfs->guarantee_more(3, CHECK);  // signature_index, tag/access_flags
          const u2 signature_index = cfs->get_u2_fast();
          cp->method_type_index_at_put(index, signature_index);
        }
        else {
          ShouldNotReachHere();
        }
        break;
      }
      case JVM_CONSTANT_Dynamic : {
        if (_major_version < Verifier::DYNAMICCONSTANT_MAJOR_VERSION) {
          classfile_parse_error(
              "Class file version does not support constant tag %u in class file %s",
              tag, CHECK);
        }
        cfs->guarantee_more(5, CHECK);  // bsm_index, nt, tag/access_flags
        const u2 bootstrap_specifier_index = cfs->get_u2_fast();
        const u2 name_and_type_index = cfs->get_u2_fast();
        if (_max_bootstrap_specifier_index < (int) bootstrap_specifier_index) {
          _max_bootstrap_specifier_index = (int) bootstrap_specifier_index;  // collect for later
        }
        cp->dynamic_constant_at_put(index, bootstrap_specifier_index, name_and_type_index);
        break;
      }
      case JVM_CONSTANT_InvokeDynamic : {
        if (_major_version < Verifier::INVOKEDYNAMIC_MAJOR_VERSION) {
          classfile_parse_error(
              "Class file version does not support constant tag %u in class file %s",
              tag, CHECK);
        }
        cfs->guarantee_more(5, CHECK);  // bsm_index, nt, tag/access_flags
        const u2 bootstrap_specifier_index = cfs->get_u2_fast();
        const u2 name_and_type_index = cfs->get_u2_fast();
        if (_max_bootstrap_specifier_index < (int) bootstrap_specifier_index) {
          _max_bootstrap_specifier_index = (int) bootstrap_specifier_index;  // collect for later
        }
        cp->invoke_dynamic_at_put(index, bootstrap_specifier_index, name_and_type_index);
        break;
      }
      case JVM_CONSTANT_Integer: {
        cfs->guarantee_more(5, CHECK);  // bytes, tag/access_flags
        const u4 bytes = cfs->get_u4_fast();
        cp->int_at_put(index, (jint)bytes);
        break;
      }
      case JVM_CONSTANT_Float: {
        cfs->guarantee_more(5, CHECK);  // bytes, tag/access_flags
        const u4 bytes = cfs->get_u4_fast();
        cp->float_at_put(index, *(jfloat*)&bytes);
        break;
      }
      case JVM_CONSTANT_Long: {
        // A mangled type might cause you to overrun allocated memory
        guarantee_property(index + 1 < length,
                           "Invalid constant pool entry %u in class file %s",
                           index,
                           CHECK);
        cfs->guarantee_more(9, CHECK);  // bytes, tag/access_flags
        const u8 bytes = cfs->get_u8_fast();
        cp->long_at_put(index, bytes);
        index++;   // Skip entry following eigth-byte constant, see JVM book p. 98
        break;
      }
      case JVM_CONSTANT_Double: {
        // A mangled type might cause you to overrun allocated memory
        guarantee_property(index+1 < length,
                           "Invalid constant pool entry %u in class file %s",
                           index,
                           CHECK);
        cfs->guarantee_more(9, CHECK);  // bytes, tag/access_flags
        const u8 bytes = cfs->get_u8_fast();
        cp->double_at_put(index, *(jdouble*)&bytes);
        index++;   // Skip entry following eigth-byte constant, see JVM book p. 98
        break;
      }
      case JVM_CONSTANT_NameAndType: {
        cfs->guarantee_more(5, CHECK);  // name_index, signature_index, tag/access_flags
        const u2 name_index = cfs->get_u2_fast();
        const u2 signature_index = cfs->get_u2_fast();
        cp->name_and_type_at_put(index, name_index, signature_index);
        break;
      }
      case JVM_CONSTANT_Utf8 : {
        cfs->guarantee_more(2, CHECK);  // utf8_length
        u2  utf8_length = cfs->get_u2_fast();
        const u1* utf8_buffer = cfs->current();
        assert(utf8_buffer != NULL, "null utf8 buffer");
        // Got utf8 string, guarantee utf8_length+1 bytes, set stream position forward.
        cfs->guarantee_more(utf8_length+1, CHECK);  // utf8 string, tag/access_flags
        cfs->skip_u1_fast(utf8_length);

        // Before storing the symbol, make sure it's legal
        if (_need_verify) {
          verify_legal_utf8(utf8_buffer, utf8_length, CHECK);
        }

        if (has_cp_patch_at(index)) {
          Handle patch = clear_cp_patch_at(index);
          guarantee_property(java_lang_String::is_instance(patch()),
                             "Illegal utf8 patch at %d in class file %s",
                             index,
                             CHECK);
          const char* const str = java_lang_String::as_utf8_string(patch());
          // (could use java_lang_String::as_symbol instead, but might as well batch them)
          utf8_buffer = (const u1*) str;
          utf8_length = (u2) strlen(str);
        }

        unsigned int hash;
        Symbol* const result = SymbolTable::lookup_only((const char*)utf8_buffer,
                                                        utf8_length,
                                                        hash);
        if (result == NULL) {
          names[names_count] = (const char*)utf8_buffer;
          lengths[names_count] = utf8_length;
          indices[names_count] = index;
          hashValues[names_count++] = hash;
          if (names_count == SymbolTable::symbol_alloc_batch_size) {
            SymbolTable::new_symbols(_loader_data,
                                     cp,
                                     names_count,
                                     names,
                                     lengths,
                                     indices,
                                     hashValues);
            names_count = 0;
          }
        } else {
          cp->symbol_at_put(index, result);
        }
        break;
      }
      case JVM_CONSTANT_Module:
      case JVM_CONSTANT_Package: {
        // Record that an error occurred in these two cases but keep parsing so
        // that ACC_Module can be checked for in the access_flags.  Need to
        // throw NoClassDefFoundError in that case.
        if (_major_version >= JAVA_9_VERSION) {
          cfs->guarantee_more(3, CHECK);
          cfs->get_u2_fast();
          set_class_bad_constant_seen(tag);
          break;
        }
      }
      default: {
        classfile_parse_error("Unknown constant tag %u in class file %s",
                              tag,
                              CHECK);
        break;
      }
    } // end of switch(tag)
  } // end of for

  // Allocate the remaining symbols
  if (names_count > 0) {
    SymbolTable::new_symbols(_loader_data,
                             cp,
                             names_count,
                             names,
                             lengths,
                             indices,
                             hashValues);
  }

  // Copy _current pointer of local copy back to stream.
  assert(stream->current() == old_current, "non-exclusive use of stream");
  stream->set_current(cfs1.current());

}

static inline bool valid_cp_range(int index, int length) {
  return (index > 0 && index < length);
}

static inline Symbol* check_symbol_at(const ConstantPool* cp, int index) {
  assert(cp != NULL, "invariant");
  if (valid_cp_range(index, cp->length()) && cp->tag_at(index).is_utf8()) {
    return cp->symbol_at(index);
  }
  return NULL;
}

#ifdef ASSERT
PRAGMA_DIAG_PUSH
PRAGMA_FORMAT_NONLITERAL_IGNORED
void ClassFileParser::report_assert_property_failure(const char* msg, TRAPS) const {
  ResourceMark rm(THREAD);
  fatal(msg, _class_name->as_C_string());
}

void ClassFileParser::report_assert_property_failure(const char* msg,
                                                     int index,
                                                     TRAPS) const {
  ResourceMark rm(THREAD);
  fatal(msg, index, _class_name->as_C_string());
}
PRAGMA_DIAG_POP
#endif

void ClassFileParser::parse_constant_pool(const ClassFileStream* const stream,
                                         ConstantPool* const cp,
                                         const int length,
                                         TRAPS) {
  assert(cp != NULL, "invariant");
  assert(stream != NULL, "invariant");

  // parsing constant pool entries
  parse_constant_pool_entries(stream, cp, length, CHECK);
  if (class_bad_constant_seen() != 0) {
    // a bad CP entry has been detected previously so stop parsing and just return.
    return;
  }

  int index = 1;  // declared outside of loops for portability
  int num_klasses = 0;

  // first verification pass - validate cross references
  // and fixup class and string constants
  for (index = 1; index < length; index++) {          // Index 0 is unused
    const jbyte tag = cp->tag_at(index).value();
    switch (tag) {
      case JVM_CONSTANT_Class: {
        ShouldNotReachHere();     // Only JVM_CONSTANT_ClassIndex should be present
        break;
      }
      case JVM_CONSTANT_Fieldref:
        // fall through
      case JVM_CONSTANT_Methodref:
        // fall through
      case JVM_CONSTANT_InterfaceMethodref: {
        if (!_need_verify) break;
        const int klass_ref_index = cp->klass_ref_index_at(index);
        const int name_and_type_ref_index = cp->name_and_type_ref_index_at(index);
        check_property(valid_klass_reference_at(klass_ref_index),
                       "Invalid constant pool index %u in class file %s",
                       klass_ref_index, CHECK);
        check_property(valid_cp_range(name_and_type_ref_index, length) &&
          cp->tag_at(name_and_type_ref_index).is_name_and_type(),
          "Invalid constant pool index %u in class file %s",
          name_and_type_ref_index, CHECK);
        break;
      }
      case JVM_CONSTANT_String: {
        ShouldNotReachHere();     // Only JVM_CONSTANT_StringIndex should be present
        break;
      }
      case JVM_CONSTANT_Integer:
        break;
      case JVM_CONSTANT_Float:
        break;
      case JVM_CONSTANT_Long:
      case JVM_CONSTANT_Double: {
        index++;
        check_property(
          (index < length && cp->tag_at(index).is_invalid()),
          "Improper constant pool long/double index %u in class file %s",
          index, CHECK);
        break;
      }
      case JVM_CONSTANT_NameAndType: {
        if (!_need_verify) break;
        const int name_ref_index = cp->name_ref_index_at(index);
        const int signature_ref_index = cp->signature_ref_index_at(index);
        check_property(valid_symbol_at(name_ref_index),
          "Invalid constant pool index %u in class file %s",
          name_ref_index, CHECK);
        check_property(valid_symbol_at(signature_ref_index),
          "Invalid constant pool index %u in class file %s",
          signature_ref_index, CHECK);
        break;
      }
      case JVM_CONSTANT_Utf8:
        break;
      case JVM_CONSTANT_UnresolvedClass:         // fall-through
      case JVM_CONSTANT_UnresolvedClassInError: {
        ShouldNotReachHere();     // Only JVM_CONSTANT_ClassIndex should be present
        break;
      }
      case JVM_CONSTANT_ClassIndex: {
        const int class_index = cp->klass_index_at(index);
        check_property(valid_symbol_at(class_index),
          "Invalid constant pool index %u in class file %s",
          class_index, CHECK);

        Symbol* const name = cp->symbol_at(class_index);
        const unsigned int name_len = name->utf8_length();
        if (name->is_Q_signature()) {
          cp->unresolved_qdescriptor_at_put(index, class_index, num_klasses++);
        } else {
          cp->unresolved_klass_at_put(index, class_index, num_klasses++);
        }
        break;
      }
      case JVM_CONSTANT_StringIndex: {
        const int string_index = cp->string_index_at(index);
        check_property(valid_symbol_at(string_index),
          "Invalid constant pool index %u in class file %s",
          string_index, CHECK);
        Symbol* const sym = cp->symbol_at(string_index);
        cp->unresolved_string_at_put(index, sym);
        break;
      }
      case JVM_CONSTANT_MethodHandle: {
        const int ref_index = cp->method_handle_index_at(index);
        check_property(valid_cp_range(ref_index, length),
          "Invalid constant pool index %u in class file %s",
          ref_index, CHECK);
        const constantTag tag = cp->tag_at(ref_index);
        const int ref_kind = cp->method_handle_ref_kind_at(index);

        switch (ref_kind) {
          case JVM_REF_getField:
          case JVM_REF_getStatic:
          case JVM_REF_putField:
          case JVM_REF_putStatic: {
            check_property(
              tag.is_field(),
              "Invalid constant pool index %u in class file %s (not a field)",
              ref_index, CHECK);
            break;
          }
          case JVM_REF_invokeVirtual:
          case JVM_REF_newInvokeSpecial: {
            check_property(
              tag.is_method(),
              "Invalid constant pool index %u in class file %s (not a method)",
              ref_index, CHECK);
            break;
          }
          case JVM_REF_invokeStatic:
          case JVM_REF_invokeSpecial: {
            check_property(
              tag.is_method() ||
              ((_major_version >= JAVA_8_VERSION) && tag.is_interface_method()),
              "Invalid constant pool index %u in class file %s (not a method)",
              ref_index, CHECK);
            break;
          }
          case JVM_REF_invokeInterface: {
            check_property(
              tag.is_interface_method(),
              "Invalid constant pool index %u in class file %s (not an interface method)",
              ref_index, CHECK);
            break;
          }
          default: {
            classfile_parse_error(
              "Bad method handle kind at constant pool index %u in class file %s",
              index, CHECK);
          }
        } // switch(refkind)
        // Keep the ref_index unchanged.  It will be indirected at link-time.
        break;
      } // case MethodHandle
      case JVM_CONSTANT_MethodType: {
        const int ref_index = cp->method_type_index_at(index);
        check_property(valid_symbol_at(ref_index),
          "Invalid constant pool index %u in class file %s",
          ref_index, CHECK);
        break;
      }
      case JVM_CONSTANT_Dynamic: {
        const int name_and_type_ref_index =
          cp->bootstrap_name_and_type_ref_index_at(index);

        check_property(valid_cp_range(name_and_type_ref_index, length) &&
          cp->tag_at(name_and_type_ref_index).is_name_and_type(),
          "Invalid constant pool index %u in class file %s",
          name_and_type_ref_index, CHECK);
        // bootstrap specifier index must be checked later,
        // when BootstrapMethods attr is available

        // Mark the constant pool as having a CONSTANT_Dynamic_info structure
        cp->set_has_dynamic_constant();
        break;
      }
      case JVM_CONSTANT_InvokeDynamic: {
        const int name_and_type_ref_index =
          cp->bootstrap_name_and_type_ref_index_at(index);

        check_property(valid_cp_range(name_and_type_ref_index, length) &&
          cp->tag_at(name_and_type_ref_index).is_name_and_type(),
          "Invalid constant pool index %u in class file %s",
          name_and_type_ref_index, CHECK);
        // bootstrap specifier index must be checked later,
        // when BootstrapMethods attr is available
        break;
      }
      default: {
        fatal("bad constant pool tag value %u", cp->tag_at(index).value());
        ShouldNotReachHere();
        break;
      }
    } // switch(tag)
  } // end of for

  _first_patched_klass_resolved_index = num_klasses;
  cp->allocate_resolved_klasses(_loader_data, num_klasses + _max_num_patched_klasses, CHECK);

  if (_cp_patches != NULL) {
    // need to treat this_class specially...

    // Add dummy utf8 entries in the space reserved for names of patched classes. We'll use "*"
    // for now. These will be replaced with actual names of the patched classes in patch_class().
    Symbol* s = vmSymbols::star_name();
    for (int n=_orig_cp_size; n<cp->length(); n++) {
      cp->symbol_at_put(n, s);
    }

    int this_class_index;
    {
      stream->guarantee_more(8, CHECK);  // flags, this_class, super_class, infs_len
      const u1* const mark = stream->current();
      stream->skip_u2_fast(1); // skip flags
      this_class_index = stream->get_u2_fast();
      stream->set_current(mark);  // revert to mark
    }

    for (index = 1; index < length; index++) {          // Index 0 is unused
      if (has_cp_patch_at(index)) {
        guarantee_property(index != this_class_index,
          "Illegal constant pool patch to self at %d in class file %s",
          index, CHECK);
        patch_constant_pool(cp, index, cp_patch_at(index), CHECK);
      }
    }
  }

  if (!_need_verify) {
    return;
  }

  // second verification pass - checks the strings are of the right format.
  // but not yet to the other entries
  for (index = 1; index < length; index++) {
    const jbyte tag = cp->tag_at(index).value();
    switch (tag) {
      case JVM_CONSTANT_UnresolvedClass: {
        const Symbol* const class_name = cp->klass_name_at(index);
        // check the name, even if _cp_patches will overwrite it
        verify_legal_class_name(class_name, CHECK);
        break;
      }
      case JVM_CONSTANT_NameAndType: {
        if (_need_verify) {
          const int sig_index = cp->signature_ref_index_at(index);
          const int name_index = cp->name_ref_index_at(index);
          const Symbol* const name = cp->symbol_at(name_index);
          const Symbol* const sig = cp->symbol_at(sig_index);
          guarantee_property(sig->utf8_length() != 0,
            "Illegal zero length constant pool entry at %d in class %s",
            sig_index, CHECK);
          guarantee_property(name->utf8_length() != 0,
            "Illegal zero length constant pool entry at %d in class %s",
            name_index, CHECK);

          if (sig->char_at(0) == JVM_SIGNATURE_FUNC) {
            // Format check method name and signature
            verify_legal_method_name(name, CHECK);
            verify_legal_method_signature(name, sig, CHECK);
          } else {
            // Format check field name and signature
            verify_legal_field_name(name, CHECK);
            verify_legal_field_signature(name, sig, CHECK);
          }
        }
        break;
      }
      case JVM_CONSTANT_Dynamic: {
        const int name_and_type_ref_index =
          cp->name_and_type_ref_index_at(index);
        // already verified to be utf8
        const int name_ref_index =
          cp->name_ref_index_at(name_and_type_ref_index);
        // already verified to be utf8
        const int signature_ref_index =
          cp->signature_ref_index_at(name_and_type_ref_index);
        const Symbol* const name = cp->symbol_at(name_ref_index);
        const Symbol* const signature = cp->symbol_at(signature_ref_index);
        if (_need_verify) {
          // CONSTANT_Dynamic's name and signature are verified above, when iterating NameAndType_info.
          // Need only to be sure signature is non-zero length and the right type.
          if (signature->utf8_length() == 0 ||
              signature->char_at(0) == JVM_SIGNATURE_FUNC) {
            throwIllegalSignature("CONSTANT_Dynamic", name, signature, CHECK);
          }
        }
        break;
      }
      case JVM_CONSTANT_InvokeDynamic:
      case JVM_CONSTANT_Fieldref:
      case JVM_CONSTANT_Methodref:
      case JVM_CONSTANT_InterfaceMethodref: {
        const int name_and_type_ref_index =
          cp->name_and_type_ref_index_at(index);
        // already verified to be utf8
        const int name_ref_index =
          cp->name_ref_index_at(name_and_type_ref_index);
        // already verified to be utf8
        const int signature_ref_index =
          cp->signature_ref_index_at(name_and_type_ref_index);
        const Symbol* const name = cp->symbol_at(name_ref_index);
        const Symbol* const signature = cp->symbol_at(signature_ref_index);
        if (tag == JVM_CONSTANT_Fieldref) {
          if (_need_verify) {
            // Field name and signature are verified above, when iterating NameAndType_info.
            // Need only to be sure signature is non-zero length and the right type.
            if (signature->utf8_length() == 0 ||
                signature->char_at(0) == JVM_SIGNATURE_FUNC) {
              throwIllegalSignature("Field", name, signature, CHECK);
            }
          }
        } else {
          if (_need_verify) {
            // Method name and signature are verified above, when iterating NameAndType_info.
            // Need only to be sure signature is non-zero length and the right type.
            if (signature->utf8_length() == 0 ||
                signature->char_at(0) != JVM_SIGNATURE_FUNC) {
              throwIllegalSignature("Method", name, signature, CHECK);
            }
          }
          // 4509014: If a class method name begins with '<', it must be "<init>"
          const unsigned int name_len = name->utf8_length();
          if (tag == JVM_CONSTANT_Methodref &&
              name_len != 0 &&
              name->char_at(0) == JVM_SIGNATURE_SPECIAL &&
              name != vmSymbols::object_initializer_name()) {
            classfile_parse_error(
              "Bad method name at constant pool index %u in class file %s",
              name_ref_index, CHECK);
          }
        }
        break;
      }
      case JVM_CONSTANT_MethodHandle: {
        const int ref_index = cp->method_handle_index_at(index);
        const int ref_kind = cp->method_handle_ref_kind_at(index);
        switch (ref_kind) {
          case JVM_REF_invokeVirtual:
          case JVM_REF_invokeStatic:
          case JVM_REF_invokeSpecial:
          case JVM_REF_newInvokeSpecial: {
            const int name_and_type_ref_index =
              cp->name_and_type_ref_index_at(ref_index);
            const int name_ref_index =
              cp->name_ref_index_at(name_and_type_ref_index);
            const Symbol* const name = cp->symbol_at(name_ref_index);
            if (name != vmSymbols::object_initializer_name()) {
              if (ref_kind == JVM_REF_newInvokeSpecial) {
                classfile_parse_error(
                  "Bad constructor name at constant pool index %u in class file %s",
                    name_ref_index, CHECK);
              }
            } else {
              // The allowed invocation mode of <init> depends on its signature.
              // This test corresponds to verify_invoke_instructions in the verifier.
              const int signature_ref_index =
                cp->signature_ref_index_at(name_and_type_ref_index);
              const Symbol* const signature = cp->symbol_at(signature_ref_index);
              if (signature->is_void_method_signature()
                  && ref_kind == JVM_REF_newInvokeSpecial) {
                // OK, could be a constructor call
              } else if (!signature->is_void_method_signature()
                         && ref_kind == JVM_REF_invokeStatic) {
                // also OK, could be a static factory call
              } else {
                classfile_parse_error(
                  "Bad method name at constant pool index %u in class file %s",
                  name_ref_index, CHECK);
              }
            }
            break;
          }
          // Other ref_kinds are already fully checked in previous pass.
        } // switch(ref_kind)
        break;
      }
      case JVM_CONSTANT_MethodType: {
        const Symbol* const no_name = vmSymbols::type_name(); // place holder
        const Symbol* const signature = cp->method_type_signature_at(index);
        verify_legal_method_signature(no_name, signature, CHECK);
        break;
      }
      case JVM_CONSTANT_Utf8: {
        assert(cp->symbol_at(index)->refcount() != 0, "count corrupted");
      }
    }  // switch(tag)
  }  // end of for
}

Handle ClassFileParser::clear_cp_patch_at(int index) {
  Handle patch = cp_patch_at(index);
  _cp_patches->at_put(index, Handle());
  assert(!has_cp_patch_at(index), "");
  return patch;
}

void ClassFileParser::patch_class(ConstantPool* cp, int class_index, Klass* k, Symbol* name) {
  int name_index = _orig_cp_size + _num_patched_klasses;
  int resolved_klass_index = _first_patched_klass_resolved_index + _num_patched_klasses;

  cp->klass_at_put(class_index, name_index, resolved_klass_index, k, name);
  _num_patched_klasses ++;
}

void ClassFileParser::patch_constant_pool(ConstantPool* cp,
                                          int index,
                                          Handle patch,
                                          TRAPS) {
  assert(cp != NULL, "invariant");

  BasicType patch_type = T_VOID;

  switch (cp->tag_at(index).value()) {

    case JVM_CONSTANT_UnresolvedClass: {
      // Patching a class means pre-resolving it.
      // The name in the constant pool is ignored.
      if (java_lang_Class::is_instance(patch())) {
        guarantee_property(!java_lang_Class::is_primitive(patch()),
                           "Illegal class patch at %d in class file %s",
                           index, CHECK);
        Klass* k = java_lang_Class::as_Klass(patch());
        patch_class(cp, index, k, k->name());
      } else {
        guarantee_property(java_lang_String::is_instance(patch()),
                           "Illegal class patch at %d in class file %s",
                           index, CHECK);
        Symbol* const name = java_lang_String::as_symbol(patch());
        patch_class(cp, index, NULL, name);
      }
      break;
    }

    case JVM_CONSTANT_String: {
      // skip this patch and don't clear it.  Needs the oop array for resolved
      // references to be created first.
      return;
    }
    case JVM_CONSTANT_Integer: patch_type = T_INT;    goto patch_prim;
    case JVM_CONSTANT_Float:   patch_type = T_FLOAT;  goto patch_prim;
    case JVM_CONSTANT_Long:    patch_type = T_LONG;   goto patch_prim;
    case JVM_CONSTANT_Double:  patch_type = T_DOUBLE; goto patch_prim;
    patch_prim:
    {
      jvalue value;
      BasicType value_type = java_lang_boxing_object::get_value(patch(), &value);
      guarantee_property(value_type == patch_type,
                         "Illegal primitive patch at %d in class file %s",
                         index, CHECK);
      switch (value_type) {
        case T_INT:    cp->int_at_put(index,   value.i); break;
        case T_FLOAT:  cp->float_at_put(index, value.f); break;
        case T_LONG:   cp->long_at_put(index,  value.j); break;
        case T_DOUBLE: cp->double_at_put(index, value.d); break;
        default:       assert(false, "");
      }
    } // end patch_prim label
    break;

    default: {
      // %%% TODO: put method handles into CONSTANT_InterfaceMethodref, etc.
      guarantee_property(!has_cp_patch_at(index),
                         "Illegal unexpected patch at %d in class file %s",
                         index, CHECK);
      return;
    }
  } // end of switch(tag)

  // On fall-through, mark the patch as used.
  clear_cp_patch_at(index);
}
class NameSigHash: public ResourceObj {
 public:
  const Symbol*       _name;       // name
  const Symbol*       _sig;        // signature
  NameSigHash*  _next;             // Next entry in hash table
};

static const int HASH_ROW_SIZE = 256;

static unsigned int hash(const Symbol* name, const Symbol* sig) {
  unsigned int raw_hash = 0;
  raw_hash += ((unsigned int)(uintptr_t)name) >> (LogHeapWordSize + 2);
  raw_hash += ((unsigned int)(uintptr_t)sig) >> LogHeapWordSize;

  return (raw_hash + (unsigned int)(uintptr_t)name) % HASH_ROW_SIZE;
}


static void initialize_hashtable(NameSigHash** table) {
  memset((void*)table, 0, sizeof(NameSigHash*) * HASH_ROW_SIZE);
}
// Return false if the name/sig combination is found in table.
// Return true if no duplicate is found. And name/sig is added as a new entry in table.
// The old format checker uses heap sort to find duplicates.
// NOTE: caller should guarantee that GC doesn't happen during the life cycle
// of table since we don't expect Symbol*'s to move.
static bool put_after_lookup(const Symbol* name, const Symbol* sig, NameSigHash** table) {
  assert(name != NULL, "name in constant pool is NULL");

  // First lookup for duplicates
  int index = hash(name, sig);
  NameSigHash* entry = table[index];
  while (entry != NULL) {
    if (entry->_name == name && entry->_sig == sig) {
      return false;
    }
    entry = entry->_next;
  }

  // No duplicate is found, allocate a new entry and fill it.
  entry = new NameSigHash();
  entry->_name = name;
  entry->_sig = sig;

  // Insert into hash table
  entry->_next = table[index];
  table[index] = entry;

  return true;
}

// Side-effects: populates the _local_interfaces field
void ClassFileParser::parse_interfaces(const ClassFileStream* const stream,
                                       const int itfs_len,
                                       ConstantPool* const cp,
                                       bool* const has_nonstatic_concrete_methods,
                                       TRAPS) {
  assert(stream != NULL, "invariant");
  assert(cp != NULL, "invariant");
  assert(has_nonstatic_concrete_methods != NULL, "invariant");

  if (itfs_len == 0) {
    _local_interfaces = Universe::the_empty_instance_klass_array();
  } else {
    assert(itfs_len > 0, "only called for len>0");
    _local_interfaces = MetadataFactory::new_array<InstanceKlass*>(_loader_data, itfs_len, NULL, CHECK);

    int index;
    for (index = 0; index < itfs_len; index++) {
      const u2 interface_index = stream->get_u2(CHECK);
      Klass* interf;
      check_property(
        valid_klass_reference_at(interface_index),
        "Interface name has bad constant pool index %u in class file %s",
        interface_index, CHECK);
      if (cp->tag_at(interface_index).is_klass()) {
        interf = cp->resolved_klass_at(interface_index);
      } else {
        Symbol* const unresolved_klass  = cp->klass_name_at(interface_index);

        // Don't need to check legal name because it's checked when parsing constant pool.
        // But need to make sure it's not an array type.
        guarantee_property(unresolved_klass->char_at(0) != JVM_SIGNATURE_ARRAY,
                           "Bad interface name in class file %s", CHECK);

        // Call resolve_super so classcircularity is checked
        interf = SystemDictionary::resolve_super_or_fail(
                                                  _class_name,
                                                  unresolved_klass,
                                                  Handle(THREAD, _loader_data->class_loader()),
                                                  _protection_domain,
                                                  false,
                                                  CHECK);
      }

      if (!interf->is_interface()) {
        THROW_MSG(vmSymbols::java_lang_IncompatibleClassChangeError(),
                  err_msg("class %s can not implement %s, because it is not an interface (%s)",
                          _class_name->as_klass_external_name(),
                          interf->external_name(),
                          interf->class_in_module_of_loader()));
      }

      if (InstanceKlass::cast(interf)->has_nonstatic_concrete_methods()) {
        *has_nonstatic_concrete_methods = true;
      }
      _local_interfaces->at_put(index, InstanceKlass::cast(interf));
    }

    if (!_need_verify || itfs_len <= 1) {
      return;
    }

    // Check if there's any duplicates in interfaces
    ResourceMark rm(THREAD);
    NameSigHash** interface_names = NEW_RESOURCE_ARRAY_IN_THREAD(THREAD,
                                                                 NameSigHash*,
                                                                 HASH_ROW_SIZE);
    initialize_hashtable(interface_names);
    bool dup = false;
    const Symbol* name = NULL;
    {
      debug_only(NoSafepointVerifier nsv;)
      for (index = 0; index < itfs_len; index++) {
        const InstanceKlass* const k = _local_interfaces->at(index);
        name = k->name();
        // If no duplicates, add (name, NULL) in hashtable interface_names.
        if (!put_after_lookup(name, NULL, interface_names)) {
          dup = true;
          break;
        }
      }
    }
    if (dup) {
      classfile_parse_error("Duplicate interface name \"%s\" in class file %s",
                             name->as_C_string(), CHECK);
    }
  }
}

void ClassFileParser::verify_constantvalue(const ConstantPool* const cp,
                                           int constantvalue_index,
                                           int signature_index,
                                           TRAPS) const {
  // Make sure the constant pool entry is of a type appropriate to this field
  guarantee_property(
    (constantvalue_index > 0 &&
      constantvalue_index < cp->length()),
    "Bad initial value index %u in ConstantValue attribute in class file %s",
    constantvalue_index, CHECK);

  const constantTag value_type = cp->tag_at(constantvalue_index);
  switch(cp->basic_type_for_signature_at(signature_index)) {
    case T_LONG: {
      guarantee_property(value_type.is_long(),
                         "Inconsistent constant value type in class file %s",
                         CHECK);
      break;
    }
    case T_FLOAT: {
      guarantee_property(value_type.is_float(),
                         "Inconsistent constant value type in class file %s",
                         CHECK);
      break;
    }
    case T_DOUBLE: {
      guarantee_property(value_type.is_double(),
                         "Inconsistent constant value type in class file %s",
                         CHECK);
      break;
    }
    case T_BYTE:
    case T_CHAR:
    case T_SHORT:
    case T_BOOLEAN:
    case T_INT: {
      guarantee_property(value_type.is_int(),
                         "Inconsistent constant value type in class file %s",
                         CHECK);
      break;
    }
    case T_OBJECT: {
      guarantee_property((cp->symbol_at(signature_index)->equals("Ljava/lang/String;")
                         && value_type.is_string()),
                         "Bad string initial value in class file %s",
                         CHECK);
      break;
    }
    default: {
      classfile_parse_error("Unable to set initial value %u in class file %s",
                             constantvalue_index,
                             CHECK);
    }
  }
}

// This class also doubles as a holder for metadata cleanup.
class ClassFileParser::FieldAnnotationCollector : public AnnotationCollector {
private:
  ClassLoaderData* _loader_data;
  AnnotationArray* _field_annotations;
  AnnotationArray* _field_type_annotations;
public:
  FieldAnnotationCollector(ClassLoaderData* loader_data) :
    AnnotationCollector(_in_field),
    _loader_data(loader_data),
    _field_annotations(NULL),
    _field_type_annotations(NULL) {}
  ~FieldAnnotationCollector();
  void apply_to(FieldInfo* f);
  AnnotationArray* field_annotations()      { return _field_annotations; }
  AnnotationArray* field_type_annotations() { return _field_type_annotations; }

  void set_field_annotations(AnnotationArray* a)      { _field_annotations = a; }
  void set_field_type_annotations(AnnotationArray* a) { _field_type_annotations = a; }
};

class MethodAnnotationCollector : public AnnotationCollector{
public:
  MethodAnnotationCollector() : AnnotationCollector(_in_method) { }
  void apply_to(const methodHandle& m);
};


static int skip_annotation_value(const u1*, int, int); // fwd decl

// Safely increment index by val if does not pass limit
#define SAFE_ADD(index, limit, val) \
if (index >= limit - val) return limit; \
index += val;

// Skip an annotation.  Return >=limit if there is any problem.
static int skip_annotation(const u1* buffer, int limit, int index) {
  assert(buffer != NULL, "invariant");
  // annotation := atype:u2 do(nmem:u2) {member:u2 value}
  // value := switch (tag:u1) { ... }
  SAFE_ADD(index, limit, 4); // skip atype and read nmem
  int nmem = Bytes::get_Java_u2((address)buffer + index - 2);
  while (--nmem >= 0 && index < limit) {
    SAFE_ADD(index, limit, 2); // skip member
    index = skip_annotation_value(buffer, limit, index);
  }
  return index;
}

// Skip an annotation value.  Return >=limit if there is any problem.
static int skip_annotation_value(const u1* buffer, int limit, int index) {
  assert(buffer != NULL, "invariant");

  // value := switch (tag:u1) {
  //   case B, C, I, S, Z, D, F, J, c: con:u2;
  //   case e: e_class:u2 e_name:u2;
  //   case s: s_con:u2;
  //   case [: do(nval:u2) {value};
  //   case @: annotation;
  //   case s: s_con:u2;
  // }
  SAFE_ADD(index, limit, 1); // read tag
  const u1 tag = buffer[index - 1];
  switch (tag) {
    case 'B':
    case 'C':
    case 'I':
    case 'S':
    case 'Z':
    case 'D':
    case 'F':
    case 'J':
    case 'c':
    case 's':
      SAFE_ADD(index, limit, 2);  // skip con or s_con
      break;
    case 'e':
      SAFE_ADD(index, limit, 4);  // skip e_class, e_name
      break;
    case '[':
    {
      SAFE_ADD(index, limit, 2); // read nval
      int nval = Bytes::get_Java_u2((address)buffer + index - 2);
      while (--nval >= 0 && index < limit) {
        index = skip_annotation_value(buffer, limit, index);
      }
    }
    break;
    case '@':
      index = skip_annotation(buffer, limit, index);
      break;
    default:
      return limit;  //  bad tag byte
  }
  return index;
}

// Sift through annotations, looking for those significant to the VM:
static void parse_annotations(const ConstantPool* const cp,
                              const u1* buffer, int limit,
                              AnnotationCollector* coll,
                              ClassLoaderData* loader_data,
                              TRAPS) {

  assert(cp != NULL, "invariant");
  assert(buffer != NULL, "invariant");
  assert(coll != NULL, "invariant");
  assert(loader_data != NULL, "invariant");

  // annotations := do(nann:u2) {annotation}
  int index = 2; // read nann
  if (index >= limit)  return;
  int nann = Bytes::get_Java_u2((address)buffer + index - 2);
  enum {  // initial annotation layout
    atype_off = 0,      // utf8 such as 'Ljava/lang/annotation/Retention;'
    count_off = 2,      // u2   such as 1 (one value)
    member_off = 4,     // utf8 such as 'value'
    tag_off = 6,        // u1   such as 'c' (type) or 'e' (enum)
    e_tag_val = 'e',
    e_type_off = 7,   // utf8 such as 'Ljava/lang/annotation/RetentionPolicy;'
    e_con_off = 9,    // utf8 payload, such as 'SOURCE', 'CLASS', 'RUNTIME'
    e_size = 11,     // end of 'e' annotation
    c_tag_val = 'c',    // payload is type
    c_con_off = 7,    // utf8 payload, such as 'I'
    c_size = 9,       // end of 'c' annotation
    s_tag_val = 's',    // payload is String
    s_con_off = 7,    // utf8 payload, such as 'Ljava/lang/String;'
    s_size = 9,
    min_size = 6        // smallest possible size (zero members)
  };
  // Cannot add min_size to index in case of overflow MAX_INT
  while ((--nann) >= 0 && (index - 2 <= limit - min_size)) {
    int index0 = index;
    index = skip_annotation(buffer, limit, index);
    const u1* const abase = buffer + index0;
    const int atype = Bytes::get_Java_u2((address)abase + atype_off);
    const int count = Bytes::get_Java_u2((address)abase + count_off);
    const Symbol* const aname = check_symbol_at(cp, atype);
    if (aname == NULL)  break;  // invalid annotation name
    const Symbol* member = NULL;
    if (count >= 1) {
      const int member_index = Bytes::get_Java_u2((address)abase + member_off);
      member = check_symbol_at(cp, member_index);
      if (member == NULL)  break;  // invalid member name
    }

    // Here is where parsing particular annotations will take place.
    AnnotationCollector::ID id = coll->annotation_index(loader_data, aname);
    if (AnnotationCollector::_unknown == id)  continue;
    coll->set_annotation(id);

    if (AnnotationCollector::_jdk_internal_vm_annotation_Contended == id) {
      // @Contended can optionally specify the contention group.
      //
      // Contended group defines the equivalence class over the fields:
      // the fields within the same contended group are not treated distinct.
      // The only exception is default group, which does not incur the
      // equivalence. Naturally, contention group for classes is meaningless.
      //
      // While the contention group is specified as String, annotation
      // values are already interned, and we might as well use the constant
      // pool index as the group tag.
      //
      u2 group_index = 0; // default contended group
      if (count == 1
        && s_size == (index - index0)  // match size
        && s_tag_val == *(abase + tag_off)
        && member == vmSymbols::value_name()) {
        group_index = Bytes::get_Java_u2((address)abase + s_con_off);
        if (cp->symbol_at(group_index)->utf8_length() == 0) {
          group_index = 0; // default contended group
        }
      }
      coll->set_contended_group(group_index);
    }
  }
}


// Parse attributes for a field.
void ClassFileParser::parse_field_attributes(const ClassFileStream* const cfs,
                                             u2 attributes_count,
                                             bool is_static, u2 signature_index,
                                             u2* const constantvalue_index_addr,
                                             bool* const is_synthetic_addr,
                                             u2* const generic_signature_index_addr,
                                             ClassFileParser::FieldAnnotationCollector* parsed_annotations,
                                             TRAPS) {
  assert(cfs != NULL, "invariant");
  assert(constantvalue_index_addr != NULL, "invariant");
  assert(is_synthetic_addr != NULL, "invariant");
  assert(generic_signature_index_addr != NULL, "invariant");
  assert(parsed_annotations != NULL, "invariant");
  assert(attributes_count > 0, "attributes_count should be greater than 0");

  u2 constantvalue_index = 0;
  u2 generic_signature_index = 0;
  bool is_synthetic = false;
  const u1* runtime_visible_annotations = NULL;
  int runtime_visible_annotations_length = 0;
  const u1* runtime_invisible_annotations = NULL;
  int runtime_invisible_annotations_length = 0;
  const u1* runtime_visible_type_annotations = NULL;
  int runtime_visible_type_annotations_length = 0;
  const u1* runtime_invisible_type_annotations = NULL;
  int runtime_invisible_type_annotations_length = 0;
  bool runtime_invisible_annotations_exists = false;
  bool runtime_invisible_type_annotations_exists = false;
  const ConstantPool* const cp = _cp;

  while (attributes_count--) {
    cfs->guarantee_more(6, CHECK);  // attribute_name_index, attribute_length
    const u2 attribute_name_index = cfs->get_u2_fast();
    const u4 attribute_length = cfs->get_u4_fast();
    check_property(valid_symbol_at(attribute_name_index),
                   "Invalid field attribute index %u in class file %s",
                   attribute_name_index,
                   CHECK);

    const Symbol* const attribute_name = cp->symbol_at(attribute_name_index);
    if (is_static && attribute_name == vmSymbols::tag_constant_value()) {
      // ignore if non-static
      if (constantvalue_index != 0) {
        classfile_parse_error("Duplicate ConstantValue attribute in class file %s", CHECK);
      }
      check_property(
        attribute_length == 2,
        "Invalid ConstantValue field attribute length %u in class file %s",
        attribute_length, CHECK);

      constantvalue_index = cfs->get_u2(CHECK);
      if (_need_verify) {
        verify_constantvalue(cp, constantvalue_index, signature_index, CHECK);
      }
    } else if (attribute_name == vmSymbols::tag_synthetic()) {
      if (attribute_length != 0) {
        classfile_parse_error(
          "Invalid Synthetic field attribute length %u in class file %s",
          attribute_length, CHECK);
      }
      is_synthetic = true;
    } else if (attribute_name == vmSymbols::tag_deprecated()) { // 4276120
      if (attribute_length != 0) {
        classfile_parse_error(
          "Invalid Deprecated field attribute length %u in class file %s",
          attribute_length, CHECK);
      }
    } else if (_major_version >= JAVA_1_5_VERSION) {
      if (attribute_name == vmSymbols::tag_signature()) {
        if (generic_signature_index != 0) {
          classfile_parse_error(
            "Multiple Signature attributes for field in class file %s", CHECK);
        }
        if (attribute_length != 2) {
          classfile_parse_error(
            "Wrong size %u for field's Signature attribute in class file %s",
            attribute_length, CHECK);
        }
        generic_signature_index = parse_generic_signature_attribute(cfs, CHECK);
      } else if (attribute_name == vmSymbols::tag_runtime_visible_annotations()) {
        if (runtime_visible_annotations != NULL) {
          classfile_parse_error(
            "Multiple RuntimeVisibleAnnotations attributes for field in class file %s", CHECK);
        }
        runtime_visible_annotations_length = attribute_length;
        runtime_visible_annotations = cfs->current();
        assert(runtime_visible_annotations != NULL, "null visible annotations");
        cfs->guarantee_more(runtime_visible_annotations_length, CHECK);
        parse_annotations(cp,
                          runtime_visible_annotations,
                          runtime_visible_annotations_length,
                          parsed_annotations,
                          _loader_data,
                          CHECK);
        cfs->skip_u1_fast(runtime_visible_annotations_length);
      } else if (attribute_name == vmSymbols::tag_runtime_invisible_annotations()) {
        if (runtime_invisible_annotations_exists) {
          classfile_parse_error(
            "Multiple RuntimeInvisibleAnnotations attributes for field in class file %s", CHECK);
        }
        runtime_invisible_annotations_exists = true;
        if (PreserveAllAnnotations) {
          runtime_invisible_annotations_length = attribute_length;
          runtime_invisible_annotations = cfs->current();
          assert(runtime_invisible_annotations != NULL, "null invisible annotations");
        }
        cfs->skip_u1(attribute_length, CHECK);
      } else if (attribute_name == vmSymbols::tag_runtime_visible_type_annotations()) {
        if (runtime_visible_type_annotations != NULL) {
          classfile_parse_error(
            "Multiple RuntimeVisibleTypeAnnotations attributes for field in class file %s", CHECK);
        }
        runtime_visible_type_annotations_length = attribute_length;
        runtime_visible_type_annotations = cfs->current();
        assert(runtime_visible_type_annotations != NULL, "null visible type annotations");
        cfs->skip_u1(runtime_visible_type_annotations_length, CHECK);
      } else if (attribute_name == vmSymbols::tag_runtime_invisible_type_annotations()) {
        if (runtime_invisible_type_annotations_exists) {
          classfile_parse_error(
            "Multiple RuntimeInvisibleTypeAnnotations attributes for field in class file %s", CHECK);
        } else {
          runtime_invisible_type_annotations_exists = true;
        }
        if (PreserveAllAnnotations) {
          runtime_invisible_type_annotations_length = attribute_length;
          runtime_invisible_type_annotations = cfs->current();
          assert(runtime_invisible_type_annotations != NULL, "null invisible type annotations");
        }
        cfs->skip_u1(attribute_length, CHECK);
      } else {
        cfs->skip_u1(attribute_length, CHECK);  // Skip unknown attributes
      }
    } else {
      cfs->skip_u1(attribute_length, CHECK);  // Skip unknown attributes
    }
  }

  *constantvalue_index_addr = constantvalue_index;
  *is_synthetic_addr = is_synthetic;
  *generic_signature_index_addr = generic_signature_index;
  AnnotationArray* a = assemble_annotations(runtime_visible_annotations,
                                            runtime_visible_annotations_length,
                                            runtime_invisible_annotations,
                                            runtime_invisible_annotations_length,
                                            CHECK);
  parsed_annotations->set_field_annotations(a);
  a = assemble_annotations(runtime_visible_type_annotations,
                           runtime_visible_type_annotations_length,
                           runtime_invisible_type_annotations,
                           runtime_invisible_type_annotations_length,
                           CHECK);
  parsed_annotations->set_field_type_annotations(a);
  return;
}


// Field allocation types. Used for computing field offsets.

enum FieldAllocationType {
  STATIC_OOP,           // Oops
  STATIC_BYTE,          // Boolean, Byte, char
  STATIC_SHORT,         // shorts
  STATIC_WORD,          // ints
  STATIC_DOUBLE,        // aligned long or double
  STATIC_FLATTENABLE,   // flattenable field
  NONSTATIC_OOP,
  NONSTATIC_BYTE,
  NONSTATIC_SHORT,
  NONSTATIC_WORD,
  NONSTATIC_DOUBLE,
  NONSTATIC_FLATTENABLE,
  MAX_FIELD_ALLOCATION_TYPE,
  BAD_ALLOCATION_TYPE = -1
};

static FieldAllocationType _basic_type_to_atype[2 * (T_CONFLICT + 1)] = {
  BAD_ALLOCATION_TYPE, // 0
  BAD_ALLOCATION_TYPE, // 1
  BAD_ALLOCATION_TYPE, // 2
  BAD_ALLOCATION_TYPE, // 3
  NONSTATIC_BYTE ,     // T_BOOLEAN     =  4,
  NONSTATIC_SHORT,     // T_CHAR        =  5,
  NONSTATIC_WORD,      // T_FLOAT       =  6,
  NONSTATIC_DOUBLE,    // T_DOUBLE      =  7,
  NONSTATIC_BYTE,      // T_BYTE        =  8,
  NONSTATIC_SHORT,     // T_SHORT       =  9,
  NONSTATIC_WORD,      // T_INT         = 10,
  NONSTATIC_DOUBLE,    // T_LONG        = 11,
  NONSTATIC_OOP,       // T_OBJECT      = 12,
  NONSTATIC_OOP,       // T_ARRAY       = 13,
  NONSTATIC_OOP,       // T_VALUETYPE   = 14,
  BAD_ALLOCATION_TYPE, // T_VOID        = 15,
  BAD_ALLOCATION_TYPE, // T_ADDRESS     = 16,
  BAD_ALLOCATION_TYPE, // T_NARROWOOP   = 17,
  BAD_ALLOCATION_TYPE, // T_METADATA    = 18,
  BAD_ALLOCATION_TYPE, // T_NARROWKLASS = 19,
  BAD_ALLOCATION_TYPE, // T_CONFLICT    = 20,
  BAD_ALLOCATION_TYPE, // 0
  BAD_ALLOCATION_TYPE, // 1
  BAD_ALLOCATION_TYPE, // 2
  BAD_ALLOCATION_TYPE, // 3
  STATIC_BYTE ,        // T_BOOLEAN     =  4,
  STATIC_SHORT,        // T_CHAR        =  5,
  STATIC_WORD,         // T_FLOAT       =  6,
  STATIC_DOUBLE,       // T_DOUBLE      =  7,
  STATIC_BYTE,         // T_BYTE        =  8,
  STATIC_SHORT,        // T_SHORT       =  9,
  STATIC_WORD,         // T_INT         = 10,
  STATIC_DOUBLE,       // T_LONG        = 11,
  STATIC_OOP,          // T_OBJECT      = 12,
  STATIC_OOP,          // T_ARRAY       = 13,
  STATIC_OOP,          // T_VALUETYPE   = 14,
  BAD_ALLOCATION_TYPE, // T_VOID        = 15,
  BAD_ALLOCATION_TYPE, // T_ADDRESS     = 16,
  BAD_ALLOCATION_TYPE, // T_NARROWOOP   = 17,
  BAD_ALLOCATION_TYPE, // T_METADATA    = 18,
  BAD_ALLOCATION_TYPE, // T_NARROWKLASS = 19,
  BAD_ALLOCATION_TYPE, // T_CONFLICT    = 20
};

static FieldAllocationType basic_type_to_atype(bool is_static, BasicType type, bool is_flattenable) {
  assert(type >= T_BOOLEAN && type < T_VOID, "only allowable values");
  FieldAllocationType result = _basic_type_to_atype[type + (is_static ? (T_CONFLICT + 1) : 0)];
  assert(result != BAD_ALLOCATION_TYPE, "bad type");
  if (is_flattenable) {
    result = is_static ? STATIC_FLATTENABLE : NONSTATIC_FLATTENABLE;
  }
  return result;
}

class ClassFileParser::FieldAllocationCount : public ResourceObj {
 public:
  u2 count[MAX_FIELD_ALLOCATION_TYPE];

  FieldAllocationCount() {
    for (int i = 0; i < MAX_FIELD_ALLOCATION_TYPE; i++) {
      count[i] = 0;
    }
  }

  FieldAllocationType update(bool is_static, BasicType type, bool is_flattenable) {
    FieldAllocationType atype = basic_type_to_atype(is_static, type, is_flattenable);
    if (atype != BAD_ALLOCATION_TYPE) {
      // Make sure there is no overflow with injected fields.
      assert(count[atype] < 0xFFFF, "More than 65535 fields");
      count[atype]++;
    }
    return atype;
  }
};

// Side-effects: populates the _fields, _fields_annotations,
// _fields_type_annotations fields
void ClassFileParser::parse_fields(const ClassFileStream* const cfs,
                                   bool is_interface,
                                   bool is_value_type,
                                   FieldAllocationCount* const fac,
                                   ConstantPool* cp,
                                   const int cp_size,
                                   u2* const java_fields_count_ptr,
                                   TRAPS) {

  assert(cfs != NULL, "invariant");
  assert(fac != NULL, "invariant");
  assert(cp != NULL, "invariant");
  assert(java_fields_count_ptr != NULL, "invariant");

  assert(NULL == _fields, "invariant");
  assert(NULL == _fields_annotations, "invariant");
  assert(NULL == _fields_type_annotations, "invariant");

  cfs->guarantee_more(2, CHECK);  // length
  const u2 length = cfs->get_u2_fast();
  *java_fields_count_ptr = length;

  int num_injected = 0;
  const InjectedField* const injected = JavaClasses::get_injected(_class_name,
                                                                  &num_injected);

  // two more slots are required for inline classes:
  // one for the static field with a reference to the pre-allocated default value
  // one for the field the JVM injects when detecting an empty inline class
  const int total_fields = length + num_injected + (is_value_type ? 2 : 0);

  // The field array starts with tuples of shorts
  // [access, name index, sig index, initial value index, byte offset].
  // A generic signature slot only exists for field with generic
  // signature attribute. And the access flag is set with
  // JVM_ACC_FIELD_HAS_GENERIC_SIGNATURE for that field. The generic
  // signature slots are at the end of the field array and after all
  // other fields data.
  //
  //   f1: [access, name index, sig index, initial value index, low_offset, high_offset]
  //   f2: [access, name index, sig index, initial value index, low_offset, high_offset]
  //       ...
  //   fn: [access, name index, sig index, initial value index, low_offset, high_offset]
  //       [generic signature index]
  //       [generic signature index]
  //       ...
  //
  // Allocate a temporary resource array for field data. For each field,
  // a slot is reserved in the temporary array for the generic signature
  // index. After parsing all fields, the data are copied to a permanent
  // array and any unused slots will be discarded.
  ResourceMark rm(THREAD);
  u2* const fa = NEW_RESOURCE_ARRAY_IN_THREAD(THREAD,
                                              u2,
                                              total_fields * (FieldInfo::field_slots + 1));

  // The generic signature slots start after all other fields' data.
  int generic_signature_slot = total_fields * FieldInfo::field_slots;
  int num_generic_signature = 0;
  int instance_fields_count = 0;
  for (int n = 0; n < length; n++) {
    // access_flags, name_index, descriptor_index, attributes_count
    cfs->guarantee_more(8, CHECK);

    jint recognized_modifiers = JVM_RECOGNIZED_FIELD_MODIFIERS;

    const jint flags = cfs->get_u2_fast() & recognized_modifiers;
    verify_legal_field_modifiers(flags, is_interface, is_value_type, CHECK);
    AccessFlags access_flags;
    access_flags.set_flags(flags);

    const u2 name_index = cfs->get_u2_fast();
    check_property(valid_symbol_at(name_index),
      "Invalid constant pool index %u for field name in class file %s",
      name_index, CHECK);
    const Symbol* const name = cp->symbol_at(name_index);
    verify_legal_field_name(name, CHECK);

    const u2 signature_index = cfs->get_u2_fast();
    check_property(valid_symbol_at(signature_index),
      "Invalid constant pool index %u for field signature in class file %s",
      signature_index, CHECK);
    const Symbol* const sig = cp->symbol_at(signature_index);
    verify_legal_field_signature(name, sig, CHECK);
    assert(!access_flags.is_flattenable(), "ACC_FLATTENABLE should have been filtered out");
    if (sig->is_Q_signature()) {
      // assert(_major_version >= CONSTANT_CLASS_DESCRIPTORS, "Q-descriptors are only supported in recent classfiles");
      access_flags.set_is_flattenable();
    }
    if (access_flags.is_flattenable()) {
      // Array flattenability cannot be specified.  Arrays of value classes are
      // are always flattenable.  Arrays of other classes are not flattenable.
      if (sig->utf8_length() > 1 && sig->char_at(0) == '[') {
        classfile_parse_error(
            "Field \"%s\" with signature \"%s\" in class file %s is invalid."
            " ACC_FLATTENABLE cannot be specified for an array",
            name->as_C_string(), sig->as_klass_external_name(), CHECK);
      }
      _has_flattenable_fields = true;
    }
    if (!access_flags.is_static()) instance_fields_count++;

    u2 constantvalue_index = 0;
    bool is_synthetic = false;
    u2 generic_signature_index = 0;
    const bool is_static = access_flags.is_static();
    FieldAnnotationCollector parsed_annotations(_loader_data);

    const u2 attributes_count = cfs->get_u2_fast();
    if (attributes_count > 0) {
      parse_field_attributes(cfs,
                             attributes_count,
                             is_static,
                             signature_index,
                             &constantvalue_index,
                             &is_synthetic,
                             &generic_signature_index,
                             &parsed_annotations,
                             CHECK);

      if (parsed_annotations.field_annotations() != NULL) {
        if (_fields_annotations == NULL) {
          _fields_annotations = MetadataFactory::new_array<AnnotationArray*>(
                                             _loader_data, length, NULL,
                                             CHECK);
        }
        _fields_annotations->at_put(n, parsed_annotations.field_annotations());
        parsed_annotations.set_field_annotations(NULL);
      }
      if (parsed_annotations.field_type_annotations() != NULL) {
        if (_fields_type_annotations == NULL) {
          _fields_type_annotations =
            MetadataFactory::new_array<AnnotationArray*>(_loader_data,
                                                         length,
                                                         NULL,
                                                         CHECK);
        }
        _fields_type_annotations->at_put(n, parsed_annotations.field_type_annotations());
        parsed_annotations.set_field_type_annotations(NULL);
      }

      if (is_synthetic) {
        access_flags.set_is_synthetic();
      }
      if (generic_signature_index != 0) {
        access_flags.set_field_has_generic_signature();
        fa[generic_signature_slot] = generic_signature_index;
        generic_signature_slot ++;
        num_generic_signature ++;
      }
    }

    FieldInfo* const field = FieldInfo::from_field_array(fa, n);
    field->initialize(access_flags.as_short(),
                      name_index,
                      signature_index,
                      constantvalue_index);
    const BasicType type = cp->basic_type_for_signature_at(signature_index);

    // Remember how many oops we encountered and compute allocation type
    const FieldAllocationType atype = fac->update(is_static, type, access_flags.is_flattenable());
    field->set_allocation_type(atype);

    // After field is initialized with type, we can augment it with aux info
    if (parsed_annotations.has_any_annotations())
      parsed_annotations.apply_to(field);
  }

  int index = length;
  if (num_injected != 0) {
    for (int n = 0; n < num_injected; n++) {
      // Check for duplicates
      if (injected[n].may_be_java) {
        const Symbol* const name      = injected[n].name();
        const Symbol* const signature = injected[n].signature();
        bool duplicate = false;
        for (int i = 0; i < length; i++) {
          const FieldInfo* const f = FieldInfo::from_field_array(fa, i);
          if (name      == cp->symbol_at(f->name_index()) &&
              signature == cp->symbol_at(f->signature_index())) {
            // Symbol is desclared in Java so skip this one
            duplicate = true;
            break;
          }
        }
        if (duplicate) {
          // These will be removed from the field array at the end
          continue;
        }
      }

      // Injected field
      FieldInfo* const field = FieldInfo::from_field_array(fa, index);
      field->initialize(JVM_ACC_FIELD_INTERNAL,
                        injected[n].name_index,
                        injected[n].signature_index,
                        0);

      const BasicType type = FieldType::basic_type(injected[n].signature());

      // Remember how many oops we encountered and compute allocation type
      const FieldAllocationType atype = fac->update(false, type, false);
      field->set_allocation_type(atype);
      index++;
    }
  }

  if (is_value_type) {
    FieldInfo* const field = FieldInfo::from_field_array(fa, index);
    field->initialize(JVM_ACC_FIELD_INTERNAL | JVM_ACC_STATIC,
                      vmSymbols::default_value_name_enum,
                      vmSymbols::java_lang_Object_enum,
                      0);
    const BasicType type = FieldType::basic_type(vmSymbols::object_signature());
    const FieldAllocationType atype = fac->update(true, type, false);
    field->set_allocation_type(atype);
    index++;
  }

  if (is_value_type && instance_fields_count == 0) {
    _is_empty_value = true;
    FieldInfo* const field = FieldInfo::from_field_array(fa, index);
    field->initialize(JVM_ACC_FIELD_INTERNAL,
        vmSymbols::empty_marker_name_enum,
        vmSymbols::byte_signature_enum,
        0);
    const BasicType type = FieldType::basic_type(vmSymbols::byte_signature());
    const FieldAllocationType atype = fac->update(false, type, false);
    field->set_allocation_type(atype);
    index++;
  }

  assert(NULL == _fields, "invariant");

  _fields =
    MetadataFactory::new_array<u2>(_loader_data,
                                   index * FieldInfo::field_slots + num_generic_signature,
                                   CHECK);
  // Sometimes injected fields already exist in the Java source so
  // the fields array could be too long.  In that case the
  // fields array is trimed. Also unused slots that were reserved
  // for generic signature indexes are discarded.
  {
    int i = 0;
    for (; i < index * FieldInfo::field_slots; i++) {
      _fields->at_put(i, fa[i]);
    }
    for (int j = total_fields * FieldInfo::field_slots;
         j < generic_signature_slot; j++) {
      _fields->at_put(i++, fa[j]);
    }
    assert(_fields->length() == i, "");
  }

  if (_need_verify && length > 1) {
    // Check duplicated fields
    ResourceMark rm(THREAD);
    NameSigHash** names_and_sigs = NEW_RESOURCE_ARRAY_IN_THREAD(
      THREAD, NameSigHash*, HASH_ROW_SIZE);
    initialize_hashtable(names_and_sigs);
    bool dup = false;
    const Symbol* name = NULL;
    const Symbol* sig = NULL;
    {
      debug_only(NoSafepointVerifier nsv;)
      for (AllFieldStream fs(_fields, cp); !fs.done(); fs.next()) {
        name = fs.name();
        sig = fs.signature();
        // If no duplicates, add name/signature in hashtable names_and_sigs.
        if (!put_after_lookup(name, sig, names_and_sigs)) {
          dup = true;
          break;
        }
      }
    }
    if (dup) {
      classfile_parse_error("Duplicate field name \"%s\" with signature \"%s\" in class file %s",
                             name->as_C_string(), sig->as_klass_external_name(), CHECK);
    }
  }
}


const ClassFileParser::unsafe_u2* ClassFileParser::parse_exception_table(const ClassFileStream* const cfs,
                                                                         u4 code_length,
                                                                         u4 exception_table_length,
                                                                         TRAPS) {
  assert(cfs != NULL, "invariant");

  const unsafe_u2* const exception_table_start = cfs->current();
  assert(exception_table_start != NULL, "null exception table");

  cfs->guarantee_more(8 * exception_table_length, CHECK_NULL); // start_pc,
                                                               // end_pc,
                                                               // handler_pc,
                                                               // catch_type_index

  // Will check legal target after parsing code array in verifier.
  if (_need_verify) {
    for (unsigned int i = 0; i < exception_table_length; i++) {
      const u2 start_pc = cfs->get_u2_fast();
      const u2 end_pc = cfs->get_u2_fast();
      const u2 handler_pc = cfs->get_u2_fast();
      const u2 catch_type_index = cfs->get_u2_fast();
      guarantee_property((start_pc < end_pc) && (end_pc <= code_length),
                         "Illegal exception table range in class file %s",
                         CHECK_NULL);
      guarantee_property(handler_pc < code_length,
                         "Illegal exception table handler in class file %s",
                         CHECK_NULL);
      if (catch_type_index != 0) {
        guarantee_property(valid_klass_reference_at(catch_type_index),
                           "Catch type in exception table has bad constant type in class file %s", CHECK_NULL);
      }
    }
  } else {
    cfs->skip_u2_fast(exception_table_length * 4);
  }
  return exception_table_start;
}

void ClassFileParser::parse_linenumber_table(u4 code_attribute_length,
                                             u4 code_length,
                                             CompressedLineNumberWriteStream**const write_stream,
                                             TRAPS) {

  const ClassFileStream* const cfs = _stream;
  unsigned int num_entries = cfs->get_u2(CHECK);

  // Each entry is a u2 start_pc, and a u2 line_number
  const unsigned int length_in_bytes = num_entries * (sizeof(u2) * 2);

  // Verify line number attribute and table length
  check_property(
    code_attribute_length == sizeof(u2) + length_in_bytes,
    "LineNumberTable attribute has wrong length in class file %s", CHECK);

  cfs->guarantee_more(length_in_bytes, CHECK);

  if ((*write_stream) == NULL) {
    if (length_in_bytes > fixed_buffer_size) {
      (*write_stream) = new CompressedLineNumberWriteStream(length_in_bytes);
    } else {
      (*write_stream) = new CompressedLineNumberWriteStream(
        _linenumbertable_buffer, fixed_buffer_size);
    }
  }

  while (num_entries-- > 0) {
    const u2 bci  = cfs->get_u2_fast(); // start_pc
    const u2 line = cfs->get_u2_fast(); // line_number
    guarantee_property(bci < code_length,
        "Invalid pc in LineNumberTable in class file %s", CHECK);
    (*write_stream)->write_pair(bci, line);
  }
}


class LVT_Hash : public AllStatic {
 public:

  static bool equals(LocalVariableTableElement const& e0, LocalVariableTableElement const& e1) {
  /*
   * 3-tuple start_bci/length/slot has to be unique key,
   * so the following comparison seems to be redundant:
   *       && elem->name_cp_index == entry->_elem->name_cp_index
   */
    return (e0.start_bci     == e1.start_bci &&
            e0.length        == e1.length &&
            e0.name_cp_index == e1.name_cp_index &&
            e0.slot          == e1.slot);
  }

  static unsigned int hash(LocalVariableTableElement const& e0) {
    unsigned int raw_hash = e0.start_bci;

    raw_hash = e0.length        + raw_hash * 37;
    raw_hash = e0.name_cp_index + raw_hash * 37;
    raw_hash = e0.slot          + raw_hash * 37;

    return raw_hash;
  }
};


// Class file LocalVariableTable elements.
class Classfile_LVT_Element {
 public:
  u2 start_bci;
  u2 length;
  u2 name_cp_index;
  u2 descriptor_cp_index;
  u2 slot;
};

static void copy_lvt_element(const Classfile_LVT_Element* const src,
                             LocalVariableTableElement* const lvt) {
  lvt->start_bci           = Bytes::get_Java_u2((u1*) &src->start_bci);
  lvt->length              = Bytes::get_Java_u2((u1*) &src->length);
  lvt->name_cp_index       = Bytes::get_Java_u2((u1*) &src->name_cp_index);
  lvt->descriptor_cp_index = Bytes::get_Java_u2((u1*) &src->descriptor_cp_index);
  lvt->signature_cp_index  = 0;
  lvt->slot                = Bytes::get_Java_u2((u1*) &src->slot);
}

// Function is used to parse both attributes:
// LocalVariableTable (LVT) and LocalVariableTypeTable (LVTT)
const ClassFileParser::unsafe_u2* ClassFileParser::parse_localvariable_table(const ClassFileStream* cfs,
                                                                             u4 code_length,
                                                                             u2 max_locals,
                                                                             u4 code_attribute_length,
                                                                             u2* const localvariable_table_length,
                                                                             bool isLVTT,
                                                                             TRAPS) {
  const char* const tbl_name = (isLVTT) ? "LocalVariableTypeTable" : "LocalVariableTable";
  *localvariable_table_length = cfs->get_u2(CHECK_NULL);
  const unsigned int size =
    (*localvariable_table_length) * sizeof(Classfile_LVT_Element) / sizeof(u2);

  const ConstantPool* const cp = _cp;

  // Verify local variable table attribute has right length
  if (_need_verify) {
    guarantee_property(code_attribute_length == (sizeof(*localvariable_table_length) + size * sizeof(u2)),
                       "%s has wrong length in class file %s", tbl_name, CHECK_NULL);
  }

  const unsafe_u2* const localvariable_table_start = cfs->current();
  assert(localvariable_table_start != NULL, "null local variable table");
  if (!_need_verify) {
    cfs->skip_u2_fast(size);
  } else {
    cfs->guarantee_more(size * 2, CHECK_NULL);
    for(int i = 0; i < (*localvariable_table_length); i++) {
      const u2 start_pc = cfs->get_u2_fast();
      const u2 length = cfs->get_u2_fast();
      const u2 name_index = cfs->get_u2_fast();
      const u2 descriptor_index = cfs->get_u2_fast();
      const u2 index = cfs->get_u2_fast();
      // Assign to a u4 to avoid overflow
      const u4 end_pc = (u4)start_pc + (u4)length;

      if (start_pc >= code_length) {
        classfile_parse_error(
          "Invalid start_pc %u in %s in class file %s",
          start_pc, tbl_name, CHECK_NULL);
      }
      if (end_pc > code_length) {
        classfile_parse_error(
          "Invalid length %u in %s in class file %s",
          length, tbl_name, CHECK_NULL);
      }
      const int cp_size = cp->length();
      guarantee_property(valid_symbol_at(name_index),
        "Name index %u in %s has bad constant type in class file %s",
        name_index, tbl_name, CHECK_NULL);
      guarantee_property(valid_symbol_at(descriptor_index),
        "Signature index %u in %s has bad constant type in class file %s",
        descriptor_index, tbl_name, CHECK_NULL);

      const Symbol* const name = cp->symbol_at(name_index);
      const Symbol* const sig = cp->symbol_at(descriptor_index);
      verify_legal_field_name(name, CHECK_NULL);
      u2 extra_slot = 0;
      if (!isLVTT) {
        verify_legal_field_signature(name, sig, CHECK_NULL);

        // 4894874: check special cases for double and long local variables
        if (sig == vmSymbols::type_signature(T_DOUBLE) ||
            sig == vmSymbols::type_signature(T_LONG)) {
          extra_slot = 1;
        }
      }
      guarantee_property((index + extra_slot) < max_locals,
                          "Invalid index %u in %s in class file %s",
                          index, tbl_name, CHECK_NULL);
    }
  }
  return localvariable_table_start;
}

static const u1* parse_stackmap_table(const ClassFileStream* const cfs,
                                      u4 code_attribute_length,
                                      bool need_verify,
                                      TRAPS) {
  assert(cfs != NULL, "invariant");

  if (0 == code_attribute_length) {
    return NULL;
  }

  const u1* const stackmap_table_start = cfs->current();
  assert(stackmap_table_start != NULL, "null stackmap table");

  // check code_attribute_length first
  cfs->skip_u1(code_attribute_length, CHECK_NULL);

  if (!need_verify && !DumpSharedSpaces) {
    return NULL;
  }
  return stackmap_table_start;
}

const ClassFileParser::unsafe_u2* ClassFileParser::parse_checked_exceptions(const ClassFileStream* const cfs,
                                                                            u2* const checked_exceptions_length,
                                                                            u4 method_attribute_length,
                                                                            TRAPS) {
  assert(cfs != NULL, "invariant");
  assert(checked_exceptions_length != NULL, "invariant");

  cfs->guarantee_more(2, CHECK_NULL);  // checked_exceptions_length
  *checked_exceptions_length = cfs->get_u2_fast();
  const unsigned int size =
    (*checked_exceptions_length) * sizeof(CheckedExceptionElement) / sizeof(u2);
  const unsafe_u2* const checked_exceptions_start = cfs->current();
  assert(checked_exceptions_start != NULL, "null checked exceptions");
  if (!_need_verify) {
    cfs->skip_u2_fast(size);
  } else {
    // Verify each value in the checked exception table
    u2 checked_exception;
    const u2 len = *checked_exceptions_length;
    cfs->guarantee_more(2 * len, CHECK_NULL);
    for (int i = 0; i < len; i++) {
      checked_exception = cfs->get_u2_fast();
      check_property(
        valid_klass_reference_at(checked_exception),
        "Exception name has bad type at constant pool %u in class file %s",
        checked_exception, CHECK_NULL);
    }
  }
  // check exceptions attribute length
  if (_need_verify) {
    guarantee_property(method_attribute_length == (sizeof(*checked_exceptions_length) +
                                                   sizeof(u2) * size),
                      "Exceptions attribute has wrong length in class file %s", CHECK_NULL);
  }
  return checked_exceptions_start;
}

void ClassFileParser::throwIllegalSignature(const char* type,
                                            const Symbol* name,
                                            const Symbol* sig,
                                            TRAPS) const {
  assert(name != NULL, "invariant");
  assert(sig != NULL, "invariant");

  const char* class_note = "";
  if (is_value_type() && name == vmSymbols::object_initializer_name()) {
    class_note = " (an inline class)";
  }

  ResourceMark rm(THREAD);
  Exceptions::fthrow(THREAD_AND_LOCATION,
      vmSymbols::java_lang_ClassFormatError(),
      "%s \"%s\" in class %s%s has illegal signature \"%s\"", type,
      name->as_C_string(), _class_name->as_C_string(), class_note, sig->as_C_string());
}

AnnotationCollector::ID
AnnotationCollector::annotation_index(const ClassLoaderData* loader_data,
                                      const Symbol* name) {
  const vmSymbols::SID sid = vmSymbols::find_sid(name);
  // Privileged code can use all annotations.  Other code silently drops some.
  const bool privileged = loader_data->is_the_null_class_loader_data() ||
                          loader_data->is_platform_class_loader_data() ||
                          loader_data->is_unsafe_anonymous();
  switch (sid) {
    case vmSymbols::VM_SYMBOL_ENUM_NAME(reflect_CallerSensitive_signature): {
      if (_location != _in_method)  break;  // only allow for methods
      if (!privileged)              break;  // only allow in privileged code
      return _method_CallerSensitive;
    }
    case vmSymbols::VM_SYMBOL_ENUM_NAME(jdk_internal_vm_annotation_ForceInline_signature): {
      if (_location != _in_method)  break;  // only allow for methods
      if (!privileged)              break;  // only allow in privileged code
      return _method_ForceInline;
    }
    case vmSymbols::VM_SYMBOL_ENUM_NAME(jdk_internal_vm_annotation_DontInline_signature): {
      if (_location != _in_method)  break;  // only allow for methods
      if (!privileged)              break;  // only allow in privileged code
      return _method_DontInline;
    }
    case vmSymbols::VM_SYMBOL_ENUM_NAME(java_lang_invoke_InjectedProfile_signature): {
      if (_location != _in_method)  break;  // only allow for methods
      if (!privileged)              break;  // only allow in privileged code
      return _method_InjectedProfile;
    }
    case vmSymbols::VM_SYMBOL_ENUM_NAME(java_lang_invoke_LambdaForm_Compiled_signature): {
      if (_location != _in_method)  break;  // only allow for methods
      if (!privileged)              break;  // only allow in privileged code
      return _method_LambdaForm_Compiled;
    }
    case vmSymbols::VM_SYMBOL_ENUM_NAME(jdk_internal_vm_annotation_Hidden_signature): {
      if (_location != _in_method)  break;  // only allow for methods
      if (!privileged)              break;  // only allow in privileged code
      return _method_Hidden;
    }
    case vmSymbols::VM_SYMBOL_ENUM_NAME(jdk_internal_HotSpotIntrinsicCandidate_signature): {
      if (_location != _in_method)  break;  // only allow for methods
      if (!privileged)              break;  // only allow in privileged code
      return _method_HotSpotIntrinsicCandidate;
    }
    case vmSymbols::VM_SYMBOL_ENUM_NAME(jdk_internal_vm_annotation_Stable_signature): {
      if (_location != _in_field)   break;  // only allow for fields
      if (!privileged)              break;  // only allow in privileged code
      return _field_Stable;
    }
    case vmSymbols::VM_SYMBOL_ENUM_NAME(jdk_internal_vm_annotation_Contended_signature): {
      if (_location != _in_field && _location != _in_class) {
        break;  // only allow for fields and classes
      }
      if (!EnableContended || (RestrictContended && !privileged)) {
        break;  // honor privileges
      }
      return _jdk_internal_vm_annotation_Contended;
    }
    case vmSymbols::VM_SYMBOL_ENUM_NAME(jdk_internal_vm_annotation_ReservedStackAccess_signature): {
      if (_location != _in_method)  break;  // only allow for methods
      if (RestrictReservedStack && !privileged) break; // honor privileges
      return _jdk_internal_vm_annotation_ReservedStackAccess;
    }
    default: {
      break;
    }
  }
  return AnnotationCollector::_unknown;
}

void ClassFileParser::FieldAnnotationCollector::apply_to(FieldInfo* f) {
  if (is_contended())
    f->set_contended_group(contended_group());
  if (is_stable())
    f->set_stable(true);
}

ClassFileParser::FieldAnnotationCollector::~FieldAnnotationCollector() {
  // If there's an error deallocate metadata for field annotations
  MetadataFactory::free_array<u1>(_loader_data, _field_annotations);
  MetadataFactory::free_array<u1>(_loader_data, _field_type_annotations);
}

void MethodAnnotationCollector::apply_to(const methodHandle& m) {
  if (has_annotation(_method_CallerSensitive))
    m->set_caller_sensitive(true);
  if (has_annotation(_method_ForceInline))
    m->set_force_inline(true);
  if (has_annotation(_method_DontInline))
    m->set_dont_inline(true);
  if (has_annotation(_method_InjectedProfile))
    m->set_has_injected_profile(true);
  if (has_annotation(_method_LambdaForm_Compiled) && m->intrinsic_id() == vmIntrinsics::_none)
    m->set_intrinsic_id(vmIntrinsics::_compiledLambdaForm);
  if (has_annotation(_method_Hidden))
    m->set_hidden(true);
  if (has_annotation(_method_HotSpotIntrinsicCandidate) && !m->is_synthetic())
    m->set_intrinsic_candidate(true);
  if (has_annotation(_jdk_internal_vm_annotation_ReservedStackAccess))
    m->set_has_reserved_stack_access(true);
}

void ClassFileParser::ClassAnnotationCollector::apply_to(InstanceKlass* ik) {
  assert(ik != NULL, "invariant");
  ik->set_is_contended(is_contended());
}

#define MAX_ARGS_SIZE 255
#define MAX_CODE_SIZE 65535
#define INITIAL_MAX_LVT_NUMBER 256

/* Copy class file LVT's/LVTT's into the HotSpot internal LVT.
 *
 * Rules for LVT's and LVTT's are:
 *   - There can be any number of LVT's and LVTT's.
 *   - If there are n LVT's, it is the same as if there was just
 *     one LVT containing all the entries from the n LVT's.
 *   - There may be no more than one LVT entry per local variable.
 *     Two LVT entries are 'equal' if these fields are the same:
 *        start_pc, length, name, slot
 *   - There may be no more than one LVTT entry per each LVT entry.
 *     Each LVTT entry has to match some LVT entry.
 *   - HotSpot internal LVT keeps natural ordering of class file LVT entries.
 */
void ClassFileParser::copy_localvariable_table(const ConstMethod* cm,
                                               int lvt_cnt,
                                               u2* const localvariable_table_length,
                                               const unsafe_u2** const localvariable_table_start,
                                               int lvtt_cnt,
                                               u2* const localvariable_type_table_length,
                                               const unsafe_u2** const localvariable_type_table_start,
                                               TRAPS) {

  ResourceMark rm(THREAD);

  typedef ResourceHashtable<LocalVariableTableElement, LocalVariableTableElement*,
                            &LVT_Hash::hash, &LVT_Hash::equals> LVT_HashTable;

  LVT_HashTable* const table = new LVT_HashTable();

  // To fill LocalVariableTable in
  const Classfile_LVT_Element* cf_lvt;
  LocalVariableTableElement* lvt = cm->localvariable_table_start();

  for (int tbl_no = 0; tbl_no < lvt_cnt; tbl_no++) {
    cf_lvt = (Classfile_LVT_Element *) localvariable_table_start[tbl_no];
    for (int idx = 0; idx < localvariable_table_length[tbl_no]; idx++, lvt++) {
      copy_lvt_element(&cf_lvt[idx], lvt);
      // If no duplicates, add LVT elem in hashtable.
      if (table->put(*lvt, lvt) == false
          && _need_verify
          && _major_version >= JAVA_1_5_VERSION) {
        classfile_parse_error("Duplicated LocalVariableTable attribute "
                              "entry for '%s' in class file %s",
                               _cp->symbol_at(lvt->name_cp_index)->as_utf8(),
                               CHECK);
      }
    }
  }

  // To merge LocalVariableTable and LocalVariableTypeTable
  const Classfile_LVT_Element* cf_lvtt;
  LocalVariableTableElement lvtt_elem;

  for (int tbl_no = 0; tbl_no < lvtt_cnt; tbl_no++) {
    cf_lvtt = (Classfile_LVT_Element *) localvariable_type_table_start[tbl_no];
    for (int idx = 0; idx < localvariable_type_table_length[tbl_no]; idx++) {
      copy_lvt_element(&cf_lvtt[idx], &lvtt_elem);
      LocalVariableTableElement** entry = table->get(lvtt_elem);
      if (entry == NULL) {
        if (_need_verify) {
          classfile_parse_error("LVTT entry for '%s' in class file %s "
                                "does not match any LVT entry",
                                 _cp->symbol_at(lvtt_elem.name_cp_index)->as_utf8(),
                                 CHECK);
        }
      } else if ((*entry)->signature_cp_index != 0 && _need_verify) {
        classfile_parse_error("Duplicated LocalVariableTypeTable attribute "
                              "entry for '%s' in class file %s",
                               _cp->symbol_at(lvtt_elem.name_cp_index)->as_utf8(),
                               CHECK);
      } else {
        // to add generic signatures into LocalVariableTable
        (*entry)->signature_cp_index = lvtt_elem.descriptor_cp_index;
      }
    }
  }
}


void ClassFileParser::copy_method_annotations(ConstMethod* cm,
                                       const u1* runtime_visible_annotations,
                                       int runtime_visible_annotations_length,
                                       const u1* runtime_invisible_annotations,
                                       int runtime_invisible_annotations_length,
                                       const u1* runtime_visible_parameter_annotations,
                                       int runtime_visible_parameter_annotations_length,
                                       const u1* runtime_invisible_parameter_annotations,
                                       int runtime_invisible_parameter_annotations_length,
                                       const u1* runtime_visible_type_annotations,
                                       int runtime_visible_type_annotations_length,
                                       const u1* runtime_invisible_type_annotations,
                                       int runtime_invisible_type_annotations_length,
                                       const u1* annotation_default,
                                       int annotation_default_length,
                                       TRAPS) {

  AnnotationArray* a;

  if (runtime_visible_annotations_length +
      runtime_invisible_annotations_length > 0) {
     a = assemble_annotations(runtime_visible_annotations,
                              runtime_visible_annotations_length,
                              runtime_invisible_annotations,
                              runtime_invisible_annotations_length,
                              CHECK);
     cm->set_method_annotations(a);
  }

  if (runtime_visible_parameter_annotations_length +
      runtime_invisible_parameter_annotations_length > 0) {
    a = assemble_annotations(runtime_visible_parameter_annotations,
                             runtime_visible_parameter_annotations_length,
                             runtime_invisible_parameter_annotations,
                             runtime_invisible_parameter_annotations_length,
                             CHECK);
    cm->set_parameter_annotations(a);
  }

  if (annotation_default_length > 0) {
    a = assemble_annotations(annotation_default,
                             annotation_default_length,
                             NULL,
                             0,
                             CHECK);
    cm->set_default_annotations(a);
  }

  if (runtime_visible_type_annotations_length +
      runtime_invisible_type_annotations_length > 0) {
    a = assemble_annotations(runtime_visible_type_annotations,
                             runtime_visible_type_annotations_length,
                             runtime_invisible_type_annotations,
                             runtime_invisible_type_annotations_length,
                             CHECK);
    cm->set_type_annotations(a);
  }
}


// Note: the parse_method below is big and clunky because all parsing of the code and exceptions
// attribute is inlined. This is cumbersome to avoid since we inline most of the parts in the
// Method* to save footprint, so we only know the size of the resulting Method* when the
// entire method attribute is parsed.
//
// The promoted_flags parameter is used to pass relevant access_flags
// from the method back up to the containing klass. These flag values
// are added to klass's access_flags.

Method* ClassFileParser::parse_method(const ClassFileStream* const cfs,
                                      bool is_interface,
                                      bool is_value_type,
                                      const ConstantPool* cp,
                                      AccessFlags* const promoted_flags,
                                      TRAPS) {
  assert(cfs != NULL, "invariant");
  assert(cp != NULL, "invariant");
  assert(promoted_flags != NULL, "invariant");

  ResourceMark rm(THREAD);
  // Parse fixed parts:
  // access_flags, name_index, descriptor_index, attributes_count
  cfs->guarantee_more(8, CHECK_NULL);

  int flags = cfs->get_u2_fast();
  const u2 name_index = cfs->get_u2_fast();
  const int cp_size = cp->length();
  check_property(
    valid_symbol_at(name_index),
    "Illegal constant pool index %u for method name in class file %s",
    name_index, CHECK_NULL);
  const Symbol* const name = cp->symbol_at(name_index);
  verify_legal_method_name(name, CHECK_NULL);

  const u2 signature_index = cfs->get_u2_fast();
  guarantee_property(
    valid_symbol_at(signature_index),
    "Illegal constant pool index %u for method signature in class file %s",
    signature_index, CHECK_NULL);
  const Symbol* const signature = cp->symbol_at(signature_index);

  if (name == vmSymbols::class_initializer_name()) {
    // We ignore the other access flags for a valid class initializer.
    // (JVM Spec 2nd ed., chapter 4.6)
    if (_major_version < 51) { // backward compatibility
      flags = JVM_ACC_STATIC;
    } else if ((flags & JVM_ACC_STATIC) == JVM_ACC_STATIC) {
      flags &= JVM_ACC_STATIC | JVM_ACC_STRICT;
    } else {
      classfile_parse_error("Method <clinit> is not static in class file %s", CHECK_NULL);
    }
  } else {
    verify_legal_method_modifiers(flags, is_interface, is_value_type, name, CHECK_NULL);
  }

  if (name == vmSymbols::object_initializer_name()) {
    if (is_interface) {
      classfile_parse_error("Interface cannot have a method named <init>, class file %s", CHECK_NULL);
    } else if (!is_value_type && signature->is_void_method_signature()) {
      // OK, a constructor
    } else if (is_value_type && !signature->is_void_method_signature()) {
      // also OK, a static factory, as long as the return value is good
      bool ok = false;
      SignatureStream ss((Symbol*) signature, true);
      while (!ss.at_return_type())  ss.next();
      if (ss.is_object()) {
        TempNewSymbol ret = ss.as_symbol_or_null();
        const Symbol* required = class_name();
        if (is_unsafe_anonymous()) {
          // The original class name in the UAC byte stream gets changed.  So
          // using the original name in the return type is no longer valid.
          required = vmSymbols::java_lang_Object();
        }
        ok = (ret == required);
      }
      if (!ok) {
        throwIllegalSignature("Method", name, signature, CHECK_0);
      }
    } else {
      // not OK, so throw the same error as in verify_legal_method_signature.
      throwIllegalSignature("Method", name, signature, CHECK_0);
    }
    // A declared <init> method must always be either a non-static
    // object constructor, with a void return, or else it must be a
    // static factory method, with a non-void return.  No other
    // definition of <init> is possible.
    //
    // The verifier (in verify_invoke_instructions) will inspect the
    // signature of any attempt to invoke <init>, and ensures that it
    // returns non-void if and only if it is being invoked by
    // invokestatic, and void if and only if it is being invoked by
    // invokespecial.
    //
    // When a symbolic reference to <init> is resolved for a
    // particular invocation mode (special or static), the mode is
    // matched to the JVM_ACC_STATIC modifier of the <init> method.
    // Thus, it is impossible to statically invoke a constructor, and
    // impossible to "new + invokespecial" a static factory, either
    // through bytecode or through reflection.
  }

  int args_size = -1;  // only used when _need_verify is true
  if (_need_verify) {
    args_size = ((flags & JVM_ACC_STATIC) ? 0 : 1) +
                 verify_legal_method_signature(name, signature, CHECK_NULL);
    if (args_size > MAX_ARGS_SIZE) {
      classfile_parse_error("Too many arguments in method signature in class file %s", CHECK_NULL);
    }
  }

  AccessFlags access_flags(flags & JVM_RECOGNIZED_METHOD_MODIFIERS);

  // Default values for code and exceptions attribute elements
  u2 max_stack = 0;
  u2 max_locals = 0;
  u4 code_length = 0;
  const u1* code_start = 0;
  u2 exception_table_length = 0;
  const unsafe_u2* exception_table_start = NULL; // (potentially unaligned) pointer to array of u2 elements
  Array<int>* exception_handlers = Universe::the_empty_int_array();
  u2 checked_exceptions_length = 0;
  const unsafe_u2* checked_exceptions_start = NULL; // (potentially unaligned) pointer to array of u2 elements
  CompressedLineNumberWriteStream* linenumber_table = NULL;
  int linenumber_table_length = 0;
  int total_lvt_length = 0;
  u2 lvt_cnt = 0;
  u2 lvtt_cnt = 0;
  bool lvt_allocated = false;
  u2 max_lvt_cnt = INITIAL_MAX_LVT_NUMBER;
  u2 max_lvtt_cnt = INITIAL_MAX_LVT_NUMBER;
  u2* localvariable_table_length = NULL;
  const unsafe_u2** localvariable_table_start = NULL; // (potentially unaligned) pointer to array of LVT attributes
  u2* localvariable_type_table_length = NULL;
  const unsafe_u2** localvariable_type_table_start = NULL; // (potentially unaligned) pointer to LVTT attributes
  int method_parameters_length = -1;
  const u1* method_parameters_data = NULL;
  bool method_parameters_seen = false;
  bool parsed_code_attribute = false;
  bool parsed_checked_exceptions_attribute = false;
  bool parsed_stackmap_attribute = false;
  // stackmap attribute - JDK1.5
  const u1* stackmap_data = NULL;
  int stackmap_data_length = 0;
  u2 generic_signature_index = 0;
  MethodAnnotationCollector parsed_annotations;
  const u1* runtime_visible_annotations = NULL;
  int runtime_visible_annotations_length = 0;
  const u1* runtime_invisible_annotations = NULL;
  int runtime_invisible_annotations_length = 0;
  const u1* runtime_visible_parameter_annotations = NULL;
  int runtime_visible_parameter_annotations_length = 0;
  const u1* runtime_invisible_parameter_annotations = NULL;
  int runtime_invisible_parameter_annotations_length = 0;
  const u1* runtime_visible_type_annotations = NULL;
  int runtime_visible_type_annotations_length = 0;
  const u1* runtime_invisible_type_annotations = NULL;
  int runtime_invisible_type_annotations_length = 0;
  bool runtime_invisible_annotations_exists = false;
  bool runtime_invisible_type_annotations_exists = false;
  bool runtime_invisible_parameter_annotations_exists = false;
  const u1* annotation_default = NULL;
  int annotation_default_length = 0;

  // Parse code and exceptions attribute
  u2 method_attributes_count = cfs->get_u2_fast();
  while (method_attributes_count--) {
    cfs->guarantee_more(6, CHECK_NULL);  // method_attribute_name_index, method_attribute_length
    const u2 method_attribute_name_index = cfs->get_u2_fast();
    const u4 method_attribute_length = cfs->get_u4_fast();
    check_property(
      valid_symbol_at(method_attribute_name_index),
      "Invalid method attribute name index %u in class file %s",
      method_attribute_name_index, CHECK_NULL);

    const Symbol* const method_attribute_name = cp->symbol_at(method_attribute_name_index);
    if (method_attribute_name == vmSymbols::tag_code()) {
      // Parse Code attribute
      if (_need_verify) {
        guarantee_property(
            !access_flags.is_native() && !access_flags.is_abstract(),
                        "Code attribute in native or abstract methods in class file %s",
                         CHECK_NULL);
      }
      if (parsed_code_attribute) {
        classfile_parse_error("Multiple Code attributes in class file %s",
                              CHECK_NULL);
      }
      parsed_code_attribute = true;

      // Stack size, locals size, and code size
      if (_major_version == 45 && _minor_version <= 2) {
        cfs->guarantee_more(4, CHECK_NULL);
        max_stack = cfs->get_u1_fast();
        max_locals = cfs->get_u1_fast();
        code_length = cfs->get_u2_fast();
      } else {
        cfs->guarantee_more(8, CHECK_NULL);
        max_stack = cfs->get_u2_fast();
        max_locals = cfs->get_u2_fast();
        code_length = cfs->get_u4_fast();
      }
      if (_need_verify) {
        guarantee_property(args_size <= max_locals,
                           "Arguments can't fit into locals in class file %s",
                           CHECK_NULL);
        guarantee_property(code_length > 0 && code_length <= MAX_CODE_SIZE,
                           "Invalid method Code length %u in class file %s",
                           code_length, CHECK_NULL);
      }
      // Code pointer
      code_start = cfs->current();
      assert(code_start != NULL, "null code start");
      cfs->guarantee_more(code_length, CHECK_NULL);
      cfs->skip_u1_fast(code_length);

      // Exception handler table
      cfs->guarantee_more(2, CHECK_NULL);  // exception_table_length
      exception_table_length = cfs->get_u2_fast();
      if (exception_table_length > 0) {
        exception_table_start = parse_exception_table(cfs,
                                                      code_length,
                                                      exception_table_length,
                                                      CHECK_NULL);
      }

      // Parse additional attributes in code attribute
      cfs->guarantee_more(2, CHECK_NULL);  // code_attributes_count
      u2 code_attributes_count = cfs->get_u2_fast();

      unsigned int calculated_attribute_length = 0;

      if (_major_version > 45 || (_major_version == 45 && _minor_version > 2)) {
        calculated_attribute_length =
            sizeof(max_stack) + sizeof(max_locals) + sizeof(code_length);
      } else {
        // max_stack, locals and length are smaller in pre-version 45.2 classes
        calculated_attribute_length = sizeof(u1) + sizeof(u1) + sizeof(u2);
      }
      calculated_attribute_length +=
        code_length +
        sizeof(exception_table_length) +
        sizeof(code_attributes_count) +
        exception_table_length *
            ( sizeof(u2) +   // start_pc
              sizeof(u2) +   // end_pc
              sizeof(u2) +   // handler_pc
              sizeof(u2) );  // catch_type_index

      while (code_attributes_count--) {
        cfs->guarantee_more(6, CHECK_NULL);  // code_attribute_name_index, code_attribute_length
        const u2 code_attribute_name_index = cfs->get_u2_fast();
        const u4 code_attribute_length = cfs->get_u4_fast();
        calculated_attribute_length += code_attribute_length +
                                       sizeof(code_attribute_name_index) +
                                       sizeof(code_attribute_length);
        check_property(valid_symbol_at(code_attribute_name_index),
                       "Invalid code attribute name index %u in class file %s",
                       code_attribute_name_index,
                       CHECK_NULL);
        if (LoadLineNumberTables &&
            cp->symbol_at(code_attribute_name_index) == vmSymbols::tag_line_number_table()) {
          // Parse and compress line number table
          parse_linenumber_table(code_attribute_length,
                                 code_length,
                                 &linenumber_table,
                                 CHECK_NULL);

        } else if (LoadLocalVariableTables &&
                   cp->symbol_at(code_attribute_name_index) == vmSymbols::tag_local_variable_table()) {
          // Parse local variable table
          if (!lvt_allocated) {
            localvariable_table_length = NEW_RESOURCE_ARRAY_IN_THREAD(
              THREAD, u2,  INITIAL_MAX_LVT_NUMBER);
            localvariable_table_start = NEW_RESOURCE_ARRAY_IN_THREAD(
              THREAD, const unsafe_u2*, INITIAL_MAX_LVT_NUMBER);
            localvariable_type_table_length = NEW_RESOURCE_ARRAY_IN_THREAD(
              THREAD, u2,  INITIAL_MAX_LVT_NUMBER);
            localvariable_type_table_start = NEW_RESOURCE_ARRAY_IN_THREAD(
              THREAD, const unsafe_u2*, INITIAL_MAX_LVT_NUMBER);
            lvt_allocated = true;
          }
          if (lvt_cnt == max_lvt_cnt) {
            max_lvt_cnt <<= 1;
            localvariable_table_length = REALLOC_RESOURCE_ARRAY(u2, localvariable_table_length, lvt_cnt, max_lvt_cnt);
            localvariable_table_start  = REALLOC_RESOURCE_ARRAY(const unsafe_u2*, localvariable_table_start, lvt_cnt, max_lvt_cnt);
          }
          localvariable_table_start[lvt_cnt] =
            parse_localvariable_table(cfs,
                                      code_length,
                                      max_locals,
                                      code_attribute_length,
                                      &localvariable_table_length[lvt_cnt],
                                      false,    // is not LVTT
                                      CHECK_NULL);
          total_lvt_length += localvariable_table_length[lvt_cnt];
          lvt_cnt++;
        } else if (LoadLocalVariableTypeTables &&
                   _major_version >= JAVA_1_5_VERSION &&
                   cp->symbol_at(code_attribute_name_index) == vmSymbols::tag_local_variable_type_table()) {
          if (!lvt_allocated) {
            localvariable_table_length = NEW_RESOURCE_ARRAY_IN_THREAD(
              THREAD, u2,  INITIAL_MAX_LVT_NUMBER);
            localvariable_table_start = NEW_RESOURCE_ARRAY_IN_THREAD(
              THREAD, const unsafe_u2*, INITIAL_MAX_LVT_NUMBER);
            localvariable_type_table_length = NEW_RESOURCE_ARRAY_IN_THREAD(
              THREAD, u2,  INITIAL_MAX_LVT_NUMBER);
            localvariable_type_table_start = NEW_RESOURCE_ARRAY_IN_THREAD(
              THREAD, const unsafe_u2*, INITIAL_MAX_LVT_NUMBER);
            lvt_allocated = true;
          }
          // Parse local variable type table
          if (lvtt_cnt == max_lvtt_cnt) {
            max_lvtt_cnt <<= 1;
            localvariable_type_table_length = REALLOC_RESOURCE_ARRAY(u2, localvariable_type_table_length, lvtt_cnt, max_lvtt_cnt);
            localvariable_type_table_start  = REALLOC_RESOURCE_ARRAY(const unsafe_u2*, localvariable_type_table_start, lvtt_cnt, max_lvtt_cnt);
          }
          localvariable_type_table_start[lvtt_cnt] =
            parse_localvariable_table(cfs,
                                      code_length,
                                      max_locals,
                                      code_attribute_length,
                                      &localvariable_type_table_length[lvtt_cnt],
                                      true,     // is LVTT
                                      CHECK_NULL);
          lvtt_cnt++;
        } else if (_major_version >= Verifier::STACKMAP_ATTRIBUTE_MAJOR_VERSION &&
                   cp->symbol_at(code_attribute_name_index) == vmSymbols::tag_stack_map_table()) {
          // Stack map is only needed by the new verifier in JDK1.5.
          if (parsed_stackmap_attribute) {
            classfile_parse_error("Multiple StackMapTable attributes in class file %s", CHECK_NULL);
          }
          stackmap_data = parse_stackmap_table(cfs, code_attribute_length, _need_verify, CHECK_NULL);
          stackmap_data_length = code_attribute_length;
          parsed_stackmap_attribute = true;
        } else {
          // Skip unknown attributes
          cfs->skip_u1(code_attribute_length, CHECK_NULL);
        }
      }
      // check method attribute length
      if (_need_verify) {
        guarantee_property(method_attribute_length == calculated_attribute_length,
                           "Code segment has wrong length in class file %s",
                           CHECK_NULL);
      }
    } else if (method_attribute_name == vmSymbols::tag_exceptions()) {
      // Parse Exceptions attribute
      if (parsed_checked_exceptions_attribute) {
        classfile_parse_error("Multiple Exceptions attributes in class file %s",
                              CHECK_NULL);
      }
      parsed_checked_exceptions_attribute = true;
      checked_exceptions_start =
            parse_checked_exceptions(cfs,
                                     &checked_exceptions_length,
                                     method_attribute_length,
                                     CHECK_NULL);
    } else if (method_attribute_name == vmSymbols::tag_method_parameters()) {
      // reject multiple method parameters
      if (method_parameters_seen) {
        classfile_parse_error("Multiple MethodParameters attributes in class file %s",
                              CHECK_NULL);
      }
      method_parameters_seen = true;
      method_parameters_length = cfs->get_u1_fast();
      const u2 real_length = (method_parameters_length * 4u) + 1u;
      if (method_attribute_length != real_length) {
        classfile_parse_error(
          "Invalid MethodParameters method attribute length %u in class file",
          method_attribute_length, CHECK_NULL);
      }
      method_parameters_data = cfs->current();
      cfs->skip_u2_fast(method_parameters_length);
      cfs->skip_u2_fast(method_parameters_length);
      // ignore this attribute if it cannot be reflected
      if (!SystemDictionary::Parameter_klass_loaded())
        method_parameters_length = -1;
    } else if (method_attribute_name == vmSymbols::tag_synthetic()) {
      if (method_attribute_length != 0) {
        classfile_parse_error(
          "Invalid Synthetic method attribute length %u in class file %s",
          method_attribute_length, CHECK_NULL);
      }
      // Should we check that there hasn't already been a synthetic attribute?
      access_flags.set_is_synthetic();
    } else if (method_attribute_name == vmSymbols::tag_deprecated()) { // 4276120
      if (method_attribute_length != 0) {
        classfile_parse_error(
          "Invalid Deprecated method attribute length %u in class file %s",
          method_attribute_length, CHECK_NULL);
      }
    } else if (_major_version >= JAVA_1_5_VERSION) {
      if (method_attribute_name == vmSymbols::tag_signature()) {
        if (generic_signature_index != 0) {
          classfile_parse_error(
            "Multiple Signature attributes for method in class file %s",
            CHECK_NULL);
        }
        if (method_attribute_length != 2) {
          classfile_parse_error(
            "Invalid Signature attribute length %u in class file %s",
            method_attribute_length, CHECK_NULL);
        }
        generic_signature_index = parse_generic_signature_attribute(cfs, CHECK_NULL);
      } else if (method_attribute_name == vmSymbols::tag_runtime_visible_annotations()) {
        if (runtime_visible_annotations != NULL) {
          classfile_parse_error(
            "Multiple RuntimeVisibleAnnotations attributes for method in class file %s",
            CHECK_NULL);
        }
        runtime_visible_annotations_length = method_attribute_length;
        runtime_visible_annotations = cfs->current();
        assert(runtime_visible_annotations != NULL, "null visible annotations");
        cfs->guarantee_more(runtime_visible_annotations_length, CHECK_NULL);
        parse_annotations(cp,
                          runtime_visible_annotations,
                          runtime_visible_annotations_length,
                          &parsed_annotations,
                          _loader_data,
                          CHECK_NULL);
        cfs->skip_u1_fast(runtime_visible_annotations_length);
      } else if (method_attribute_name == vmSymbols::tag_runtime_invisible_annotations()) {
        if (runtime_invisible_annotations_exists) {
          classfile_parse_error(
            "Multiple RuntimeInvisibleAnnotations attributes for method in class file %s",
            CHECK_NULL);
        }
        runtime_invisible_annotations_exists = true;
        if (PreserveAllAnnotations) {
          runtime_invisible_annotations_length = method_attribute_length;
          runtime_invisible_annotations = cfs->current();
          assert(runtime_invisible_annotations != NULL, "null invisible annotations");
        }
        cfs->skip_u1(method_attribute_length, CHECK_NULL);
      } else if (method_attribute_name == vmSymbols::tag_runtime_visible_parameter_annotations()) {
        if (runtime_visible_parameter_annotations != NULL) {
          classfile_parse_error(
            "Multiple RuntimeVisibleParameterAnnotations attributes for method in class file %s",
            CHECK_NULL);
        }
        runtime_visible_parameter_annotations_length = method_attribute_length;
        runtime_visible_parameter_annotations = cfs->current();
        assert(runtime_visible_parameter_annotations != NULL, "null visible parameter annotations");
        cfs->skip_u1(runtime_visible_parameter_annotations_length, CHECK_NULL);
      } else if (method_attribute_name == vmSymbols::tag_runtime_invisible_parameter_annotations()) {
        if (runtime_invisible_parameter_annotations_exists) {
          classfile_parse_error(
            "Multiple RuntimeInvisibleParameterAnnotations attributes for method in class file %s",
            CHECK_NULL);
        }
        runtime_invisible_parameter_annotations_exists = true;
        if (PreserveAllAnnotations) {
          runtime_invisible_parameter_annotations_length = method_attribute_length;
          runtime_invisible_parameter_annotations = cfs->current();
          assert(runtime_invisible_parameter_annotations != NULL,
            "null invisible parameter annotations");
        }
        cfs->skip_u1(method_attribute_length, CHECK_NULL);
      } else if (method_attribute_name == vmSymbols::tag_annotation_default()) {
        if (annotation_default != NULL) {
          classfile_parse_error(
            "Multiple AnnotationDefault attributes for method in class file %s",
            CHECK_NULL);
        }
        annotation_default_length = method_attribute_length;
        annotation_default = cfs->current();
        assert(annotation_default != NULL, "null annotation default");
        cfs->skip_u1(annotation_default_length, CHECK_NULL);
      } else if (method_attribute_name == vmSymbols::tag_runtime_visible_type_annotations()) {
        if (runtime_visible_type_annotations != NULL) {
          classfile_parse_error(
            "Multiple RuntimeVisibleTypeAnnotations attributes for method in class file %s",
            CHECK_NULL);
        }
        runtime_visible_type_annotations_length = method_attribute_length;
        runtime_visible_type_annotations = cfs->current();
        assert(runtime_visible_type_annotations != NULL, "null visible type annotations");
        // No need for the VM to parse Type annotations
        cfs->skip_u1(runtime_visible_type_annotations_length, CHECK_NULL);
      } else if (method_attribute_name == vmSymbols::tag_runtime_invisible_type_annotations()) {
        if (runtime_invisible_type_annotations_exists) {
          classfile_parse_error(
            "Multiple RuntimeInvisibleTypeAnnotations attributes for method in class file %s",
            CHECK_NULL);
        } else {
          runtime_invisible_type_annotations_exists = true;
        }
        if (PreserveAllAnnotations) {
          runtime_invisible_type_annotations_length = method_attribute_length;
          runtime_invisible_type_annotations = cfs->current();
          assert(runtime_invisible_type_annotations != NULL, "null invisible type annotations");
        }
        cfs->skip_u1(method_attribute_length, CHECK_NULL);
      } else {
        // Skip unknown attributes
        cfs->skip_u1(method_attribute_length, CHECK_NULL);
      }
    } else {
      // Skip unknown attributes
      cfs->skip_u1(method_attribute_length, CHECK_NULL);
    }
  }

  if (linenumber_table != NULL) {
    linenumber_table->write_terminator();
    linenumber_table_length = linenumber_table->position();
  }

  // Make sure there's at least one Code attribute in non-native/non-abstract method
  if (_need_verify) {
    guarantee_property(access_flags.is_native() ||
                       access_flags.is_abstract() ||
                       parsed_code_attribute,
                       "Absent Code attribute in method that is not native or abstract in class file %s",
                       CHECK_NULL);
  }

  // All sizing information for a Method* is finally available, now create it
  InlineTableSizes sizes(
      total_lvt_length,
      linenumber_table_length,
      exception_table_length,
      checked_exceptions_length,
      method_parameters_length,
      generic_signature_index,
      runtime_visible_annotations_length +
           runtime_invisible_annotations_length,
      runtime_visible_parameter_annotations_length +
           runtime_invisible_parameter_annotations_length,
      runtime_visible_type_annotations_length +
           runtime_invisible_type_annotations_length,
      annotation_default_length,
      0);

  Method* const m = Method::allocate(_loader_data,
                                     code_length,
                                     access_flags,
                                     &sizes,
                                     ConstMethod::NORMAL,
                                     CHECK_NULL);

  ClassLoadingService::add_class_method_size(m->size()*wordSize);

  // Fill in information from fixed part (access_flags already set)
  m->set_constants(_cp);
  m->set_name_index(name_index);
  m->set_signature_index(signature_index);

  ResultTypeFinder rtf(cp->symbol_at(signature_index));
  m->constMethod()->set_result_type(rtf.type());

  if (args_size >= 0) {
    m->set_size_of_parameters(args_size);
  } else {
    m->compute_size_of_parameters(THREAD);
  }
#ifdef ASSERT
  if (args_size >= 0) {
    m->compute_size_of_parameters(THREAD);
    assert(args_size == m->size_of_parameters(), "");
  }
#endif

  // Fill in code attribute information
  m->set_max_stack(max_stack);
  m->set_max_locals(max_locals);
  if (stackmap_data != NULL) {
    m->constMethod()->copy_stackmap_data(_loader_data,
                                         (u1*)stackmap_data,
                                         stackmap_data_length,
                                         CHECK_NULL);
  }

  // Copy byte codes
  m->set_code((u1*)code_start);

  // Copy line number table
  if (linenumber_table != NULL) {
    memcpy(m->compressed_linenumber_table(),
           linenumber_table->buffer(),
           linenumber_table_length);
  }

  // Copy exception table
  if (exception_table_length > 0) {
    Copy::conjoint_swap_if_needed<Endian::JAVA>(exception_table_start,
                                                m->exception_table_start(),
                                                exception_table_length * sizeof(ExceptionTableElement),
                                                sizeof(u2));
  }

  // Copy method parameters
  if (method_parameters_length > 0) {
    MethodParametersElement* elem = m->constMethod()->method_parameters_start();
    for (int i = 0; i < method_parameters_length; i++) {
      elem[i].name_cp_index = Bytes::get_Java_u2((address)method_parameters_data);
      method_parameters_data += 2;
      elem[i].flags = Bytes::get_Java_u2((address)method_parameters_data);
      method_parameters_data += 2;
    }
  }

  // Copy checked exceptions
  if (checked_exceptions_length > 0) {
    Copy::conjoint_swap_if_needed<Endian::JAVA>(checked_exceptions_start,
                                                m->checked_exceptions_start(),
                                                checked_exceptions_length * sizeof(CheckedExceptionElement),
                                                sizeof(u2));
  }

  // Copy class file LVT's/LVTT's into the HotSpot internal LVT.
  if (total_lvt_length > 0) {
    promoted_flags->set_has_localvariable_table();
    copy_localvariable_table(m->constMethod(),
                             lvt_cnt,
                             localvariable_table_length,
                             localvariable_table_start,
                             lvtt_cnt,
                             localvariable_type_table_length,
                             localvariable_type_table_start,
                             CHECK_NULL);
  }

  if (parsed_annotations.has_any_annotations())
    parsed_annotations.apply_to(m);

  // Copy annotations
  copy_method_annotations(m->constMethod(),
                          runtime_visible_annotations,
                          runtime_visible_annotations_length,
                          runtime_invisible_annotations,
                          runtime_invisible_annotations_length,
                          runtime_visible_parameter_annotations,
                          runtime_visible_parameter_annotations_length,
                          runtime_invisible_parameter_annotations,
                          runtime_invisible_parameter_annotations_length,
                          runtime_visible_type_annotations,
                          runtime_visible_type_annotations_length,
                          runtime_invisible_type_annotations,
                          runtime_invisible_type_annotations_length,
                          annotation_default,
                          annotation_default_length,
                          CHECK_NULL);

  if (name == vmSymbols::finalize_method_name() &&
      signature == vmSymbols::void_method_signature()) {
    if (m->is_empty_method()) {
      _has_empty_finalizer = true;
    } else {
      _has_finalizer = true;
    }
  }
  if (name == vmSymbols::object_initializer_name() &&
      signature == vmSymbols::void_method_signature() &&
      m->is_vanilla_constructor()) {
    _has_vanilla_constructor = true;
  }

  NOT_PRODUCT(m->verify());
  return m;
}


// The promoted_flags parameter is used to pass relevant access_flags
// from the methods back up to the containing klass. These flag values
// are added to klass's access_flags.
// Side-effects: populates the _methods field in the parser
void ClassFileParser::parse_methods(const ClassFileStream* const cfs,
                                    bool is_interface,
                                    bool is_value_type,
                                    AccessFlags* promoted_flags,
                                    bool* has_final_method,
                                    bool* declares_nonstatic_concrete_methods,
                                    TRAPS) {
  assert(cfs != NULL, "invariant");
  assert(promoted_flags != NULL, "invariant");
  assert(has_final_method != NULL, "invariant");
  assert(declares_nonstatic_concrete_methods != NULL, "invariant");

  assert(NULL == _methods, "invariant");

  cfs->guarantee_more(2, CHECK);  // length
  const u2 length = cfs->get_u2_fast();
  if (length == 0) {
    _methods = Universe::the_empty_method_array();
  } else {
    _methods = MetadataFactory::new_array<Method*>(_loader_data,
                                                   length,
                                                   NULL,
                                                   CHECK);

    for (int index = 0; index < length; index++) {
      Method* method = parse_method(cfs,
                                    is_interface,
                                    is_value_type,
                                    _cp,
                                    promoted_flags,
                                    CHECK);

      if (method->is_final()) {
        *has_final_method = true;
      }
      // declares_nonstatic_concrete_methods: declares concrete instance methods, any access flags
      // used for interface initialization, and default method inheritance analysis
      if (is_interface && !(*declares_nonstatic_concrete_methods)
        && !method->is_abstract() && !method->is_static()) {
        *declares_nonstatic_concrete_methods = true;
      }
      _methods->at_put(index, method);
    }

    if (_need_verify && length > 1) {
      // Check duplicated methods
      ResourceMark rm(THREAD);
      NameSigHash** names_and_sigs = NEW_RESOURCE_ARRAY_IN_THREAD(
        THREAD, NameSigHash*, HASH_ROW_SIZE);
      initialize_hashtable(names_and_sigs);
      bool dup = false;
      const Symbol* name = NULL;
      const Symbol* sig = NULL;
      {
        debug_only(NoSafepointVerifier nsv;)
        for (int i = 0; i < length; i++) {
          const Method* const m = _methods->at(i);
          name = m->name();
          sig = m->signature();
          // If no duplicates, add name/signature in hashtable names_and_sigs.
          if (!put_after_lookup(name, sig, names_and_sigs)) {
            dup = true;
            break;
          }
        }
      }
      if (dup) {
        classfile_parse_error("Duplicate method name \"%s\" with signature \"%s\" in class file %s",
                               name->as_C_string(), sig->as_klass_external_name(), CHECK);
      }
    }
  }
}

static const intArray* sort_methods(Array<Method*>* methods) {
  const int length = methods->length();
  // If JVMTI original method ordering or sharing is enabled we have to
  // remember the original class file ordering.
  // We temporarily use the vtable_index field in the Method* to store the
  // class file index, so we can read in after calling qsort.
  // Put the method ordering in the shared archive.
  if (JvmtiExport::can_maintain_original_method_order() || Arguments::is_dumping_archive()) {
    for (int index = 0; index < length; index++) {
      Method* const m = methods->at(index);
      assert(!m->valid_vtable_index(), "vtable index should not be set");
      m->set_vtable_index(index);
    }
  }
  // Sort method array by ascending method name (for faster lookups & vtable construction)
  // Note that the ordering is not alphabetical, see Symbol::fast_compare
  Method::sort_methods(methods);

  intArray* method_ordering = NULL;
  // If JVMTI original method ordering or sharing is enabled construct int
  // array remembering the original ordering
  if (JvmtiExport::can_maintain_original_method_order() || Arguments::is_dumping_archive()) {
    method_ordering = new intArray(length, length, -1);
    for (int index = 0; index < length; index++) {
      Method* const m = methods->at(index);
      const int old_index = m->vtable_index();
      assert(old_index >= 0 && old_index < length, "invalid method index");
      method_ordering->at_put(index, old_index);
      m->set_vtable_index(Method::invalid_vtable_index);
    }
  }
  return method_ordering;
}

// Parse generic_signature attribute for methods and fields
u2 ClassFileParser::parse_generic_signature_attribute(const ClassFileStream* const cfs,
                                                      TRAPS) {
  assert(cfs != NULL, "invariant");

  cfs->guarantee_more(2, CHECK_0);  // generic_signature_index
  const u2 generic_signature_index = cfs->get_u2_fast();
  check_property(
    valid_symbol_at(generic_signature_index),
    "Invalid Signature attribute at constant pool index %u in class file %s",
    generic_signature_index, CHECK_0);
  return generic_signature_index;
}

void ClassFileParser::parse_classfile_sourcefile_attribute(const ClassFileStream* const cfs,
                                                           TRAPS) {

  assert(cfs != NULL, "invariant");

  cfs->guarantee_more(2, CHECK);  // sourcefile_index
  const u2 sourcefile_index = cfs->get_u2_fast();
  check_property(
    valid_symbol_at(sourcefile_index),
    "Invalid SourceFile attribute at constant pool index %u in class file %s",
    sourcefile_index, CHECK);
  set_class_sourcefile_index(sourcefile_index);
}

void ClassFileParser::parse_classfile_source_debug_extension_attribute(const ClassFileStream* const cfs,
                                                                       int length,
                                                                       TRAPS) {
  assert(cfs != NULL, "invariant");

  const u1* const sde_buffer = cfs->current();
  assert(sde_buffer != NULL, "null sde buffer");

  // Don't bother storing it if there is no way to retrieve it
  if (JvmtiExport::can_get_source_debug_extension()) {
    assert((length+1) > length, "Overflow checking");
    u1* const sde = NEW_RESOURCE_ARRAY_IN_THREAD(THREAD, u1, length+1);
    for (int i = 0; i < length; i++) {
      sde[i] = sde_buffer[i];
    }
    sde[length] = '\0';
    set_class_sde_buffer((const char*)sde, length);
  }
  // Got utf8 string, set stream position forward
  cfs->skip_u1(length, CHECK);
}


// Inner classes can be static, private or protected (classic VM does this)
#define RECOGNIZED_INNER_CLASS_MODIFIERS ( JVM_RECOGNIZED_CLASS_MODIFIERS | \
                                           JVM_ACC_PRIVATE |                \
                                           JVM_ACC_PROTECTED |              \
                                           JVM_ACC_STATIC                   \
                                         )

// Return number of classes in the inner classes attribute table
u2 ClassFileParser::parse_classfile_inner_classes_attribute(const ClassFileStream* const cfs,
                                                            const u1* const inner_classes_attribute_start,
                                                            bool parsed_enclosingmethod_attribute,
                                                            u2 enclosing_method_class_index,
                                                            u2 enclosing_method_method_index,
                                                            TRAPS) {
  const u1* const current_mark = cfs->current();
  u2 length = 0;
  if (inner_classes_attribute_start != NULL) {
    cfs->set_current(inner_classes_attribute_start);
    cfs->guarantee_more(2, CHECK_0);  // length
    length = cfs->get_u2_fast();
  }

  // 4-tuples of shorts of inner classes data and 2 shorts of enclosing
  // method data:
  //   [inner_class_info_index,
  //    outer_class_info_index,
  //    inner_name_index,
  //    inner_class_access_flags,
  //    ...
  //    enclosing_method_class_index,
  //    enclosing_method_method_index]
  const int size = length * 4 + (parsed_enclosingmethod_attribute ? 2 : 0);
  Array<u2>* const inner_classes = MetadataFactory::new_array<u2>(_loader_data, size, CHECK_0);
  _inner_classes = inner_classes;

  int index = 0;
  cfs->guarantee_more(8 * length, CHECK_0);  // 4-tuples of u2
  for (int n = 0; n < length; n++) {
    // Inner class index
    const u2 inner_class_info_index = cfs->get_u2_fast();
    check_property(
      valid_klass_reference_at(inner_class_info_index),
      "inner_class_info_index %u has bad constant type in class file %s",
      inner_class_info_index, CHECK_0);
    // Outer class index
    const u2 outer_class_info_index = cfs->get_u2_fast();
    check_property(
      outer_class_info_index == 0 ||
        valid_klass_reference_at(outer_class_info_index),
      "outer_class_info_index %u has bad constant type in class file %s",
      outer_class_info_index, CHECK_0);
    // Inner class name
    const u2 inner_name_index = cfs->get_u2_fast();
    check_property(
      inner_name_index == 0 || valid_symbol_at(inner_name_index),
      "inner_name_index %u has bad constant type in class file %s",
      inner_name_index, CHECK_0);
    if (_need_verify) {
      guarantee_property(inner_class_info_index != outer_class_info_index,
                         "Class is both outer and inner class in class file %s", CHECK_0);
    }

    jint recognized_modifiers = RECOGNIZED_INNER_CLASS_MODIFIERS;
    // JVM_ACC_MODULE is defined in JDK-9 and later.
    if (_major_version >= JAVA_9_VERSION) {
      recognized_modifiers |= JVM_ACC_MODULE;
    }
    // JVM_ACC_VALUE is defined for class file version 55 and later
    if (supports_value_types()) {
      recognized_modifiers |= JVM_ACC_VALUE;
    }

    // Access flags
    jint flags = cfs->get_u2_fast() & recognized_modifiers;

    if ((flags & JVM_ACC_INTERFACE) && _major_version < JAVA_6_VERSION) {
      // Set abstract bit for old class files for backward compatibility
      flags |= JVM_ACC_ABSTRACT;
    }
    verify_legal_class_modifiers(flags, CHECK_0);
    AccessFlags inner_access_flags(flags);

    inner_classes->at_put(index++, inner_class_info_index);
    inner_classes->at_put(index++, outer_class_info_index);
    inner_classes->at_put(index++, inner_name_index);
    inner_classes->at_put(index++, inner_access_flags.as_short());
  }

  // 4347400: make sure there's no duplicate entry in the classes array
  if (_need_verify && _major_version >= JAVA_1_5_VERSION) {
    for(int i = 0; i < length * 4; i += 4) {
      for(int j = i + 4; j < length * 4; j += 4) {
        guarantee_property((inner_classes->at(i)   != inner_classes->at(j) ||
                            inner_classes->at(i+1) != inner_classes->at(j+1) ||
                            inner_classes->at(i+2) != inner_classes->at(j+2) ||
                            inner_classes->at(i+3) != inner_classes->at(j+3)),
                            "Duplicate entry in InnerClasses in class file %s",
                            CHECK_0);
      }
    }
  }

  // Set EnclosingMethod class and method indexes.
  if (parsed_enclosingmethod_attribute) {
    inner_classes->at_put(index++, enclosing_method_class_index);
    inner_classes->at_put(index++, enclosing_method_method_index);
  }
  assert(index == size, "wrong size");

  // Restore buffer's current position.
  cfs->set_current(current_mark);

  return length;
}

u2 ClassFileParser::parse_classfile_nest_members_attribute(const ClassFileStream* const cfs,
                                                           const u1* const nest_members_attribute_start,
                                                           TRAPS) {
  const u1* const current_mark = cfs->current();
  u2 length = 0;
  if (nest_members_attribute_start != NULL) {
    cfs->set_current(nest_members_attribute_start);
    cfs->guarantee_more(2, CHECK_0);  // length
    length = cfs->get_u2_fast();
  }
  const int size = length;
  Array<u2>* const nest_members = MetadataFactory::new_array<u2>(_loader_data, size, CHECK_0);
  _nest_members = nest_members;

  int index = 0;
  cfs->guarantee_more(2 * length, CHECK_0);
  for (int n = 0; n < length; n++) {
    const u2 class_info_index = cfs->get_u2_fast();
    check_property(
      valid_klass_reference_at(class_info_index),
      "Nest member class_info_index %u has bad constant type in class file %s",
      class_info_index, CHECK_0);
    nest_members->at_put(index++, class_info_index);
  }
  assert(index == size, "wrong size");

  // Restore buffer's current position.
  cfs->set_current(current_mark);

  return length;
}

void ClassFileParser::parse_classfile_synthetic_attribute(TRAPS) {
  set_class_synthetic_flag(true);
}

void ClassFileParser::parse_classfile_signature_attribute(const ClassFileStream* const cfs, TRAPS) {
  assert(cfs != NULL, "invariant");

  const u2 signature_index = cfs->get_u2(CHECK);
  check_property(
    valid_symbol_at(signature_index),
    "Invalid constant pool index %u in Signature attribute in class file %s",
    signature_index, CHECK);
  set_class_generic_signature_index(signature_index);
}

void ClassFileParser::parse_classfile_bootstrap_methods_attribute(const ClassFileStream* const cfs,
                                                                  ConstantPool* cp,
                                                                  u4 attribute_byte_length,
                                                                  TRAPS) {
  assert(cfs != NULL, "invariant");
  assert(cp != NULL, "invariant");

  const u1* const current_start = cfs->current();

  guarantee_property(attribute_byte_length >= sizeof(u2),
                     "Invalid BootstrapMethods attribute length %u in class file %s",
                     attribute_byte_length,
                     CHECK);

  cfs->guarantee_more(attribute_byte_length, CHECK);

  const int attribute_array_length = cfs->get_u2_fast();

  guarantee_property(_max_bootstrap_specifier_index < attribute_array_length,
                     "Short length on BootstrapMethods in class file %s",
                     CHECK);


  // The attribute contains a counted array of counted tuples of shorts,
  // represending bootstrap specifiers:
  //    length*{bootstrap_method_index, argument_count*{argument_index}}
  const int operand_count = (attribute_byte_length - sizeof(u2)) / sizeof(u2);
  // operand_count = number of shorts in attr, except for leading length

  // The attribute is copied into a short[] array.
  // The array begins with a series of short[2] pairs, one for each tuple.
  const int index_size = (attribute_array_length * 2);

  Array<u2>* const operands =
    MetadataFactory::new_array<u2>(_loader_data, index_size + operand_count, CHECK);

  // Eagerly assign operands so they will be deallocated with the constant
  // pool if there is an error.
  cp->set_operands(operands);

  int operand_fill_index = index_size;
  const int cp_size = cp->length();

  for (int n = 0; n < attribute_array_length; n++) {
    // Store a 32-bit offset into the header of the operand array.
    ConstantPool::operand_offset_at_put(operands, n, operand_fill_index);

    // Read a bootstrap specifier.
    cfs->guarantee_more(sizeof(u2) * 2, CHECK);  // bsm, argc
    const u2 bootstrap_method_index = cfs->get_u2_fast();
    const u2 argument_count = cfs->get_u2_fast();
    check_property(
      valid_cp_range(bootstrap_method_index, cp_size) &&
      cp->tag_at(bootstrap_method_index).is_method_handle(),
      "bootstrap_method_index %u has bad constant type in class file %s",
      bootstrap_method_index,
      CHECK);

    guarantee_property((operand_fill_index + 1 + argument_count) < operands->length(),
      "Invalid BootstrapMethods num_bootstrap_methods or num_bootstrap_arguments value in class file %s",
      CHECK);

    operands->at_put(operand_fill_index++, bootstrap_method_index);
    operands->at_put(operand_fill_index++, argument_count);

    cfs->guarantee_more(sizeof(u2) * argument_count, CHECK);  // argv[argc]
    for (int j = 0; j < argument_count; j++) {
      const u2 argument_index = cfs->get_u2_fast();
      check_property(
        valid_cp_range(argument_index, cp_size) &&
        cp->tag_at(argument_index).is_loadable_constant(),
        "argument_index %u has bad constant type in class file %s",
        argument_index,
        CHECK);
      operands->at_put(operand_fill_index++, argument_index);
    }
  }
  guarantee_property(current_start + attribute_byte_length == cfs->current(),
                     "Bad length on BootstrapMethods in class file %s",
                     CHECK);
}

void ClassFileParser::parse_classfile_attributes(const ClassFileStream* const cfs,
                                                 ConstantPool* cp,
                 ClassFileParser::ClassAnnotationCollector* parsed_annotations,
                                                 TRAPS) {
  assert(cfs != NULL, "invariant");
  assert(cp != NULL, "invariant");
  assert(parsed_annotations != NULL, "invariant");

  // Set inner classes attribute to default sentinel
  _inner_classes = Universe::the_empty_short_array();
  // Set nest members attribute to default sentinel
  _nest_members = Universe::the_empty_short_array();
  cfs->guarantee_more(2, CHECK);  // attributes_count
  u2 attributes_count = cfs->get_u2_fast();
  bool parsed_sourcefile_attribute = false;
  bool parsed_innerclasses_attribute = false;
  bool parsed_nest_members_attribute = false;
  bool parsed_nest_host_attribute = false;
  bool parsed_enclosingmethod_attribute = false;
  bool parsed_bootstrap_methods_attribute = false;
  const u1* runtime_visible_annotations = NULL;
  int runtime_visible_annotations_length = 0;
  const u1* runtime_invisible_annotations = NULL;
  int runtime_invisible_annotations_length = 0;
  const u1* runtime_visible_type_annotations = NULL;
  int runtime_visible_type_annotations_length = 0;
  const u1* runtime_invisible_type_annotations = NULL;
  int runtime_invisible_type_annotations_length = 0;
  bool runtime_invisible_type_annotations_exists = false;
  bool runtime_invisible_annotations_exists = false;
  bool parsed_source_debug_ext_annotations_exist = false;
  const u1* inner_classes_attribute_start = NULL;
  u4  inner_classes_attribute_length = 0;
  const u1* value_types_attribute_start = NULL;
  u4 value_types_attribute_length = 0;
  u2  enclosing_method_class_index = 0;
  u2  enclosing_method_method_index = 0;
  const u1* nest_members_attribute_start = NULL;
  u4  nest_members_attribute_length = 0;

  // Iterate over attributes
  while (attributes_count--) {
    cfs->guarantee_more(6, CHECK);  // attribute_name_index, attribute_length
    const u2 attribute_name_index = cfs->get_u2_fast();
    const u4 attribute_length = cfs->get_u4_fast();
    check_property(
      valid_symbol_at(attribute_name_index),
      "Attribute name has bad constant pool index %u in class file %s",
      attribute_name_index, CHECK);
    const Symbol* const tag = cp->symbol_at(attribute_name_index);
    if (tag == vmSymbols::tag_source_file()) {
      // Check for SourceFile tag
      if (_need_verify) {
        guarantee_property(attribute_length == 2, "Wrong SourceFile attribute length in class file %s", CHECK);
      }
      if (parsed_sourcefile_attribute) {
        classfile_parse_error("Multiple SourceFile attributes in class file %s", CHECK);
      } else {
        parsed_sourcefile_attribute = true;
      }
      parse_classfile_sourcefile_attribute(cfs, CHECK);
    } else if (tag == vmSymbols::tag_source_debug_extension()) {
      // Check for SourceDebugExtension tag
      if (parsed_source_debug_ext_annotations_exist) {
          classfile_parse_error(
            "Multiple SourceDebugExtension attributes in class file %s", CHECK);
      }
      parsed_source_debug_ext_annotations_exist = true;
      parse_classfile_source_debug_extension_attribute(cfs, (int)attribute_length, CHECK);
    } else if (tag == vmSymbols::tag_inner_classes()) {
      // Check for InnerClasses tag
      if (parsed_innerclasses_attribute) {
        classfile_parse_error("Multiple InnerClasses attributes in class file %s", CHECK);
      } else {
        parsed_innerclasses_attribute = true;
      }
      inner_classes_attribute_start = cfs->current();
      inner_classes_attribute_length = attribute_length;
      cfs->skip_u1(inner_classes_attribute_length, CHECK);
    } else if (tag == vmSymbols::tag_synthetic()) {
      // Check for Synthetic tag
      // Shouldn't we check that the synthetic flags wasn't already set? - not required in spec
      if (attribute_length != 0) {
        classfile_parse_error(
          "Invalid Synthetic classfile attribute length %u in class file %s",
          attribute_length, CHECK);
      }
      parse_classfile_synthetic_attribute(CHECK);
    } else if (tag == vmSymbols::tag_deprecated()) {
      // Check for Deprecatd tag - 4276120
      if (attribute_length != 0) {
        classfile_parse_error(
          "Invalid Deprecated classfile attribute length %u in class file %s",
          attribute_length, CHECK);
      }
    } else if (_major_version >= JAVA_1_5_VERSION) {
      if (tag == vmSymbols::tag_signature()) {
        if (_generic_signature_index != 0) {
          classfile_parse_error(
            "Multiple Signature attributes in class file %s", CHECK);
        }
        if (attribute_length != 2) {
          classfile_parse_error(
            "Wrong Signature attribute length %u in class file %s",
            attribute_length, CHECK);
        }
        parse_classfile_signature_attribute(cfs, CHECK);
      } else if (tag == vmSymbols::tag_runtime_visible_annotations()) {
        if (runtime_visible_annotations != NULL) {
          classfile_parse_error(
            "Multiple RuntimeVisibleAnnotations attributes in class file %s", CHECK);
        }
        runtime_visible_annotations_length = attribute_length;
        runtime_visible_annotations = cfs->current();
        assert(runtime_visible_annotations != NULL, "null visible annotations");
        cfs->guarantee_more(runtime_visible_annotations_length, CHECK);
        parse_annotations(cp,
                          runtime_visible_annotations,
                          runtime_visible_annotations_length,
                          parsed_annotations,
                          _loader_data,
                          CHECK);
        cfs->skip_u1_fast(runtime_visible_annotations_length);
      } else if (tag == vmSymbols::tag_runtime_invisible_annotations()) {
        if (runtime_invisible_annotations_exists) {
          classfile_parse_error(
            "Multiple RuntimeInvisibleAnnotations attributes in class file %s", CHECK);
        }
        runtime_invisible_annotations_exists = true;
        if (PreserveAllAnnotations) {
          runtime_invisible_annotations_length = attribute_length;
          runtime_invisible_annotations = cfs->current();
          assert(runtime_invisible_annotations != NULL, "null invisible annotations");
        }
        cfs->skip_u1(attribute_length, CHECK);
      } else if (tag == vmSymbols::tag_enclosing_method()) {
        if (parsed_enclosingmethod_attribute) {
          classfile_parse_error("Multiple EnclosingMethod attributes in class file %s", CHECK);
        } else {
          parsed_enclosingmethod_attribute = true;
        }
        guarantee_property(attribute_length == 4,
          "Wrong EnclosingMethod attribute length %u in class file %s",
          attribute_length, CHECK);
        cfs->guarantee_more(4, CHECK);  // class_index, method_index
        enclosing_method_class_index  = cfs->get_u2_fast();
        enclosing_method_method_index = cfs->get_u2_fast();
        if (enclosing_method_class_index == 0) {
          classfile_parse_error("Invalid class index in EnclosingMethod attribute in class file %s", CHECK);
        }
        // Validate the constant pool indices and types
        check_property(valid_klass_reference_at(enclosing_method_class_index),
          "Invalid or out-of-bounds class index in EnclosingMethod attribute in class file %s", CHECK);
        if (enclosing_method_method_index != 0 &&
            (!cp->is_within_bounds(enclosing_method_method_index) ||
             !cp->tag_at(enclosing_method_method_index).is_name_and_type())) {
          classfile_parse_error("Invalid or out-of-bounds method index in EnclosingMethod attribute in class file %s", CHECK);
        }
      } else if (tag == vmSymbols::tag_bootstrap_methods() &&
                 _major_version >= Verifier::INVOKEDYNAMIC_MAJOR_VERSION) {
        if (parsed_bootstrap_methods_attribute) {
          classfile_parse_error("Multiple BootstrapMethods attributes in class file %s", CHECK);
        }
        parsed_bootstrap_methods_attribute = true;
        parse_classfile_bootstrap_methods_attribute(cfs, cp, attribute_length, CHECK);
      } else if (tag == vmSymbols::tag_runtime_visible_type_annotations()) {
        if (runtime_visible_type_annotations != NULL) {
          classfile_parse_error(
            "Multiple RuntimeVisibleTypeAnnotations attributes in class file %s", CHECK);
        }
        runtime_visible_type_annotations_length = attribute_length;
        runtime_visible_type_annotations = cfs->current();
        assert(runtime_visible_type_annotations != NULL, "null visible type annotations");
        // No need for the VM to parse Type annotations
        cfs->skip_u1(runtime_visible_type_annotations_length, CHECK);
      } else if (tag == vmSymbols::tag_runtime_invisible_type_annotations()) {
        if (runtime_invisible_type_annotations_exists) {
          classfile_parse_error(
            "Multiple RuntimeInvisibleTypeAnnotations attributes in class file %s", CHECK);
        } else {
          runtime_invisible_type_annotations_exists = true;
        }
        if (PreserveAllAnnotations) {
          runtime_invisible_type_annotations_length = attribute_length;
          runtime_invisible_type_annotations = cfs->current();
          assert(runtime_invisible_type_annotations != NULL, "null invisible type annotations");
        }
        cfs->skip_u1(attribute_length, CHECK);
      } else if (_major_version >= JAVA_11_VERSION) {
        if (tag == vmSymbols::tag_nest_members()) {
          // Check for NestMembers tag
          if (parsed_nest_members_attribute) {
            classfile_parse_error("Multiple NestMembers attributes in class file %s", CHECK);
          } else {
            parsed_nest_members_attribute = true;
          }
          if (parsed_nest_host_attribute) {
            classfile_parse_error("Conflicting NestHost and NestMembers attributes in class file %s", CHECK);
          }
          nest_members_attribute_start = cfs->current();
          nest_members_attribute_length = attribute_length;
          cfs->skip_u1(nest_members_attribute_length, CHECK);
        } else if (tag == vmSymbols::tag_nest_host()) {
          if (parsed_nest_host_attribute) {
            classfile_parse_error("Multiple NestHost attributes in class file %s", CHECK);
          } else {
            parsed_nest_host_attribute = true;
          }
          if (parsed_nest_members_attribute) {
            classfile_parse_error("Conflicting NestMembers and NestHost attributes in class file %s", CHECK);
          }
          if (_need_verify) {
            guarantee_property(attribute_length == 2, "Wrong NestHost attribute length in class file %s", CHECK);
          }
          cfs->guarantee_more(2, CHECK);
          u2 class_info_index = cfs->get_u2_fast();
          check_property(
                         valid_klass_reference_at(class_info_index),
                         "Nest-host class_info_index %u has bad constant type in class file %s",
                         class_info_index, CHECK);
          _nest_host = class_info_index;
        } else {
          // Unknown attribute
          cfs->skip_u1(attribute_length, CHECK);
        }
      } else {
        // Unknown attribute
        cfs->skip_u1(attribute_length, CHECK);
      }
    } else {
      // Unknown attribute
      cfs->skip_u1(attribute_length, CHECK);
    }
  }
  _class_annotations = assemble_annotations(runtime_visible_annotations,
                                            runtime_visible_annotations_length,
                                            runtime_invisible_annotations,
                                            runtime_invisible_annotations_length,
                                            CHECK);
  _class_type_annotations = assemble_annotations(runtime_visible_type_annotations,
                                                 runtime_visible_type_annotations_length,
                                                 runtime_invisible_type_annotations,
                                                 runtime_invisible_type_annotations_length,
                                                 CHECK);

  if (parsed_innerclasses_attribute || parsed_enclosingmethod_attribute) {
    const u2 num_of_classes = parse_classfile_inner_classes_attribute(
                            cfs,
                            inner_classes_attribute_start,
                            parsed_innerclasses_attribute,
                            enclosing_method_class_index,
                            enclosing_method_method_index,
                            CHECK);
    if (parsed_innerclasses_attribute && _need_verify && _major_version >= JAVA_1_5_VERSION) {
      guarantee_property(
        inner_classes_attribute_length == sizeof(num_of_classes) + 4 * sizeof(u2) * num_of_classes,
        "Wrong InnerClasses attribute length in class file %s", CHECK);
    }
  }

  if (parsed_nest_members_attribute) {
    const u2 num_of_classes = parse_classfile_nest_members_attribute(
                            cfs,
                            nest_members_attribute_start,
                            CHECK);
    if (_need_verify) {
      guarantee_property(
        nest_members_attribute_length == sizeof(num_of_classes) + sizeof(u2) * num_of_classes,
        "Wrong NestMembers attribute length in class file %s", CHECK);
    }
  }

  if (_max_bootstrap_specifier_index >= 0) {
    guarantee_property(parsed_bootstrap_methods_attribute,
                       "Missing BootstrapMethods attribute in class file %s", CHECK);
  }
}

void ClassFileParser::apply_parsed_class_attributes(InstanceKlass* k) {
  assert(k != NULL, "invariant");

  if (_synthetic_flag)
    k->set_is_synthetic();
  if (_sourcefile_index != 0) {
    k->set_source_file_name_index(_sourcefile_index);
  }
  if (_generic_signature_index != 0) {
    k->set_generic_signature_index(_generic_signature_index);
  }
  if (_sde_buffer != NULL) {
    k->set_source_debug_extension(_sde_buffer, _sde_length);
  }
}

// Create the Annotations object that will
// hold the annotations array for the Klass.
void ClassFileParser::create_combined_annotations(TRAPS) {
    if (_class_annotations == NULL &&
        _class_type_annotations == NULL &&
        _fields_annotations == NULL &&
        _fields_type_annotations == NULL) {
      // Don't create the Annotations object unnecessarily.
      return;
    }

    Annotations* const annotations = Annotations::allocate(_loader_data, CHECK);
    annotations->set_class_annotations(_class_annotations);
    annotations->set_class_type_annotations(_class_type_annotations);
    annotations->set_fields_annotations(_fields_annotations);
    annotations->set_fields_type_annotations(_fields_type_annotations);

    // This is the Annotations object that will be
    // assigned to InstanceKlass being constructed.
    _combined_annotations = annotations;

    // The annotations arrays below has been transfered the
    // _combined_annotations so these fields can now be cleared.
    _class_annotations       = NULL;
    _class_type_annotations  = NULL;
    _fields_annotations      = NULL;
    _fields_type_annotations = NULL;
}

// Transfer ownership of metadata allocated to the InstanceKlass.
void ClassFileParser::apply_parsed_class_metadata(
                                            InstanceKlass* this_klass,
                                            int java_fields_count, TRAPS) {
  assert(this_klass != NULL, "invariant");

  _cp->set_pool_holder(this_klass);
  this_klass->set_constants(_cp);
  this_klass->set_fields(_fields, java_fields_count);
  this_klass->set_methods(_methods);
  this_klass->set_inner_classes(_inner_classes);
  this_klass->set_nest_members(_nest_members);
  this_klass->set_nest_host_index(_nest_host);
  this_klass->set_local_interfaces(_local_interfaces);
  this_klass->set_annotations(_combined_annotations);
  // Delay the setting of _transitive_interfaces until after initialize_supers() in
  // fill_instance_klass(). It is because the _transitive_interfaces may be shared with
  // its _super. If an OOM occurs while loading the current klass, its _super field
  // may not have been set. When GC tries to free the klass, the _transitive_interfaces
  // may be deallocated mistakenly in InstanceKlass::deallocate_interfaces(). Subsequent
  // dereferences to the deallocated _transitive_interfaces will result in a crash.

  // Clear out these fields so they don't get deallocated by the destructor
  clear_class_metadata();
}

AnnotationArray* ClassFileParser::assemble_annotations(const u1* const runtime_visible_annotations,
                                                       int runtime_visible_annotations_length,
                                                       const u1* const runtime_invisible_annotations,
                                                       int runtime_invisible_annotations_length,
                                                       TRAPS) {
  AnnotationArray* annotations = NULL;
  if (runtime_visible_annotations != NULL ||
      runtime_invisible_annotations != NULL) {
    annotations = MetadataFactory::new_array<u1>(_loader_data,
                                          runtime_visible_annotations_length +
                                          runtime_invisible_annotations_length,
                                          CHECK_(annotations));
    if (runtime_visible_annotations != NULL) {
      for (int i = 0; i < runtime_visible_annotations_length; i++) {
        annotations->at_put(i, runtime_visible_annotations[i]);
      }
    }
    if (runtime_invisible_annotations != NULL) {
      for (int i = 0; i < runtime_invisible_annotations_length; i++) {
        int append = runtime_visible_annotations_length+i;
        annotations->at_put(append, runtime_invisible_annotations[i]);
      }
    }
  }
  return annotations;
}

const InstanceKlass* ClassFileParser::parse_super_class(ConstantPool* const cp,
                                                        const int super_class_index,
                                                        const bool need_verify,
                                                        TRAPS) {
  assert(cp != NULL, "invariant");
  const InstanceKlass* super_klass = NULL;

  if (super_class_index == 0) {
    check_property(_class_name == vmSymbols::java_lang_Object()
                   || (_access_flags.get_flags() & JVM_ACC_VALUE),
                   "Invalid superclass index %u in class file %s",
                   super_class_index,
                   CHECK_NULL);
  } else {
    check_property(valid_klass_reference_at(super_class_index),
                   "Invalid superclass index %u in class file %s",
                   super_class_index,
                   CHECK_NULL);
    // The class name should be legal because it is checked when parsing constant pool.
    // However, make sure it is not an array type.
    bool is_array = false;
    if (cp->tag_at(super_class_index).is_klass()) {
      super_klass = InstanceKlass::cast(cp->resolved_klass_at(super_class_index));
      if (need_verify)
        is_array = super_klass->is_array_klass();
    } else if (need_verify) {
      is_array = (cp->klass_name_at(super_class_index)->char_at(0) == JVM_SIGNATURE_ARRAY);
    }
    if (need_verify) {
      guarantee_property(!is_array,
                        "Bad superclass name in class file %s", CHECK_NULL);
    }
  }
  return super_klass;
}

#ifndef PRODUCT
static void print_field_layout(const Symbol* name,
                               Array<u2>* fields,
                               const constantPoolHandle& cp,
                               int instance_size,
                               int instance_fields_start,
                               int instance_fields_end,
                               int static_fields_end) {

  assert(name != NULL, "invariant");

  tty->print("%s: field layout\n", name->as_klass_external_name());
  tty->print("  @%3d %s\n", instance_fields_start, "--- instance fields start ---");
  for (AllFieldStream fs(fields, cp); !fs.done(); fs.next()) {
    if (!fs.access_flags().is_static()) {
      tty->print("  @%3d \"%s\" %s\n",
        fs.offset(),
        fs.name()->as_klass_external_name(),
        fs.signature()->as_klass_external_name());
    }
  }
  tty->print("  @%3d %s\n", instance_fields_end, "--- instance fields end ---");
  tty->print("  @%3d %s\n", instance_size * wordSize, "--- instance ends ---");
  tty->print("  @%3d %s\n", InstanceMirrorKlass::offset_of_static_fields(), "--- static fields start ---");
  for (AllFieldStream fs(fields, cp); !fs.done(); fs.next()) {
    if (fs.access_flags().is_static()) {
      tty->print("  @%3d \"%s\" %s\n",
        fs.offset(),
        fs.name()->as_klass_external_name(),
        fs.signature()->as_klass_external_name());
    }
  }
  tty->print("  @%3d %s\n", static_fields_end, "--- static fields end ---");
  tty->print("\n");
}
#endif

OopMapBlocksBuilder::OopMapBlocksBuilder(unsigned int  max_blocks, TRAPS) {
  max_nonstatic_oop_maps = max_blocks;
  nonstatic_oop_map_count = 0;
  if (max_blocks == 0) {
    nonstatic_oop_maps = NULL;
  } else {
    nonstatic_oop_maps = NEW_RESOURCE_ARRAY_IN_THREAD(
        THREAD, OopMapBlock, max_nonstatic_oop_maps);
    memset(nonstatic_oop_maps, 0, sizeof(OopMapBlock) * max_blocks);
  }
}

OopMapBlock* OopMapBlocksBuilder::last_oop_map() const {
  assert(nonstatic_oop_map_count > 0, "Has no oop maps");
  return nonstatic_oop_maps + (nonstatic_oop_map_count - 1);
}

// addition of super oop maps
void OopMapBlocksBuilder::initialize_inherited_blocks(OopMapBlock* blocks, unsigned int nof_blocks) {
  assert(nof_blocks && nonstatic_oop_map_count == 0 &&
      nof_blocks <= max_nonstatic_oop_maps, "invariant");

  memcpy(nonstatic_oop_maps, blocks, sizeof(OopMapBlock) * nof_blocks);
  nonstatic_oop_map_count += nof_blocks;
}

// collection of oops
void OopMapBlocksBuilder::add(int offset, int count) {
  if (nonstatic_oop_map_count == 0) {
    nonstatic_oop_map_count++;
  }
  OopMapBlock*  nonstatic_oop_map = last_oop_map();
  if (nonstatic_oop_map->count() == 0) {  // Unused map, set it up
    nonstatic_oop_map->set_offset(offset);
    nonstatic_oop_map->set_count(count);
  } else if (nonstatic_oop_map->is_contiguous(offset)) { // contiguous, add
    nonstatic_oop_map->increment_count(count);
  } else { // Need a new one...
    nonstatic_oop_map_count++;
    assert(nonstatic_oop_map_count <= max_nonstatic_oop_maps, "range check");
    nonstatic_oop_map = last_oop_map();
    nonstatic_oop_map->set_offset(offset);
    nonstatic_oop_map->set_count(count);
  }
}

// general purpose copy, e.g. into allocated instanceKlass
void OopMapBlocksBuilder::copy(OopMapBlock* dst) {
  if (nonstatic_oop_map_count != 0) {
    memcpy(dst, nonstatic_oop_maps, sizeof(OopMapBlock) * nonstatic_oop_map_count);
  }
}

// Sort and compact adjacent blocks
void OopMapBlocksBuilder::compact(TRAPS) {
  if (nonstatic_oop_map_count <= 1) {
    return;
  }
  /*
   * Since field layout sneeks in oops before values, we will be able to condense
   * blocks. There is potential to compact between super, own refs and values
   * containing refs.
   *
   * Currently compaction is slightly limited due to values being 8 byte aligned.
   * This may well change: FixMe if doesn't, the code below is fairly general purpose
   * and maybe it doesn't need to be.
   */
  qsort(nonstatic_oop_maps, nonstatic_oop_map_count, sizeof(OopMapBlock),
      (_sort_Fn)OopMapBlock::compare_offset);
  if (nonstatic_oop_map_count < 2) {
    return;
  }

  //Make a temp copy, and iterate through and copy back into the orig
  ResourceMark rm(THREAD);
  OopMapBlock* oop_maps_copy = NEW_RESOURCE_ARRAY_IN_THREAD(THREAD, OopMapBlock,
      nonstatic_oop_map_count);
  OopMapBlock* oop_maps_copy_end = oop_maps_copy + nonstatic_oop_map_count;
  copy(oop_maps_copy);
  OopMapBlock*  nonstatic_oop_map = nonstatic_oop_maps;
  unsigned int new_count = 1;
  oop_maps_copy++;
  while(oop_maps_copy < oop_maps_copy_end) {
    assert(nonstatic_oop_map->offset() < oop_maps_copy->offset(), "invariant");
    if (nonstatic_oop_map->is_contiguous(oop_maps_copy->offset())) {
      nonstatic_oop_map->increment_count(oop_maps_copy->count());
    } else {
      nonstatic_oop_map++;
      new_count++;
      nonstatic_oop_map->set_offset(oop_maps_copy->offset());
      nonstatic_oop_map->set_count(oop_maps_copy->count());
    }
    oop_maps_copy++;
  }
  assert(new_count <= nonstatic_oop_map_count, "end up with more maps after compact() ?");
  nonstatic_oop_map_count = new_count;
}

void OopMapBlocksBuilder::print_on(outputStream* st) const {
  st->print_cr("  OopMapBlocks: %3d  /%3d", nonstatic_oop_map_count, max_nonstatic_oop_maps);
  if (nonstatic_oop_map_count > 0) {
    OopMapBlock* map = nonstatic_oop_maps;
    OopMapBlock* last_map = last_oop_map();
    assert(map <= last_map, "Last less than first");
    while (map <= last_map) {
      st->print_cr("    Offset: %3d  -%3d Count: %3d", map->offset(),
          map->offset() + map->offset_span() - heapOopSize, map->count());
      map++;
    }
  }
}

void OopMapBlocksBuilder::print_value_on(outputStream* st) const {
  print_on(st);
}

void ClassFileParser::throwValueTypeLimitation(THREAD_AND_LOCATION_DECL,
                                               const char* msg,
                                               const Symbol* name,
                                               const Symbol* sig) const {

  ResourceMark rm(THREAD);
  if (name == NULL || sig == NULL) {
    Exceptions::fthrow(THREAD_AND_LOCATION_ARGS,
        vmSymbols::java_lang_ClassFormatError(),
        "class: %s - %s", _class_name->as_C_string(), msg);
  }
  else {
    Exceptions::fthrow(THREAD_AND_LOCATION_ARGS,
        vmSymbols::java_lang_ClassFormatError(),
        "\"%s\" sig: \"%s\" class: %s - %s", name->as_C_string(), sig->as_C_string(),
        _class_name->as_C_string(), msg);
  }
}

// Layout fields and fill in FieldLayoutInfo.  Could use more refactoring!
void ClassFileParser::layout_fields(ConstantPool* cp,
                                    const FieldAllocationCount* fac,
                                    const ClassAnnotationCollector* parsed_annotations,
                                    FieldLayoutInfo* info,
                                    TRAPS) {

  assert(cp != NULL, "invariant");

  // Field size and offset computation
  int nonstatic_field_size = _super_klass == NULL ? 0 :
                               _super_klass->nonstatic_field_size();
  int next_nonstatic_valuetype_offset = 0;
  int first_nonstatic_valuetype_offset = 0;

  // Fields that are value types are handled differently depending if they are static or not:
  // - static fields are oops
  // - non-static fields are embedded

  // Count the contended fields by type.
  //
  // We ignore static fields, because @Contended is not supported for them.
  // The layout code below will also ignore the static fields.
  int nonstatic_contended_count = 0;
  FieldAllocationCount fac_contended;
  for (AllFieldStream fs(_fields, cp); !fs.done(); fs.next()) {
    FieldAllocationType atype = (FieldAllocationType) fs.allocation_type();
    if (fs.is_contended()) {
      fac_contended.count[atype]++;
      if (!fs.access_flags().is_static()) {
        nonstatic_contended_count++;
      }
    }
  }


  // Calculate the starting byte offsets
  int next_static_oop_offset    = InstanceMirrorKlass::offset_of_static_fields();
  // Value types in static fields are not embedded, they are handled with oops
  int next_static_double_offset = next_static_oop_offset +
                                  ((fac->count[STATIC_OOP] + fac->count[STATIC_FLATTENABLE]) * heapOopSize);
  if (fac->count[STATIC_DOUBLE]) {
    next_static_double_offset = align_up(next_static_double_offset, BytesPerLong);
  }

  int next_static_word_offset   = next_static_double_offset +
                                    ((fac->count[STATIC_DOUBLE]) * BytesPerLong);
  int next_static_short_offset  = next_static_word_offset +
                                    ((fac->count[STATIC_WORD]) * BytesPerInt);
  int next_static_byte_offset   = next_static_short_offset +
                                  ((fac->count[STATIC_SHORT]) * BytesPerShort);

  int nonstatic_fields_start  = instanceOopDesc::base_offset_in_bytes() +
                                nonstatic_field_size * heapOopSize;

  // First field of value types is aligned on a long boundary in order to ease
  // in-lining of value types (with header removal) in packed arrays and
  // flatten value types
  int initial_value_type_padding = 0;
  if (is_value_type()) {
    int old = nonstatic_fields_start;
    nonstatic_fields_start = align_up(nonstatic_fields_start, BytesPerLong);
    initial_value_type_padding = nonstatic_fields_start - old;
  }

  int next_nonstatic_field_offset = nonstatic_fields_start;

  const bool is_contended_class     = parsed_annotations->is_contended();

  // Class is contended, pad before all the fields
  if (is_contended_class) {
    next_nonstatic_field_offset += ContendedPaddingWidth;
  }

  // Temporary value types restrictions
  if (is_value_type()) {
    if (is_contended_class) {
      throwValueTypeLimitation(THREAD_AND_LOCATION, "Value Types do not support @Contended annotation yet");
      return;
    }
  }

  // Compute the non-contended fields count.
  // The packing code below relies on these counts to determine if some field
  // can be squeezed into the alignment gap. Contended fields are obviously
  // exempt from that.
  unsigned int nonstatic_double_count = fac->count[NONSTATIC_DOUBLE] - fac_contended.count[NONSTATIC_DOUBLE];
  unsigned int nonstatic_word_count   = fac->count[NONSTATIC_WORD]   - fac_contended.count[NONSTATIC_WORD];
  unsigned int nonstatic_short_count  = fac->count[NONSTATIC_SHORT]  - fac_contended.count[NONSTATIC_SHORT];
  unsigned int nonstatic_byte_count   = fac->count[NONSTATIC_BYTE]   - fac_contended.count[NONSTATIC_BYTE];
  unsigned int nonstatic_oop_count    = fac->count[NONSTATIC_OOP]    - fac_contended.count[NONSTATIC_OOP];

  int static_value_type_count = 0;
  int nonstatic_value_type_count = 0;
  int* nonstatic_value_type_indexes = NULL;
  Klass** nonstatic_value_type_klasses = NULL;
  unsigned int value_type_oop_map_count = 0;
  int not_flattened_value_types = 0;

  int max_nonstatic_value_type = fac->count[NONSTATIC_FLATTENABLE] + 1;

  nonstatic_value_type_indexes = NEW_RESOURCE_ARRAY_IN_THREAD(THREAD, int,
                                                              max_nonstatic_value_type);
  for (int i = 0; i < max_nonstatic_value_type; i++) {
    nonstatic_value_type_indexes[i] = -1;
  }
  nonstatic_value_type_klasses = NEW_RESOURCE_ARRAY_IN_THREAD(THREAD, Klass*,
                                                              max_nonstatic_value_type);

  for (AllFieldStream fs(_fields, _cp); !fs.done(); fs.next()) {
    if (fs.allocation_type() == STATIC_FLATTENABLE) {
      ResourceMark rm;
      if (!fs.signature()->is_Q_signature()) {
        THROW(vmSymbols::java_lang_ClassFormatError());
      }
      static_value_type_count++;
    } else if (fs.allocation_type() == NONSTATIC_FLATTENABLE) {
      // Pre-resolve the flattenable field and check for value type circularity issues.
      ResourceMark rm;
      if (!fs.signature()->is_Q_signature()) {
        THROW(vmSymbols::java_lang_ClassFormatError());
      }
      Klass* klass =
        SystemDictionary::resolve_flattenable_field_or_fail(&fs,
                                                            Handle(THREAD, _loader_data->class_loader()),
                                                            _protection_domain, true, CHECK);
      assert(klass != NULL, "Sanity check");
      if (!klass->access_flags().is_value_type()) {
        THROW(vmSymbols::java_lang_IncompatibleClassChangeError());
      }
      ValueKlass* vk = ValueKlass::cast(klass);
      // Conditions to apply flattening or not should be defined in a single place
      if ((ValueFieldMaxFlatSize < 0) || (vk->size_helper() * HeapWordSize) <= ValueFieldMaxFlatSize) {
        nonstatic_value_type_indexes[nonstatic_value_type_count] = fs.index();
        nonstatic_value_type_klasses[nonstatic_value_type_count] = klass;
        nonstatic_value_type_count++;

        ValueKlass* vklass = ValueKlass::cast(klass);
        if (vklass->contains_oops()) {
          value_type_oop_map_count += vklass->nonstatic_oop_map_count();
        }
        fs.set_flattened(true);
      } else {
        not_flattened_value_types++;
        fs.set_flattened(false);
      }
    }
  }

  // Adjusting non_static_oop_count to take into account not flattened value types;
  nonstatic_oop_count += not_flattened_value_types;

  // Total non-static fields count, including every contended field
  unsigned int nonstatic_fields_count = fac->count[NONSTATIC_DOUBLE] + fac->count[NONSTATIC_WORD] +
                                        fac->count[NONSTATIC_SHORT] + fac->count[NONSTATIC_BYTE] +
                                        fac->count[NONSTATIC_OOP] + fac->count[NONSTATIC_FLATTENABLE];

  const bool super_has_nonstatic_fields =
          (_super_klass != NULL && _super_klass->has_nonstatic_fields());
  const bool has_nonstatic_fields =
    super_has_nonstatic_fields || (nonstatic_fields_count != 0);
  const bool has_nonstatic_value_fields = nonstatic_value_type_count > 0;

  if (is_value_type() && (!has_nonstatic_fields)) {
    // There are a number of fixes required throughout the type system and JIT
    throwValueTypeLimitation(THREAD_AND_LOCATION, "Value Types do not support zero instance size yet");
    return;
  }

  // Prepare list of oops for oop map generation.
  //
  // "offset" and "count" lists are describing the set of contiguous oop
  // regions. offset[i] is the start of the i-th region, which then has
  // count[i] oops following. Before we know how many regions are required,
  // we pessimistically allocate the maps to fit all the oops into the
  // distinct regions.
  //
  int super_oop_map_count = (_super_klass == NULL) ? 0 :_super_klass->nonstatic_oop_map_count();
  int max_oop_map_count =
      super_oop_map_count +
      fac->count[NONSTATIC_OOP] +
      value_type_oop_map_count +
      not_flattened_value_types;

  OopMapBlocksBuilder* nonstatic_oop_maps = new OopMapBlocksBuilder(max_oop_map_count, THREAD);
  if (super_oop_map_count > 0) {
    nonstatic_oop_maps->initialize_inherited_blocks(_super_klass->start_of_nonstatic_oop_maps(),
                                                    _super_klass->nonstatic_oop_map_count());
  }

  int first_nonstatic_oop_offset = 0; // will be set for first oop field

  bool compact_fields   = CompactFields;
  int allocation_style = FieldsAllocationStyle;
  if( allocation_style < 0 || allocation_style > 2 ) { // Out of range?
    assert(false, "0 <= FieldsAllocationStyle <= 2");
    allocation_style = 1; // Optimistic
  }

  // The next classes have predefined hard-coded fields offsets
  // (see in JavaClasses::compute_hard_coded_offsets()).
  // Use default fields allocation order for them.
  if( (allocation_style != 0 || compact_fields ) && _loader_data->class_loader() == NULL &&
      (_class_name == vmSymbols::java_lang_AssertionStatusDirectives() ||
       _class_name == vmSymbols::java_lang_Class() ||
       _class_name == vmSymbols::java_lang_ClassLoader() ||
       _class_name == vmSymbols::java_lang_ref_Reference() ||
       _class_name == vmSymbols::java_lang_ref_SoftReference() ||
       _class_name == vmSymbols::java_lang_StackTraceElement() ||
       _class_name == vmSymbols::java_lang_String() ||
       _class_name == vmSymbols::java_lang_Throwable() ||
       _class_name == vmSymbols::java_lang_Boolean() ||
       _class_name == vmSymbols::java_lang_Character() ||
       _class_name == vmSymbols::java_lang_Float() ||
       _class_name == vmSymbols::java_lang_Double() ||
       _class_name == vmSymbols::java_lang_Byte() ||
       _class_name == vmSymbols::java_lang_Short() ||
       _class_name == vmSymbols::java_lang_Integer() ||
       _class_name == vmSymbols::java_lang_Long())) {
    allocation_style = 0;     // Allocate oops first
    compact_fields   = false; // Don't compact fields
  }

  int next_nonstatic_oop_offset = 0;
  int next_nonstatic_double_offset = 0;

  // Rearrange fields for a given allocation style
  if( allocation_style == 0 ) {
    // Fields order: oops, longs/doubles, ints, shorts/chars, bytes, padded fields
    next_nonstatic_oop_offset    = next_nonstatic_field_offset;
    next_nonstatic_double_offset = next_nonstatic_oop_offset +
                                    (nonstatic_oop_count * heapOopSize);
  } else if( allocation_style == 1 ) {
    // Fields order: longs/doubles, ints, shorts/chars, bytes, oops, padded fields
    next_nonstatic_double_offset = next_nonstatic_field_offset;
  } else if( allocation_style == 2 ) {
    // Fields allocation: oops fields in super and sub classes are together.
    if( nonstatic_field_size > 0 && super_oop_map_count > 0 ) {
      if (next_nonstatic_field_offset == nonstatic_oop_maps->last_oop_map()->end_offset()) {
        allocation_style = 0;   // allocate oops first
        next_nonstatic_oop_offset    = next_nonstatic_field_offset;
        next_nonstatic_double_offset = next_nonstatic_oop_offset +
                                       (nonstatic_oop_count * heapOopSize);
      }
    }
    if( allocation_style == 2 ) {
      allocation_style = 1;     // allocate oops last
      next_nonstatic_double_offset = next_nonstatic_field_offset;
    }
  } else {
    ShouldNotReachHere();
  }

  int nonstatic_oop_space_count   = 0;
  int nonstatic_word_space_count  = 0;
  int nonstatic_short_space_count = 0;
  int nonstatic_byte_space_count  = 0;
  int nonstatic_oop_space_offset = 0;
  int nonstatic_word_space_offset = 0;
  int nonstatic_short_space_offset = 0;
  int nonstatic_byte_space_offset = 0;

  // Try to squeeze some of the fields into the gaps due to
  // long/double alignment.
  if (nonstatic_double_count > 0) {
    int offset = next_nonstatic_double_offset;
    next_nonstatic_double_offset = align_up(offset, BytesPerLong);
    if (compact_fields && offset != next_nonstatic_double_offset) {
      // Allocate available fields into the gap before double field.
      int length = next_nonstatic_double_offset - offset;
      assert(length == BytesPerInt, "");
      nonstatic_word_space_offset = offset;
      if (nonstatic_word_count > 0) {
        nonstatic_word_count      -= 1;
        nonstatic_word_space_count = 1; // Only one will fit
        length -= BytesPerInt;
        offset += BytesPerInt;
      }
      nonstatic_short_space_offset = offset;
      while (length >= BytesPerShort && nonstatic_short_count > 0) {
        nonstatic_short_count       -= 1;
        nonstatic_short_space_count += 1;
        length -= BytesPerShort;
        offset += BytesPerShort;
      }
      nonstatic_byte_space_offset = offset;
      while (length > 0 && nonstatic_byte_count > 0) {
        nonstatic_byte_count       -= 1;
        nonstatic_byte_space_count += 1;
        length -= 1;
      }
      // Allocate oop field in the gap if there are no other fields for that.
      nonstatic_oop_space_offset = offset;
      if (length >= heapOopSize && nonstatic_oop_count > 0 &&
          allocation_style != 0) { // when oop fields not first
        nonstatic_oop_count      -= 1;
        nonstatic_oop_space_count = 1; // Only one will fit
        length -= heapOopSize;
        offset += heapOopSize;
      }
    }
  }

  int next_nonstatic_word_offset = next_nonstatic_double_offset +
                                     (nonstatic_double_count * BytesPerLong);
  int next_nonstatic_short_offset = next_nonstatic_word_offset +
                                      (nonstatic_word_count * BytesPerInt);
  int next_nonstatic_byte_offset = next_nonstatic_short_offset +
                                     (nonstatic_short_count * BytesPerShort);
  int next_nonstatic_padded_offset = next_nonstatic_byte_offset +
                                       nonstatic_byte_count;

  // let oops jump before padding with this allocation style
  if( allocation_style == 1 ) {
    next_nonstatic_oop_offset = next_nonstatic_padded_offset;
    if( nonstatic_oop_count > 0 ) {
      next_nonstatic_oop_offset = align_up(next_nonstatic_oop_offset, heapOopSize);
    }
    next_nonstatic_padded_offset = next_nonstatic_oop_offset + (nonstatic_oop_count * heapOopSize);
  }

  // Aligning embedded value types
  // bug below, the current algorithm to layout embedded value types always put them at the
  // end of the layout, which doesn't match the different allocation policies the VM is
  // supposed to provide => FixMe
  // Note also that the current alignment policy is to make each value type starting on a
  // 64 bits boundary. This could be optimized later. For instance, it could be nice to
  // align value types according to their most constrained internal type.
  next_nonstatic_valuetype_offset = align_up(next_nonstatic_padded_offset, BytesPerLong);
  int next_value_type_index = 0;

  // Iterate over fields again and compute correct offsets.
  // The field allocation type was temporarily stored in the offset slot.
  // oop fields are located before non-oop fields (static and non-static).
  for (AllFieldStream fs(_fields, cp); !fs.done(); fs.next()) {

    // skip already laid out fields
    if (fs.is_offset_set()) continue;

    // contended instance fields are handled below
    if (fs.is_contended() && !fs.access_flags().is_static()) continue;

    int real_offset = 0;
    const FieldAllocationType atype = (const FieldAllocationType) fs.allocation_type();

    // pack the rest of the fields
    switch (atype) {
      // Value types in static fields are handled with oops
      case STATIC_FLATTENABLE:   // Fallthrough
      case STATIC_OOP:
        real_offset = next_static_oop_offset;
        next_static_oop_offset += heapOopSize;
        break;
      case STATIC_BYTE:
        real_offset = next_static_byte_offset;
        next_static_byte_offset += 1;
        break;
      case STATIC_SHORT:
        real_offset = next_static_short_offset;
        next_static_short_offset += BytesPerShort;
        break;
      case STATIC_WORD:
        real_offset = next_static_word_offset;
        next_static_word_offset += BytesPerInt;
        break;
      case STATIC_DOUBLE:
        real_offset = next_static_double_offset;
        next_static_double_offset += BytesPerLong;
        break;
      case NONSTATIC_FLATTENABLE:
        if (fs.is_flattened()) {
          Klass* klass = nonstatic_value_type_klasses[next_value_type_index];
          assert(klass != NULL, "Klass should have been loaded and resolved earlier");
          assert(klass->access_flags().is_value_type(),"Must be a value type");
          ValueKlass* vklass = ValueKlass::cast(klass);
          real_offset = next_nonstatic_valuetype_offset;
          next_nonstatic_valuetype_offset += (vklass->size_helper()) * wordSize - vklass->first_field_offset();
          // aligning next value type on a 64 bits boundary
          next_nonstatic_valuetype_offset = align_up(next_nonstatic_valuetype_offset, BytesPerLong);
          next_value_type_index += 1;

          if (vklass->contains_oops()) { // add flatten oop maps
            int diff = real_offset - vklass->first_field_offset();
            const OopMapBlock* map = vklass->start_of_nonstatic_oop_maps();
            const OopMapBlock* const last_map = map + vklass->nonstatic_oop_map_count();
            while (map < last_map) {
              nonstatic_oop_maps->add(map->offset() + diff, map->count());
              map++;
            }
          }
          break;
        } else {
          // Fall through
        }
      case NONSTATIC_OOP:
        if( nonstatic_oop_space_count > 0 ) {
          real_offset = nonstatic_oop_space_offset;
          nonstatic_oop_space_offset += heapOopSize;
          nonstatic_oop_space_count  -= 1;
        } else {
          real_offset = next_nonstatic_oop_offset;
          next_nonstatic_oop_offset += heapOopSize;
        }
        nonstatic_oop_maps->add(real_offset, 1);
        break;
      case NONSTATIC_BYTE:
        if( nonstatic_byte_space_count > 0 ) {
          real_offset = nonstatic_byte_space_offset;
          nonstatic_byte_space_offset += 1;
          nonstatic_byte_space_count  -= 1;
        } else {
          real_offset = next_nonstatic_byte_offset;
          next_nonstatic_byte_offset += 1;
        }
        break;
      case NONSTATIC_SHORT:
        if( nonstatic_short_space_count > 0 ) {
          real_offset = nonstatic_short_space_offset;
          nonstatic_short_space_offset += BytesPerShort;
          nonstatic_short_space_count  -= 1;
        } else {
          real_offset = next_nonstatic_short_offset;
          next_nonstatic_short_offset += BytesPerShort;
        }
        break;
      case NONSTATIC_WORD:
        if( nonstatic_word_space_count > 0 ) {
          real_offset = nonstatic_word_space_offset;
          nonstatic_word_space_offset += BytesPerInt;
          nonstatic_word_space_count  -= 1;
        } else {
          real_offset = next_nonstatic_word_offset;
          next_nonstatic_word_offset += BytesPerInt;
        }
        break;
      case NONSTATIC_DOUBLE:
        real_offset = next_nonstatic_double_offset;
        next_nonstatic_double_offset += BytesPerLong;
        break;
      default:
        ShouldNotReachHere();
    }
    fs.set_offset(real_offset);
  }


  // Handle the contended cases.
  //
  // Each contended field should not intersect the cache line with another contended field.
  // In the absence of alignment information, we end up with pessimistically separating
  // the fields with full-width padding.
  //
  // Additionally, this should not break alignment for the fields, so we round the alignment up
  // for each field.
  if (nonstatic_contended_count > 0) {

    // if there is at least one contended field, we need to have pre-padding for them
    next_nonstatic_padded_offset += ContendedPaddingWidth;

    // collect all contended groups
    ResourceBitMap bm(cp->size());
    for (AllFieldStream fs(_fields, cp); !fs.done(); fs.next()) {
      // skip already laid out fields
      if (fs.is_offset_set()) continue;

      if (fs.is_contended()) {
        bm.set_bit(fs.contended_group());
      }
    }

    int current_group = -1;
    while ((current_group = (int)bm.get_next_one_offset(current_group + 1)) != (int)bm.size()) {

      for (AllFieldStream fs(_fields, cp); !fs.done(); fs.next()) {

        // skip already laid out fields
        if (fs.is_offset_set()) continue;

        // skip non-contended fields and fields from different group
        if (!fs.is_contended() || (fs.contended_group() != current_group)) continue;

        // handle statics below
        if (fs.access_flags().is_static()) continue;

        int real_offset = 0;
        FieldAllocationType atype = (FieldAllocationType) fs.allocation_type();

        switch (atype) {
          case NONSTATIC_BYTE:
            next_nonstatic_padded_offset = align_up(next_nonstatic_padded_offset, 1);
            real_offset = next_nonstatic_padded_offset;
            next_nonstatic_padded_offset += 1;
            break;

          case NONSTATIC_SHORT:
            next_nonstatic_padded_offset = align_up(next_nonstatic_padded_offset, BytesPerShort);
            real_offset = next_nonstatic_padded_offset;
            next_nonstatic_padded_offset += BytesPerShort;
            break;

          case NONSTATIC_WORD:
            next_nonstatic_padded_offset = align_up(next_nonstatic_padded_offset, BytesPerInt);
            real_offset = next_nonstatic_padded_offset;
            next_nonstatic_padded_offset += BytesPerInt;
            break;

          case NONSTATIC_DOUBLE:
            next_nonstatic_padded_offset = align_up(next_nonstatic_padded_offset, BytesPerLong);
            real_offset = next_nonstatic_padded_offset;
            next_nonstatic_padded_offset += BytesPerLong;
            break;

            // Value types in static fields are handled with oops
          case NONSTATIC_FLATTENABLE:
            throwValueTypeLimitation(THREAD_AND_LOCATION,
                                     "@Contended annotation not supported for value types yet", fs.name(), fs.signature());
            return;

          case NONSTATIC_OOP:
            next_nonstatic_padded_offset = align_up(next_nonstatic_padded_offset, heapOopSize);
            real_offset = next_nonstatic_padded_offset;
            next_nonstatic_padded_offset += heapOopSize;
            nonstatic_oop_maps->add(real_offset, 1);
            break;

          default:
            ShouldNotReachHere();
        }

        if (fs.contended_group() == 0) {
          // Contended group defines the equivalence class over the fields:
          // the fields within the same contended group are not inter-padded.
          // The only exception is default group, which does not incur the
          // equivalence, and so requires intra-padding.
          next_nonstatic_padded_offset += ContendedPaddingWidth;
        }

        fs.set_offset(real_offset);
      } // for

      // Start laying out the next group.
      // Note that this will effectively pad the last group in the back;
      // this is expected to alleviate memory contention effects for
      // subclass fields and/or adjacent object.
      // If this was the default group, the padding is already in place.
      if (current_group != 0) {
        next_nonstatic_padded_offset += ContendedPaddingWidth;
      }
    }

    // handle static fields
  }

  // Entire class is contended, pad in the back.
  // This helps to alleviate memory contention effects for subclass fields
  // and/or adjacent object.
  if (is_contended_class) {
    assert(!is_value_type(), "@Contended not supported for value types yet");
    next_nonstatic_padded_offset += ContendedPaddingWidth;
  }

  int notaligned_nonstatic_fields_end;
  if (nonstatic_value_type_count != 0) {
    notaligned_nonstatic_fields_end = next_nonstatic_valuetype_offset;
  } else {
    notaligned_nonstatic_fields_end = next_nonstatic_padded_offset;
  }

  int nonstatic_field_sz_align = heapOopSize;
  if (is_value_type()) {
    if ((notaligned_nonstatic_fields_end - nonstatic_fields_start) > heapOopSize) {
      nonstatic_field_sz_align = BytesPerLong; // value copy of fields only uses jlong copy
    }
  }
  int nonstatic_fields_end      = align_up(notaligned_nonstatic_fields_end, nonstatic_field_sz_align);
  int instance_end              = align_up(notaligned_nonstatic_fields_end, wordSize);
  int static_fields_end         = align_up(next_static_byte_offset, wordSize);

  int static_field_size         = (static_fields_end -
                                   InstanceMirrorKlass::offset_of_static_fields()) / wordSize;
  nonstatic_field_size          = nonstatic_field_size +
                                  (nonstatic_fields_end - nonstatic_fields_start) / heapOopSize;

  int instance_size             = align_object_size(instance_end / wordSize);

  assert(instance_size == align_object_size(align_up(
         (instanceOopDesc::base_offset_in_bytes() + nonstatic_field_size*heapOopSize)
         + initial_value_type_padding, wordSize) / wordSize), "consistent layout helper value");


  // Invariant: nonstatic_field end/start should only change if there are
  // nonstatic fields in the class, or if the class is contended. We compare
  // against the non-aligned value, so that end alignment will not fail the
  // assert without actually having the fields.
  assert((notaligned_nonstatic_fields_end == nonstatic_fields_start) ||
         is_contended_class ||
         (nonstatic_fields_count > 0), "double-check nonstatic start/end");

  // Number of non-static oop map blocks allocated at end of klass.
  nonstatic_oop_maps->compact(THREAD);

#ifndef PRODUCT
  if ((PrintFieldLayout && !is_value_type()) ||
      (PrintValueLayout && (is_value_type() || has_nonstatic_value_fields))) {
    print_field_layout(_class_name,
          _fields,
          cp,
          instance_size,
          nonstatic_fields_start,
          nonstatic_fields_end,
          static_fields_end);
    nonstatic_oop_maps->print_on(tty);
    tty->print("\n");
    tty->print_cr("Instance size = %d", instance_size);
    tty->print_cr("Nonstatic_field_size = %d", nonstatic_field_size);
    tty->print_cr("Static_field_size = %d", static_field_size);
    tty->print_cr("Has nonstatic fields = %d", has_nonstatic_fields);
    tty->print_cr("---");
  }

#endif
  // Pass back information needed for InstanceKlass creation
  info->oop_map_blocks = nonstatic_oop_maps;
  info->instance_size = instance_size;
  info->static_field_size = static_field_size;
  info->nonstatic_field_size = nonstatic_field_size;
  info->has_nonstatic_fields = has_nonstatic_fields;
}

void ClassFileParser::set_precomputed_flags(InstanceKlass* ik, TRAPS) {
  assert(ik != NULL, "invariant");

  const Klass* const super = ik->super();

  // Check if this klass has an empty finalize method (i.e. one with return bytecode only),
  // in which case we don't have to register objects as finalizable
  if (!_has_empty_finalizer) {
    if (_has_finalizer ||
        (super != NULL && super->has_finalizer())) {
      ik->set_has_finalizer();
    }
  }

#ifdef ASSERT
  bool f = false;
  const Method* const m = ik->lookup_method(vmSymbols::finalize_method_name(),
                                           vmSymbols::void_method_signature());
  if (m != NULL && !m->is_empty_method()) {
      f = true;
  }

  // Spec doesn't prevent agent from redefinition of empty finalizer.
  // Despite the fact that it's generally bad idea and redefined finalizer
  // will not work as expected we shouldn't abort vm in this case
  if (!ik->has_redefined_this_or_super()) {
    assert(ik->has_finalizer() == f, "inconsistent has_finalizer");
  }
#endif

  // Check if this klass supports the java.lang.Cloneable interface
  if (SystemDictionary::Cloneable_klass_loaded()) {
    if (ik->is_subtype_of(SystemDictionary::Cloneable_klass())) {
      if (ik->is_value()) {
        throwValueTypeLimitation(THREAD_AND_LOCATION, "Value Types do not support Cloneable");
        return;
      }
      ik->set_is_cloneable();
    }
  }

  // Check if this klass has a vanilla default constructor
  if (super == NULL) {
    // java.lang.Object has empty default constructor
    ik->set_has_vanilla_constructor();
  } else {
    if (super->has_vanilla_constructor() &&
        _has_vanilla_constructor) {
      ik->set_has_vanilla_constructor();
    }
#ifdef ASSERT
    bool v = false;
    if (super->has_vanilla_constructor()) {
      const Method* const constructor =
        ik->find_method(vmSymbols::object_initializer_name(),
                       vmSymbols::void_method_signature());
      if (constructor != NULL && constructor->is_vanilla_constructor()) {
        v = true;
      }
    }
    assert(v == ik->has_vanilla_constructor(), "inconsistent has_vanilla_constructor");
#endif
  }

  // If it cannot be fast-path allocated, set a bit in the layout helper.
  // See documentation of InstanceKlass::can_be_fastpath_allocated().
  assert(ik->size_helper() > 0, "layout_helper is initialized");
  if ((!RegisterFinalizersAtInit && ik->has_finalizer())
      || ik->is_abstract() || ik->is_interface()
      || (ik->name() == vmSymbols::java_lang_Class() && ik->class_loader() == NULL)
      || ik->size_helper() >= FastAllocateSizeLimit) {
    // Forbid fast-path allocation.
    const jint lh = Klass::instance_layout_helper(ik->size_helper(), true);
    ik->set_layout_helper(lh);
  }
}

bool ClassFileParser::supports_value_types() const {
  // Value types are only supported by class file version 55 and later
  return _major_version >= JAVA_11_VERSION;
}

// utility methods for appending an array with check for duplicates

static void append_interfaces(GrowableArray<InstanceKlass*>* result,
                              const Array<InstanceKlass*>* const ifs) {
  // iterate over new interfaces
  for (int i = 0; i < ifs->length(); i++) {
    InstanceKlass* const e = ifs->at(i);
    assert(e->is_klass() && e->is_interface(), "just checking");
    // add new interface
    result->append_if_missing(e);
  }
}

static Array<InstanceKlass*>* compute_transitive_interfaces(const InstanceKlass* super,
                                                            Array<InstanceKlass*>* local_ifs,
                                                            ClassLoaderData* loader_data,
                                                            TRAPS) {
  assert(local_ifs != NULL, "invariant");
  assert(loader_data != NULL, "invariant");

  // Compute maximum size for transitive interfaces
  int max_transitive_size = 0;
  int super_size = 0;
  // Add superclass transitive interfaces size
  if (super != NULL) {
    super_size = super->transitive_interfaces()->length();
    max_transitive_size += super_size;
  }
  // Add local interfaces' super interfaces
  const int local_size = local_ifs->length();
  for (int i = 0; i < local_size; i++) {
    InstanceKlass* const l = local_ifs->at(i);
    max_transitive_size += l->transitive_interfaces()->length();
  }
  // Finally add local interfaces
  max_transitive_size += local_size;
  // Construct array
  if (max_transitive_size == 0) {
    // no interfaces, use canonicalized array
    return Universe::the_empty_instance_klass_array();
  } else if (max_transitive_size == super_size) {
    // no new local interfaces added, share superklass' transitive interface array
    return super->transitive_interfaces();
  } else if (max_transitive_size == local_size) {
    // only local interfaces added, share local interface array
    return local_ifs;
  } else {
    ResourceMark rm;
    GrowableArray<InstanceKlass*>* const result = new GrowableArray<InstanceKlass*>(max_transitive_size);

    // Copy down from superclass
    if (super != NULL) {
      append_interfaces(result, super->transitive_interfaces());
    }

    // Copy down from local interfaces' superinterfaces
    for (int i = 0; i < local_size; i++) {
      InstanceKlass* const l = local_ifs->at(i);
      append_interfaces(result, l->transitive_interfaces());
    }
    // Finally add local interfaces
    append_interfaces(result, local_ifs);

    // length will be less than the max_transitive_size if duplicates were removed
    const int length = result->length();
    assert(length <= max_transitive_size, "just checking");
    Array<InstanceKlass*>* const new_result =
      MetadataFactory::new_array<InstanceKlass*>(loader_data, length, CHECK_NULL);
    for (int i = 0; i < length; i++) {
      InstanceKlass* const e = result->at(i);
      assert(e != NULL, "just checking");
      new_result->at_put(i, e);
    }
    return new_result;
  }
}

static void check_super_class_access(const InstanceKlass* this_klass, TRAPS) {
  assert(this_klass != NULL, "invariant");
  const Klass* const super = this_klass->super();
  if (super != NULL) {

    // If the loader is not the boot loader then throw an exception if its
    // superclass is in package jdk.internal.reflect and its loader is not a
    // special reflection class loader
    if (!this_klass->class_loader_data()->is_the_null_class_loader_data()) {
      assert(super->is_instance_klass(), "super is not instance klass");
      PackageEntry* super_package = super->package();
      if (super_package != NULL &&
          super_package->name()->fast_compare(vmSymbols::jdk_internal_reflect()) == 0 &&
          !java_lang_ClassLoader::is_reflection_class_loader(this_klass->class_loader())) {
        ResourceMark rm(THREAD);
        Exceptions::fthrow(
          THREAD_AND_LOCATION,
          vmSymbols::java_lang_IllegalAccessError(),
          "class %s loaded by %s cannot access jdk/internal/reflect superclass %s",
          this_klass->external_name(),
          this_klass->class_loader_data()->loader_name_and_id(),
          super->external_name());
        return;
      }
    }

    Reflection::VerifyClassAccessResults vca_result =
      Reflection::verify_class_access(this_klass, InstanceKlass::cast(super), false);
    if (vca_result != Reflection::ACCESS_OK) {
      ResourceMark rm(THREAD);
      char* msg = Reflection::verify_class_access_msg(this_klass,
                                                      InstanceKlass::cast(super),
                                                      vca_result);
      if (msg == NULL) {
        bool same_module = (this_klass->module() == super->module());
        Exceptions::fthrow(
          THREAD_AND_LOCATION,
          vmSymbols::java_lang_IllegalAccessError(),
          "class %s cannot access its %ssuperclass %s (%s%s%s)",
          this_klass->external_name(),
          super->is_abstract() ? "abstract " : "",
          super->external_name(),
          (same_module) ? this_klass->joint_in_module_of_loader(super) : this_klass->class_in_module_of_loader(),
          (same_module) ? "" : "; ",
          (same_module) ? "" : super->class_in_module_of_loader());
      } else {
        // Add additional message content.
        Exceptions::fthrow(
          THREAD_AND_LOCATION,
          vmSymbols::java_lang_IllegalAccessError(),
          "superclass access check failed: %s",
          msg);
      }
    }
  }
}


static void check_super_interface_access(const InstanceKlass* this_klass, TRAPS) {
  assert(this_klass != NULL, "invariant");
  const Array<InstanceKlass*>* const local_interfaces = this_klass->local_interfaces();
  const int lng = local_interfaces->length();
  for (int i = lng - 1; i >= 0; i--) {
    InstanceKlass* const k = local_interfaces->at(i);
    assert (k != NULL && k->is_interface(), "invalid interface");
    Reflection::VerifyClassAccessResults vca_result =
      Reflection::verify_class_access(this_klass, k, false);
    if (vca_result != Reflection::ACCESS_OK) {
      ResourceMark rm(THREAD);
      char* msg = Reflection::verify_class_access_msg(this_klass,
                                                      k,
                                                      vca_result);
      if (msg == NULL) {
        bool same_module = (this_klass->module() == k->module());
        Exceptions::fthrow(
          THREAD_AND_LOCATION,
          vmSymbols::java_lang_IllegalAccessError(),
          "class %s cannot access its superinterface %s (%s%s%s)",
          this_klass->external_name(),
          k->external_name(),
          (same_module) ? this_klass->joint_in_module_of_loader(k) : this_klass->class_in_module_of_loader(),
          (same_module) ? "" : "; ",
          (same_module) ? "" : k->class_in_module_of_loader());
      } else {
        // Add additional message content.
        Exceptions::fthrow(
          THREAD_AND_LOCATION,
          vmSymbols::java_lang_IllegalAccessError(),
          "superinterface check failed: %s",
          msg);
      }
    }
  }
}


static void check_final_method_override(const InstanceKlass* this_klass, TRAPS) {
  assert(this_klass != NULL, "invariant");
  const Array<Method*>* const methods = this_klass->methods();
  const int num_methods = methods->length();

  // go thru each method and check if it overrides a final method
  for (int index = 0; index < num_methods; index++) {
    const Method* const m = methods->at(index);

    // skip private, static, and <init> methods
    if ((!m->is_private() && !m->is_static()) &&
        (m->name() != vmSymbols::object_initializer_name())) {

      const Symbol* const name = m->name();
      const Symbol* const signature = m->signature();
      const Klass* k = this_klass->super();
      const Method* super_m = NULL;
      while (k != NULL) {
        // skip supers that don't have final methods.
        if (k->has_final_method()) {
          // lookup a matching method in the super class hierarchy
          super_m = InstanceKlass::cast(k)->lookup_method(name, signature);
          if (super_m == NULL) {
            break; // didn't find any match; get out
          }

          if (super_m->is_final() && !super_m->is_static() &&
              !super_m->access_flags().is_private()) {
            // matching method in super is final, and not static or private
            bool can_access = Reflection::verify_member_access(this_klass,
                                                               super_m->method_holder(),
                                                               super_m->method_holder(),
                                                               super_m->access_flags(),
                                                              false, false, CHECK);
            if (can_access) {
              // this class can access super final method and therefore override
              ResourceMark rm(THREAD);
              Exceptions::fthrow(THREAD_AND_LOCATION,
                                 vmSymbols::java_lang_VerifyError(),
                                 "class %s overrides final method %s.%s%s",
                                 this_klass->external_name(),
                                 super_m->method_holder()->external_name(),
                                 name->as_C_string(),
                                 signature->as_C_string()
                                 );
              return;
            }
          }

          // continue to look from super_m's holder's super.
          k = super_m->method_holder()->super();
          continue;
        }

        k = k->super();
      }
    }
  }
}


// assumes that this_klass is an interface
static void check_illegal_static_method(const InstanceKlass* this_klass, TRAPS) {
  assert(this_klass != NULL, "invariant");
  assert(this_klass->is_interface(), "not an interface");
  const Array<Method*>* methods = this_klass->methods();
  const int num_methods = methods->length();

  for (int index = 0; index < num_methods; index++) {
    const Method* const m = methods->at(index);
    // if m is static and not the init method, throw a verify error
    if ((m->is_static()) && (m->name() != vmSymbols::class_initializer_name())) {
      ResourceMark rm(THREAD);
      Exceptions::fthrow(
        THREAD_AND_LOCATION,
        vmSymbols::java_lang_VerifyError(),
        "Illegal static method %s in interface %s",
        m->name()->as_C_string(),
        this_klass->external_name()
      );
      return;
    }
  }
}

// utility methods for format checking

void ClassFileParser::verify_legal_class_modifiers(jint flags, TRAPS) const {
  const bool is_module = (flags & JVM_ACC_MODULE) != 0;
  const bool is_value_type = (flags & JVM_ACC_VALUE) != 0;
  assert(_major_version >= JAVA_9_VERSION || !is_module, "JVM_ACC_MODULE should not be set");
  assert(supports_value_types() || !is_value_type, "JVM_ACC_VALUE should not be set");
  if (is_module) {
    ResourceMark rm(THREAD);
    Exceptions::fthrow(
      THREAD_AND_LOCATION,
      vmSymbols::java_lang_NoClassDefFoundError(),
      "%s is not a class because access_flag ACC_MODULE is set",
      _class_name->as_C_string());
    return;
  }

  if (is_value_type && !EnableValhalla) {
    ResourceMark rm(THREAD);
    Exceptions::fthrow(
      THREAD_AND_LOCATION,
      vmSymbols::java_lang_ClassFormatError(),
      "Class modifier ACC_VALUE in class %s requires option -XX:+EnableValhalla",
      _class_name->as_C_string()
    );
  }

  if (!_need_verify) { return; }

  const bool is_interface  = (flags & JVM_ACC_INTERFACE)  != 0;
  const bool is_abstract   = (flags & JVM_ACC_ABSTRACT)   != 0;
  const bool is_final      = (flags & JVM_ACC_FINAL)      != 0;
  const bool is_super      = (flags & JVM_ACC_SUPER)      != 0;
  const bool is_enum       = (flags & JVM_ACC_ENUM)       != 0;
  const bool is_annotation = (flags & JVM_ACC_ANNOTATION) != 0;
  const bool major_gte_15  = _major_version >= JAVA_1_5_VERSION;

  if ((is_abstract && is_final) ||
      (is_interface && !is_abstract) ||
      (is_interface && major_gte_15 && (is_super || is_enum)) ||
      (!is_interface && major_gte_15 && is_annotation) ||
      (is_value_type && (is_interface || is_abstract || is_enum || !is_final))) {
    ResourceMark rm(THREAD);
    const char* class_note = "";
    if (is_value_type)  class_note = " (an inline class)";
    Exceptions::fthrow(
      THREAD_AND_LOCATION,
      vmSymbols::java_lang_ClassFormatError(),
      "Illegal class modifiers in class %s%s: 0x%X",
      _class_name->as_C_string(), class_note, flags
    );
    return;
  }
}

static bool has_illegal_visibility(jint flags) {
  const bool is_public    = (flags & JVM_ACC_PUBLIC)    != 0;
  const bool is_protected = (flags & JVM_ACC_PROTECTED) != 0;
  const bool is_private   = (flags & JVM_ACC_PRIVATE)   != 0;

  return ((is_public && is_protected) ||
          (is_public && is_private) ||
          (is_protected && is_private));
}

// A legal major_version.minor_version must be one of the following:
//
//  Major_version >= 45 and major_version < 56, any minor_version.
//  Major_version >= 56 and major_version <= JVM_CLASSFILE_MAJOR_VERSION and minor_version = 0.
//  Major_version = JVM_CLASSFILE_MAJOR_VERSION and minor_version = 65535 and --enable-preview is present.
//
static void verify_class_version(u2 major, u2 minor, Symbol* class_name, TRAPS){
  ResourceMark rm(THREAD);
  const u2 max_version = JVM_CLASSFILE_MAJOR_VERSION;
  if (major < JAVA_MIN_SUPPORTED_VERSION) {
    Exceptions::fthrow(
      THREAD_AND_LOCATION,
      vmSymbols::java_lang_UnsupportedClassVersionError(),
      "%s (class file version %u.%u) was compiled with an invalid major version",
      class_name->as_C_string(), major, minor);
    return;
  }

  if (major > max_version) {
    Exceptions::fthrow(
      THREAD_AND_LOCATION,
      vmSymbols::java_lang_UnsupportedClassVersionError(),
      "%s has been compiled by a more recent version of the Java Runtime (class file version %u.%u), "
      "this version of the Java Runtime only recognizes class file versions up to %u.0",
      class_name->as_C_string(), major, minor, JVM_CLASSFILE_MAJOR_VERSION);
    return;
  }

  if (major < JAVA_12_VERSION || minor == 0) {
    return;
  }

  if (minor == JAVA_PREVIEW_MINOR_VERSION) {
    if (major != max_version) {
      Exceptions::fthrow(
        THREAD_AND_LOCATION,
        vmSymbols::java_lang_UnsupportedClassVersionError(),
        "%s (class file version %u.%u) was compiled with preview features that are unsupported. "
        "This version of the Java Runtime only recognizes preview features for class file version %u.%u",
        class_name->as_C_string(), major, minor, JVM_CLASSFILE_MAJOR_VERSION, JAVA_PREVIEW_MINOR_VERSION);
      return;
    }

    if (!Arguments::enable_preview()) {
      Exceptions::fthrow(
        THREAD_AND_LOCATION,
        vmSymbols::java_lang_UnsupportedClassVersionError(),
        "Preview features are not enabled for %s (class file version %u.%u). Try running with '--enable-preview'",
        class_name->as_C_string(), major, minor);
      return;
    }

  } else { // minor != JAVA_PREVIEW_MINOR_VERSION
    Exceptions::fthrow(
        THREAD_AND_LOCATION,
        vmSymbols::java_lang_UnsupportedClassVersionError(),
        "%s (class file version %u.%u) was compiled with an invalid non-zero minor version",
        class_name->as_C_string(), major, minor);
  }
}

void ClassFileParser::verify_legal_field_modifiers(jint flags,
                                                   bool is_interface,
                                                   bool is_value_type,
                                                   TRAPS) const {
  if (!_need_verify) { return; }

  const bool is_public    = (flags & JVM_ACC_PUBLIC)    != 0;
  const bool is_protected = (flags & JVM_ACC_PROTECTED) != 0;
  const bool is_private   = (flags & JVM_ACC_PRIVATE)   != 0;
  const bool is_static    = (flags & JVM_ACC_STATIC)    != 0;
  const bool is_final     = (flags & JVM_ACC_FINAL)     != 0;
  const bool is_volatile  = (flags & JVM_ACC_VOLATILE)  != 0;
  const bool is_transient = (flags & JVM_ACC_TRANSIENT) != 0;
  const bool is_enum      = (flags & JVM_ACC_ENUM)      != 0;
  const bool major_gte_15 = _major_version >= JAVA_1_5_VERSION;

  bool is_illegal = false;

  if (is_interface) {
    if (!is_public || !is_static || !is_final || is_private ||
        is_protected || is_volatile || is_transient ||
        (major_gte_15 && is_enum)) {
      is_illegal = true;
    }
  } else { // not interface
    if (has_illegal_visibility(flags) || (is_final && is_volatile)) {
      is_illegal = true;
    } else {
      if (is_value_type && !is_static && !is_final) {
        is_illegal = true;
      }
    }
  }

  if (is_illegal) {
    ResourceMark rm(THREAD);
    Exceptions::fthrow(
      THREAD_AND_LOCATION,
      vmSymbols::java_lang_ClassFormatError(),
      "Illegal field modifiers in class %s: 0x%X",
      _class_name->as_C_string(), flags);
    return;
  }
}

void ClassFileParser::verify_legal_method_modifiers(jint flags,
                                                    bool is_interface,
                                                    bool is_value_type,
                                                    const Symbol* name,
                                                    TRAPS) const {
  if (!_need_verify) { return; }

  const bool is_public       = (flags & JVM_ACC_PUBLIC)       != 0;
  const bool is_private      = (flags & JVM_ACC_PRIVATE)      != 0;
  const bool is_static       = (flags & JVM_ACC_STATIC)       != 0;
  const bool is_final        = (flags & JVM_ACC_FINAL)        != 0;
  const bool is_native       = (flags & JVM_ACC_NATIVE)       != 0;
  const bool is_abstract     = (flags & JVM_ACC_ABSTRACT)     != 0;
  const bool is_bridge       = (flags & JVM_ACC_BRIDGE)       != 0;
  const bool is_strict       = (flags & JVM_ACC_STRICT)       != 0;
  const bool is_synchronized = (flags & JVM_ACC_SYNCHRONIZED) != 0;
  const bool is_protected    = (flags & JVM_ACC_PROTECTED)    != 0;
  const bool major_gte_15    = _major_version >= JAVA_1_5_VERSION;
  const bool major_gte_8     = _major_version >= JAVA_8_VERSION;
  const bool is_initializer  = (name == vmSymbols::object_initializer_name());

  bool is_illegal = false;

  const char* class_note = "";

  if (is_interface) {
    if (major_gte_8) {
      // Class file version is JAVA_8_VERSION or later Methods of
      // interfaces may set any of the flags except ACC_PROTECTED,
      // ACC_FINAL, ACC_NATIVE, and ACC_SYNCHRONIZED; they must
      // have exactly one of the ACC_PUBLIC or ACC_PRIVATE flags set.
      if ((is_public == is_private) || /* Only one of private and public should be true - XNOR */
          (is_native || is_protected || is_final || is_synchronized) ||
          // If a specific method of a class or interface has its
          // ACC_ABSTRACT flag set, it must not have any of its
          // ACC_FINAL, ACC_NATIVE, ACC_PRIVATE, ACC_STATIC,
          // ACC_STRICT, or ACC_SYNCHRONIZED flags set.  No need to
          // check for ACC_FINAL, ACC_NATIVE or ACC_SYNCHRONIZED as
          // those flags are illegal irrespective of ACC_ABSTRACT being set or not.
          (is_abstract && (is_private || is_static || is_strict))) {
        is_illegal = true;
      }
    } else if (major_gte_15) {
      // Class file version in the interval [JAVA_1_5_VERSION, JAVA_8_VERSION)
      if (!is_public || is_private || is_protected || is_static || is_final ||
          is_synchronized || is_native || !is_abstract || is_strict) {
        is_illegal = true;
      }
    } else {
      // Class file version is pre-JAVA_1_5_VERSION
      if (!is_public || is_static || is_final || is_native || !is_abstract) {
        is_illegal = true;
      }
    }
  } else { // not interface
    if (has_illegal_visibility(flags)) {
      is_illegal = true;
    } else {
      if (is_initializer) {
        if (is_final || is_synchronized || is_native ||
            is_abstract || (major_gte_15 && is_bridge)) {
          is_illegal = true;
        }
        if (!is_static && !is_value_type) {
          // OK, an object constructor in a regular class
        } else if (is_static && is_value_type) {
          // OK, a static init factory in an inline class
        } else {
          // but no other combinations are allowed
          is_illegal = true;
          class_note = (is_value_type ? " (an inline class)" : " (not an inline class)");
        }
      } else { // not initializer
        if (is_value_type && is_synchronized && !is_static) {
          is_illegal = true;
          class_note = " (an inline class)";
        } else {
          if (is_abstract) {
            if ((is_final || is_native || is_private || is_static ||
                (major_gte_15 && (is_synchronized || is_strict)))) {
              is_illegal = true;
            }
          }
        }
      }
    }
  }

  if (is_illegal) {
    ResourceMark rm(THREAD);
    Exceptions::fthrow(
      THREAD_AND_LOCATION,
      vmSymbols::java_lang_ClassFormatError(),
      "Method %s in class %s%s has illegal modifiers: 0x%X",
      name->as_C_string(), _class_name->as_C_string(), class_note, flags);
    return;
  }
}

void ClassFileParser::verify_legal_utf8(const unsigned char* buffer,
                                        int length,
                                        TRAPS) const {
  assert(_need_verify, "only called when _need_verify is true");
  if (!UTF8::is_legal_utf8(buffer, length, _major_version <= 47)) {
    classfile_parse_error("Illegal UTF8 string in constant pool in class file %s", CHECK);
  }
}

// Unqualified names may not contain the characters '.', ';', '[', or '/'.
// In class names, '/' separates unqualified names.  This is verified in this function also.
// Method names also may not contain the characters '<' or '>', unless <init>
// or <clinit>.  Note that method names may not be <init> or <clinit> in this
// method.  Because these names have been checked as special cases before
// calling this method in verify_legal_method_name.
//
// This method is also called from the modular system APIs in modules.cpp
// to verify the validity of module and package names.
bool ClassFileParser::verify_unqualified_name(const char* name,
                                              unsigned int length,
                                              int type) {
  if (length == 0) return false;  // Must have at least one char.
  for (const char* p = name; p != name + length; p++) {
    switch(*p) {
      case JVM_SIGNATURE_DOT:
      case JVM_SIGNATURE_ENDCLASS:
      case JVM_SIGNATURE_ARRAY:
        // do not permit '.', ';', or '['
        return false;
      case JVM_SIGNATURE_SLASH:
        // check for '//' or leading or trailing '/' which are not legal
        // unqualified name must not be empty
        if (type == ClassFileParser::LegalClass) {
          if (p == name || p+1 >= name+length ||
              *(p+1) == JVM_SIGNATURE_SLASH) {
            return false;
          }
        } else {
          return false;   // do not permit '/' unless it's class name
        }
        break;
      case JVM_SIGNATURE_SPECIAL:
      case JVM_SIGNATURE_ENDSPECIAL:
        // do not permit '<' or '>' in method names
        if (type == ClassFileParser::LegalMethod) {
          return false;
        }
    }
  }
  return true;
}

// Take pointer to a UTF8 byte string (not NUL-terminated).
// Skip over the longest part of the string that could
// be taken as a fieldname. Allow '/' if slash_ok is true.
// Return a pointer to just past the fieldname.
// Return NULL if no fieldname at all was found, or in the case of slash_ok
// being true, we saw consecutive slashes (meaning we were looking for a
// qualified path but found something that was badly-formed).
static const char* skip_over_field_name(const char* const name,
                                        bool slash_ok,
                                        unsigned int length) {
  const char* p;
  jboolean last_is_slash = false;
  jboolean not_first_ch = false;

  for (p = name; p != name + length; not_first_ch = true) {
    const char* old_p = p;
    jchar ch = *p;
    if (ch < 128) {
      p++;
      // quick check for ascii
      if ((ch >= 'a' && ch <= 'z') ||
        (ch >= 'A' && ch <= 'Z') ||
        (ch == '_' || ch == '$') ||
        (not_first_ch && ch >= '0' && ch <= '9')) {
        last_is_slash = false;
        continue;
      }
      if (slash_ok && ch == JVM_SIGNATURE_SLASH) {
        if (last_is_slash) {
          return NULL;  // Don't permit consecutive slashes
        }
        last_is_slash = true;
        continue;
      }
    }
    else {
      jint unicode_ch;
      char* tmp_p = UTF8::next_character(p, &unicode_ch);
      p = tmp_p;
      last_is_slash = false;
      // Check if ch is Java identifier start or is Java identifier part
      // 4672820: call java.lang.Character methods directly without generating separate tables.
      EXCEPTION_MARK;
      // return value
      JavaValue result(T_BOOLEAN);
      // Set up the arguments to isJavaIdentifierStart or isJavaIdentifierPart
      JavaCallArguments args;
      args.push_int(unicode_ch);

      if (not_first_ch) {
        // public static boolean isJavaIdentifierPart(char ch);
        JavaCalls::call_static(&result,
          SystemDictionary::Character_klass(),
          vmSymbols::isJavaIdentifierPart_name(),
          vmSymbols::int_bool_signature(),
          &args,
          THREAD);
      } else {
        // public static boolean isJavaIdentifierStart(char ch);
        JavaCalls::call_static(&result,
          SystemDictionary::Character_klass(),
          vmSymbols::isJavaIdentifierStart_name(),
          vmSymbols::int_bool_signature(),
          &args,
          THREAD);
      }
      if (HAS_PENDING_EXCEPTION) {
        CLEAR_PENDING_EXCEPTION;
        return NULL;
      }
      if(result.get_jboolean()) {
        continue;
      }
    }
    return (not_first_ch) ? old_p : NULL;
  }
  return (not_first_ch) ? p : NULL;
}

// Take pointer to a UTF8 byte string (not NUL-terminated).
// Skip over the longest part of the string that could
// be taken as a field signature. Allow "void" if void_ok.
// Return a pointer to just past the signature.
// Return NULL if no legal signature is found.
const char* ClassFileParser::skip_over_field_signature(const char* signature,
                                                       bool void_ok,
                                                       unsigned int length,
                                                       TRAPS) const {
  unsigned int array_dim = 0;
  while (length > 0) {
    switch (signature[0]) {
    case JVM_SIGNATURE_VOID: if (!void_ok) { return NULL; }
    case JVM_SIGNATURE_BOOLEAN:
    case JVM_SIGNATURE_BYTE:
    case JVM_SIGNATURE_CHAR:
    case JVM_SIGNATURE_SHORT:
    case JVM_SIGNATURE_INT:
    case JVM_SIGNATURE_FLOAT:
    case JVM_SIGNATURE_LONG:
    case JVM_SIGNATURE_DOUBLE:
      return signature + 1;
    case JVM_SIGNATURE_VALUETYPE:
      // Can't enable this check until JDK upgrades the bytecode generators
      // if (_major_version < CONSTANT_CLASS_DESCRIPTORS ) {
      //   classfile_parse_error("Class name contains illegal Q-signature "
      //                                    "in descriptor in class file %s",
      //                                    CHECK_0);
      // }
      // fall through
    case JVM_SIGNATURE_CLASS:
    {
      if (_major_version < JAVA_1_5_VERSION) {
        // Skip over the class name if one is there
        const char* const p = skip_over_field_name(signature + 1, true, --length);

        // The next character better be a semicolon
        if (p && (p - signature) > 1 && p[0] == JVM_SIGNATURE_ENDCLASS) {
          return p + 1;
        }
      }
      else {
        // Skip leading 'L' or 'Q' and ignore first appearance of ';'
        signature++;
        const char* c = (const char*) memchr(signature, JVM_SIGNATURE_ENDCLASS, length - 1);
        // Format check signature
        if (c != NULL) {
          int newlen = c - (char*) signature;
          bool legal = verify_unqualified_name(signature, newlen, LegalClass);
          if (!legal) {
            classfile_parse_error("Class name is empty or contains illegal character "
                                  "in descriptor in class file %s",
                                  CHECK_0);
            return NULL;
          }
          return signature + newlen + 1;
        }
      }
      return NULL;
    }
    case JVM_SIGNATURE_ARRAY:
      array_dim++;
      if (array_dim > 255) {
        // 4277370: array descriptor is valid only if it represents 255 or fewer dimensions.
        classfile_parse_error("Array type descriptor has more than 255 dimensions in class file %s", CHECK_0);
      }
      // The rest of what's there better be a legal signature
      signature++;
      length--;
      void_ok = false;
      break;
    default:
      return NULL;
    }
  }
  return NULL;
}

// Checks if name is a legal class name.
void ClassFileParser::verify_legal_class_name(const Symbol* name, TRAPS) const {
  if (!_need_verify || _relax_verify) { return; }

  assert(name->refcount() > 0, "symbol must be kept alive");
  char* bytes = (char*)name->bytes();
  unsigned int length = name->utf8_length();
  bool legal = false;

  if (length > 0) {
    const char* p;
    if (bytes[0] == JVM_SIGNATURE_ARRAY) {
      p = skip_over_field_signature(bytes, false, length, CHECK);
      legal = (p != NULL) && ((p - bytes) == (int)length);
    } else if (_major_version < JAVA_1_5_VERSION) {
      if (bytes[0] != JVM_SIGNATURE_SPECIAL) {
        p = skip_over_field_name(bytes, true, length);
        legal = (p != NULL) && ((p - bytes) == (int)length);
      }
    } else if (_major_version >= CONSTANT_CLASS_DESCRIPTORS && bytes[length - 1] == ';' ) {
      // Support for L...; and Q...; descriptors
      legal = verify_unqualified_name(bytes + 1, length - 2, LegalClass);
    } else {
      // 4900761: relax the constraints based on JSR202 spec
      // Class names may be drawn from the entire Unicode character set.
      // Identifiers between '/' must be unqualified names.
      // The utf8 string has been verified when parsing cpool entries.
      legal = verify_unqualified_name(bytes, length, LegalClass);
    }
  }
  if (!legal) {
    ResourceMark rm(THREAD);
    assert(_class_name != NULL, "invariant");
    Exceptions::fthrow(
      THREAD_AND_LOCATION,
      vmSymbols::java_lang_ClassFormatError(),
      "Illegal class name \"%.*s\" in class file %s", length, bytes,
      _class_name->as_C_string()
    );
    return;
  }
}

// Checks if name is a legal field name.
void ClassFileParser::verify_legal_field_name(const Symbol* name, TRAPS) const {
  if (!_need_verify || _relax_verify) { return; }

  char* bytes = (char*)name->bytes();
  unsigned int length = name->utf8_length();
  bool legal = false;

  if (length > 0) {
    if (_major_version < JAVA_1_5_VERSION) {
      if (bytes[0] != JVM_SIGNATURE_SPECIAL) {
        const char* p = skip_over_field_name(bytes, false, length);
        legal = (p != NULL) && ((p - bytes) == (int)length);
      }
    } else {
      // 4881221: relax the constraints based on JSR202 spec
      legal = verify_unqualified_name(bytes, length, LegalField);
    }
  }

  if (!legal) {
    ResourceMark rm(THREAD);
    assert(_class_name != NULL, "invariant");
    Exceptions::fthrow(
      THREAD_AND_LOCATION,
      vmSymbols::java_lang_ClassFormatError(),
      "Illegal field name \"%.*s\" in class %s", length, bytes,
      _class_name->as_C_string()
    );
    return;
  }
}

// Checks if name is a legal method name.
void ClassFileParser::verify_legal_method_name(const Symbol* name, TRAPS) const {
  if (!_need_verify || _relax_verify) { return; }

  assert(name != NULL, "method name is null");
  char* bytes = (char*)name->bytes();
  unsigned int length = name->utf8_length();
  bool legal = false;

  if (length > 0) {
    if (bytes[0] == JVM_SIGNATURE_SPECIAL) {
      if (name == vmSymbols::object_initializer_name() || name == vmSymbols::class_initializer_name()) {
        legal = true;
      }
    } else if (_major_version < JAVA_1_5_VERSION) {
      const char* p;
      p = skip_over_field_name(bytes, false, length);
      legal = (p != NULL) && ((p - bytes) == (int)length);
    } else {
      // 4881221: relax the constraints based on JSR202 spec
      legal = verify_unqualified_name(bytes, length, LegalMethod);
    }
  }

  if (!legal) {
    ResourceMark rm(THREAD);
    assert(_class_name != NULL, "invariant");
    Exceptions::fthrow(
      THREAD_AND_LOCATION,
      vmSymbols::java_lang_ClassFormatError(),
      "Illegal method name \"%.*s\" in class %s", length, bytes,
      _class_name->as_C_string()
    );
    return;
  }
}


// Checks if signature is a legal field signature.
void ClassFileParser::verify_legal_field_signature(const Symbol* name,
                                                   const Symbol* signature,
                                                   TRAPS) const {
  if (!_need_verify) { return; }

  const char* const bytes = (const char* const)signature->bytes();
  const unsigned int length = signature->utf8_length();
  const char* const p = skip_over_field_signature(bytes, false, length, CHECK);

  if (p == NULL || (p - bytes) != (int)length) {
    throwIllegalSignature("Field", name, signature, CHECK);
  }
}

// Checks if signature is a legal method signature.
// Returns number of parameters
int ClassFileParser::verify_legal_method_signature(const Symbol* name,
                                                   const Symbol* signature,
                                                   TRAPS) const {
  if (!_need_verify) {
    // make sure caller's args_size will be less than 0 even for non-static
    // method so it will be recomputed in compute_size_of_parameters().
    return -2;
  }

  // Class initializers cannot have args for class format version >= 51.
  if (name == vmSymbols::class_initializer_name() &&
      signature != vmSymbols::void_method_signature() &&
      _major_version >= JAVA_7_VERSION) {
    throwIllegalSignature("Method", name, signature, CHECK_0);
    return 0;
  }

  unsigned int args_size = 0;
  const char* p = (const char*)signature->bytes();
  unsigned int length = signature->utf8_length();
  const char* nextp;

  // The first character must be a '('
  if ((length > 0) && (*p++ == JVM_SIGNATURE_FUNC)) {
    length--;
    // Skip over legal field signatures
    nextp = skip_over_field_signature(p, false, length, CHECK_0);
    while ((length > 0) && (nextp != NULL)) {
      args_size++;
      if (p[0] == 'J' || p[0] == 'D') {
        args_size++;
      }
      length -= nextp - p;
      p = nextp;
      nextp = skip_over_field_signature(p, false, length, CHECK_0);
    }
    // The first non-signature thing better be a ')'
    if ((length > 0) && (*p++ == JVM_SIGNATURE_ENDFUNC)) {
      length--;
<<<<<<< HEAD
      if (name->utf8_length() > 0 && name->char_at(0) == '<') {
        // All constructor methods must return void
=======
      if (name->utf8_length() > 0 && name->char_at(0) == JVM_SIGNATURE_SPECIAL) {
        // All internal methods must return void
>>>>>>> d8240afe
        if ((length == 1) && (p[0] == JVM_SIGNATURE_VOID)) {
          return args_size;
        }
        // All static init methods must return the current class
        if ((length >= 3) && (p[length-1] == JVM_SIGNATURE_ENDCLASS)
            && name == vmSymbols::object_initializer_name()) {
          nextp = skip_over_field_signature(p, true, length, CHECK_0);
          if (nextp && ((int)length == (nextp - p))) {
            // The actual class will be checked against current class
            // when the method is defined (see parse_method).
            // A reference to a static init with a bad return type
            // will load and verify OK, but will fail to link.
            return args_size;
          }
        }
        // The distinction between static factory methods and
        // constructors depends on the JVM_ACC_STATIC modifier.
        // This distinction must be reflected in a void or non-void
        // return. For declared methods, the check is in parse_method.
      } else {
        // Now we better just have a return value
        nextp = skip_over_field_signature(p, true, length, CHECK_0);
        if (nextp && ((int)length == (nextp - p))) {
          return args_size;
        }
      }
    }
  }
  // Report error
  throwIllegalSignature("Method", name, signature, CHECK_0);
  return 0;
}

int ClassFileParser::static_field_size() const {
  assert(_field_info != NULL, "invariant");
  return _field_info->static_field_size;
}

int ClassFileParser::total_oop_map_count() const {
  assert(_field_info != NULL, "invariant");
  return _field_info->oop_map_blocks->nonstatic_oop_map_count;
}

jint ClassFileParser::layout_size() const {
  assert(_field_info != NULL, "invariant");
  return _field_info->instance_size;
}

static void check_methods_for_intrinsics(const InstanceKlass* ik,
                                         const Array<Method*>* methods) {
  assert(ik != NULL, "invariant");
  assert(methods != NULL, "invariant");

  // Set up Method*::intrinsic_id as soon as we know the names of methods.
  // (We used to do this lazily, but now we query it in Rewriter,
  // which is eagerly done for every method, so we might as well do it now,
  // when everything is fresh in memory.)
  const vmSymbols::SID klass_id = Method::klass_id_for_intrinsics(ik);

  if (klass_id != vmSymbols::NO_SID) {
    for (int j = 0; j < methods->length(); ++j) {
      Method* method = methods->at(j);
      method->init_intrinsic_id();

      if (CheckIntrinsics) {
        // Check if an intrinsic is defined for method 'method',
        // but the method is not annotated with @HotSpotIntrinsicCandidate.
        if (method->intrinsic_id() != vmIntrinsics::_none &&
            !method->intrinsic_candidate()) {
              tty->print("Compiler intrinsic is defined for method [%s], "
              "but the method is not annotated with @HotSpotIntrinsicCandidate.%s",
              method->name_and_sig_as_C_string(),
              NOT_DEBUG(" Method will not be inlined.") DEBUG_ONLY(" Exiting.")
            );
          tty->cr();
          DEBUG_ONLY(vm_exit(1));
        }
        // Check is the method 'method' is annotated with @HotSpotIntrinsicCandidate,
        // but there is no intrinsic available for it.
        if (method->intrinsic_candidate() &&
          method->intrinsic_id() == vmIntrinsics::_none) {
            tty->print("Method [%s] is annotated with @HotSpotIntrinsicCandidate, "
              "but no compiler intrinsic is defined for the method.%s",
              method->name_and_sig_as_C_string(),
              NOT_DEBUG("") DEBUG_ONLY(" Exiting.")
            );
          tty->cr();
          DEBUG_ONLY(vm_exit(1));
        }
      }
    } // end for

#ifdef ASSERT
    if (CheckIntrinsics) {
      // Check for orphan methods in the current class. A method m
      // of a class C is orphan if an intrinsic is defined for method m,
      // but class C does not declare m.
      // The check is potentially expensive, therefore it is available
      // only in debug builds.

      for (int id = vmIntrinsics::FIRST_ID; id < (int)vmIntrinsics::ID_LIMIT; ++id) {
        if (vmIntrinsics::_compiledLambdaForm == id) {
          // The _compiledLamdbdaForm intrinsic is a special marker for bytecode
          // generated for the JVM from a LambdaForm and therefore no method
          // is defined for it.
          continue;
        }

        if (vmIntrinsics::class_for(vmIntrinsics::ID_from(id)) == klass_id) {
          // Check if the current class contains a method with the same
          // name, flags, signature.
          bool match = false;
          for (int j = 0; j < methods->length(); ++j) {
            const Method* method = methods->at(j);
            if (method->intrinsic_id() == id) {
              match = true;
              break;
            }
          }

          if (!match) {
            char buf[1000];
            tty->print("Compiler intrinsic is defined for method [%s], "
                       "but the method is not available in class [%s].%s",
                        vmIntrinsics::short_name_as_C_string(vmIntrinsics::ID_from(id),
                                                             buf, sizeof(buf)),
                        ik->name()->as_C_string(),
                        NOT_DEBUG("") DEBUG_ONLY(" Exiting.")
            );
            tty->cr();
            DEBUG_ONLY(vm_exit(1));
          }
        }
      } // end for
    } // CheckIntrinsics
#endif // ASSERT
  }
}

InstanceKlass* ClassFileParser::create_instance_klass(bool changed_by_loadhook, TRAPS) {
  if (_klass != NULL) {
    return _klass;
  }

  InstanceKlass* const ik =
    InstanceKlass::allocate_instance_klass(*this, CHECK_NULL);

  fill_instance_klass(ik, changed_by_loadhook, CHECK_NULL);

  assert(_klass == ik, "invariant");


  if (ik->should_store_fingerprint()) {
    ik->store_fingerprint(_stream->compute_fingerprint());
  }

  ik->set_has_passed_fingerprint_check(false);
  if (UseAOT && ik->supers_have_passed_fingerprint_checks()) {
    uint64_t aot_fp = AOTLoader::get_saved_fingerprint(ik);
    uint64_t fp = ik->has_stored_fingerprint() ? ik->get_stored_fingerprint() : _stream->compute_fingerprint();
    if (aot_fp != 0 && aot_fp == fp) {
      // This class matches with a class saved in an AOT library
      ik->set_has_passed_fingerprint_check(true);
    } else {
      ResourceMark rm;
      log_info(class, fingerprint)("%s :  expected = " PTR64_FORMAT " actual = " PTR64_FORMAT,
                                 ik->external_name(), aot_fp, _stream->compute_fingerprint());
    }
  }

  if (ik->is_value()) {
    ValueKlass* vk = ValueKlass::cast(ik);
    oop val = ik->allocate_instance(CHECK_NULL);
    vk->set_default_value(val);
  }

  return ik;
}

void ClassFileParser::fill_instance_klass(InstanceKlass* ik, bool changed_by_loadhook, TRAPS) {
  assert(ik != NULL, "invariant");

  // Set name and CLD before adding to CLD
  ik->set_class_loader_data(_loader_data);
  ik->set_name(_class_name);

  // Add all classes to our internal class loader list here,
  // including classes in the bootstrap (NULL) class loader.
  const bool publicize = !is_internal();

  _loader_data->add_class(ik, publicize);

  set_klass_to_deallocate(ik);

  assert(_field_info != NULL, "invariant");
  assert(ik->static_field_size() == _field_info->static_field_size, "sanity");
  assert(ik->nonstatic_oop_map_count() == _field_info->oop_map_blocks->nonstatic_oop_map_count,
    "sanity");

  assert(ik->is_instance_klass(), "sanity");
  assert(ik->size_helper() == _field_info->instance_size, "sanity");

  // Fill in information already parsed
  ik->set_should_verify_class(_need_verify);

  // Not yet: supers are done below to support the new subtype-checking fields
  ik->set_nonstatic_field_size(_field_info->nonstatic_field_size);
  ik->set_has_nonstatic_fields(_field_info->has_nonstatic_fields);
  if (_is_empty_value) {
    ik->set_is_empty_value();
  }
  assert(_fac != NULL, "invariant");
  ik->set_static_oop_field_count(_fac->count[STATIC_OOP] + _fac->count[STATIC_FLATTENABLE]);

  // this transfers ownership of a lot of arrays from
  // the parser onto the InstanceKlass*
  apply_parsed_class_metadata(ik, _java_fields_count, CHECK);

  // note that is not safe to use the fields in the parser from this point on
  assert(NULL == _cp, "invariant");
  assert(NULL == _fields, "invariant");
  assert(NULL == _methods, "invariant");
  assert(NULL == _inner_classes, "invariant");
  assert(NULL == _nest_members, "invariant");
  assert(NULL == _local_interfaces, "invariant");
  assert(NULL == _combined_annotations, "invariant");

  if (_has_final_method) {
    ik->set_has_final_method();
  }

  ik->copy_method_ordering(_method_ordering, CHECK);
  // The InstanceKlass::_methods_jmethod_ids cache
  // is managed on the assumption that the initial cache
  // size is equal to the number of methods in the class. If
  // that changes, then InstanceKlass::idnum_can_increment()
  // has to be changed accordingly.
  ik->set_initial_method_idnum(ik->methods()->length());

  ik->set_this_class_index(_this_class_index);

  if (is_unsafe_anonymous()) {
    // _this_class_index is a CONSTANT_Class entry that refers to this
    // anonymous class itself. If this class needs to refer to its own methods or
    // fields, it would use a CONSTANT_MethodRef, etc, which would reference
    // _this_class_index. However, because this class is anonymous (it's
    // not stored in SystemDictionary), _this_class_index cannot be resolved
    // with ConstantPool::klass_at_impl, which does a SystemDictionary lookup.
    // Therefore, we must eagerly resolve _this_class_index now.
    ik->constants()->klass_at_put(_this_class_index, ik);
  }

  ik->set_minor_version(_minor_version);
  ik->set_major_version(_major_version);
  ik->set_has_nonstatic_concrete_methods(_has_nonstatic_concrete_methods);
  ik->set_declares_nonstatic_concrete_methods(_declares_nonstatic_concrete_methods);

  if (_unsafe_anonymous_host != NULL) {
    assert (ik->is_unsafe_anonymous(), "should be the same");
    ik->set_unsafe_anonymous_host(_unsafe_anonymous_host);
  }

  // Set PackageEntry for this_klass
  oop cl = ik->class_loader();
  Handle clh = Handle(THREAD, java_lang_ClassLoader::non_reflection_class_loader(cl));
  ClassLoaderData* cld = ClassLoaderData::class_loader_data_or_null(clh());
  ik->set_package(cld, CHECK);

  const Array<Method*>* const methods = ik->methods();
  assert(methods != NULL, "invariant");
  const int methods_len = methods->length();

  check_methods_for_intrinsics(ik, methods);

  // Fill in field values obtained by parse_classfile_attributes
  if (_parsed_annotations->has_any_annotations()) {
    _parsed_annotations->apply_to(ik);
  }

  apply_parsed_class_attributes(ik);

  // Miranda methods
  if ((_num_miranda_methods > 0) ||
      // if this class introduced new miranda methods or
      (_super_klass != NULL && _super_klass->has_miranda_methods())
        // super class exists and this class inherited miranda methods
     ) {
       ik->set_has_miranda_methods(); // then set a flag
  }

  // Fill in information needed to compute superclasses.
  ik->initialize_supers(const_cast<InstanceKlass*>(_super_klass), _transitive_interfaces, CHECK);
  ik->set_transitive_interfaces(_transitive_interfaces);
  _transitive_interfaces = NULL;

  // Initialize itable offset tables
  klassItable::setup_itable_offset_table(ik);

  // Compute transitive closure of interfaces this class implements
  // Do final class setup
  OopMapBlocksBuilder* oop_map_blocks = _field_info->oop_map_blocks;
  if (oop_map_blocks->nonstatic_oop_map_count > 0) {
    oop_map_blocks->copy(ik->start_of_nonstatic_oop_maps());
  }

  // Fill in has_finalizer, has_vanilla_constructor, and layout_helper
  set_precomputed_flags(ik, CHECK);

  // check if this class can access its super class
  check_super_class_access(ik, CHECK);

  // check if this class can access its superinterfaces
  check_super_interface_access(ik, CHECK);

  // check if this class overrides any final method
  check_final_method_override(ik, CHECK);

  // reject static interface methods prior to Java 8
  if (ik->is_interface() && _major_version < JAVA_8_VERSION) {
    check_illegal_static_method(ik, CHECK);
  }

  // Obtain this_klass' module entry
  ModuleEntry* module_entry = ik->module();
  assert(module_entry != NULL, "module_entry should always be set");

  // Obtain java.lang.Module
  Handle module_handle(THREAD, module_entry->module());

  // Allocate mirror and initialize static fields
  // The create_mirror() call will also call compute_modifiers()
  java_lang_Class::create_mirror(ik,
                                 Handle(THREAD, _loader_data->class_loader()),
                                 module_handle,
                                 _protection_domain,
                                 CHECK);

  assert(_all_mirandas != NULL, "invariant");

  // Generate any default methods - default methods are public interface methods
  // that have a default implementation.  This is new with Java 8.
  if (_has_nonstatic_concrete_methods) {
    DefaultMethods::generate_default_methods(ik,
                                             _all_mirandas,
                                             CHECK);
  }

  // Add read edges to the unnamed modules of the bootstrap and app class loaders.
  if (changed_by_loadhook && !module_handle.is_null() && module_entry->is_named() &&
      !module_entry->has_default_read_edges()) {
    if (!module_entry->set_has_default_read_edges()) {
      // We won a potential race
      JvmtiExport::add_default_read_edges(module_handle, THREAD);
    }
  }

  int nfields = ik->java_fields_count();
  if (ik->is_value()) nfields++;
  for (int i = 0; i < nfields; i++) {
    if (ik->field_is_flattenable(i)) {
      Symbol* klass_name = ik->field_signature(i)->fundamental_name(CHECK);
      // Inline classes for instance fields must have been pre-loaded
      // Inline classes for static fields might not have been loaded yet
      Klass* klass = SystemDictionary::find(klass_name,
          Handle(THREAD, ik->class_loader()),
          Handle(THREAD, ik->protection_domain()), CHECK);
      if (klass != NULL) {
        assert(klass->access_flags().is_value_type(), "Value type expected");
        ik->set_value_field_klass(i, klass);
      }
      klass_name->decrement_refcount();
    } else
      if (is_value_type() && ((ik->field_access_flags(i) & JVM_ACC_FIELD_INTERNAL) != 0)
        && ((ik->field_access_flags(i) & JVM_ACC_STATIC) != 0)) {
      ValueKlass::cast(ik)->set_default_value_offset(ik->field_offset(i));
    }
  }

  if (is_value_type()) {
    ValueKlass* vk = ValueKlass::cast(ik);
    if (UseNewLayout) {
      vk->set_alignment(_alignment);
      vk->set_first_field_offset(_first_field_offset);
      vk->set_exact_size_in_bytes(_exact_size_in_bytes);
    } else {
      vk->set_first_field_offset(vk->first_field_offset_old());
    }
    ValueKlass::cast(ik)->initialize_calling_convention(CHECK);
  }

  ClassLoadingService::notify_class_loaded(ik, false /* not shared class */);

  if (!is_internal()) {
    if (log_is_enabled(Info, class, load)) {
      ResourceMark rm;
      const char* module_name = (module_entry->name() == NULL) ? UNNAMED_MODULE : module_entry->name()->as_C_string();
      ik->print_class_load_logging(_loader_data, module_name, _stream);
    }

    if (ik->minor_version() == JAVA_PREVIEW_MINOR_VERSION &&
        ik->major_version() == JVM_CLASSFILE_MAJOR_VERSION &&
        log_is_enabled(Info, class, preview)) {
      ResourceMark rm;
      log_info(class, preview)("Loading class %s that depends on preview features (class file version %d.65535)",
                               ik->external_name(), JVM_CLASSFILE_MAJOR_VERSION);
    }

    if (log_is_enabled(Debug, class, resolve))  {
      ResourceMark rm;
      // print out the superclass.
      const char * from = ik->external_name();
      if (ik->java_super() != NULL) {
        log_debug(class, resolve)("%s %s (super)",
                   from,
                   ik->java_super()->external_name());
      }
      // print out each of the interface classes referred to by this class.
      const Array<InstanceKlass*>* const local_interfaces = ik->local_interfaces();
      if (local_interfaces != NULL) {
        const int length = local_interfaces->length();
        for (int i = 0; i < length; i++) {
          const InstanceKlass* const k = local_interfaces->at(i);
          const char * to = k->external_name();
          log_debug(class, resolve)("%s %s (interface)", from, to);
        }
      }
    }
  }

  JFR_ONLY(INIT_ID(ik);)

  // If we reach here, all is well.
  // Now remove the InstanceKlass* from the _klass_to_deallocate field
  // in order for it to not be destroyed in the ClassFileParser destructor.
  set_klass_to_deallocate(NULL);

  // it's official
  set_klass(ik);

  debug_only(ik->verify();)
}

void ClassFileParser::update_class_name(Symbol* new_class_name) {
  // Decrement the refcount in the old name, since we're clobbering it.
  _class_name->decrement_refcount();

  _class_name = new_class_name;
  // Increment the refcount of the new name.
  // Now the ClassFileParser owns this name and will decrement in
  // the destructor.
  _class_name->increment_refcount();
}


// For an unsafe anonymous class that is in the unnamed package, move it to its host class's
// package by prepending its host class's package name to its class name and setting
// its _class_name field.
void ClassFileParser::prepend_host_package_name(const InstanceKlass* unsafe_anonymous_host, TRAPS) {
  ResourceMark rm(THREAD);
  assert(strrchr(_class_name->as_C_string(), JVM_SIGNATURE_SLASH) == NULL,
         "Unsafe anonymous class should not be in a package");
  const char* host_pkg_name =
    ClassLoader::package_from_name(unsafe_anonymous_host->name()->as_C_string(), NULL);

  if (host_pkg_name != NULL) {
    int host_pkg_len = (int)strlen(host_pkg_name);
    int class_name_len = _class_name->utf8_length();
    int symbol_len = host_pkg_len + 1 + class_name_len;
    char* new_anon_name = NEW_RESOURCE_ARRAY(char, symbol_len + 1);
    int n = os::snprintf(new_anon_name, symbol_len + 1, "%s/%.*s",
                         host_pkg_name, class_name_len, _class_name->base());
    assert(n == symbol_len, "Unexpected number of characters in string");

    // Decrement old _class_name to avoid leaking.
    _class_name->decrement_refcount();

    // Create a symbol and update the anonymous class name.
    // The new class name is created with a refcount of one. When installed into the InstanceKlass,
    // it'll be two and when the ClassFileParser destructor runs, it'll go back to one and get deleted
    // when the class is unloaded.
    _class_name = SymbolTable::new_symbol(new_anon_name, symbol_len);
  }
}

// If the host class and the anonymous class are in the same package then do
// nothing.  If the anonymous class is in the unnamed package then move it to its
// host's package.  If the classes are in different packages then throw an IAE
// exception.
void ClassFileParser::fix_unsafe_anonymous_class_name(TRAPS) {
  assert(_unsafe_anonymous_host != NULL, "Expected an unsafe anonymous class");

  const jbyte* anon_last_slash = UTF8::strrchr((const jbyte*)_class_name->base(),
                                               _class_name->utf8_length(), JVM_SIGNATURE_SLASH);
  if (anon_last_slash == NULL) {  // Unnamed package
    prepend_host_package_name(_unsafe_anonymous_host, CHECK);
  } else {
    if (!_unsafe_anonymous_host->is_same_class_package(_unsafe_anonymous_host->class_loader(), _class_name)) {
      ResourceMark rm(THREAD);
      THROW_MSG(vmSymbols::java_lang_IllegalArgumentException(),
        err_msg("Host class %s and anonymous class %s are in different packages",
        _unsafe_anonymous_host->name()->as_C_string(), _class_name->as_C_string()));
    }
  }
}

static bool relax_format_check_for(ClassLoaderData* loader_data) {
  bool trusted = (loader_data->is_the_null_class_loader_data() ||
                  SystemDictionary::is_platform_class_loader(loader_data->class_loader()));
  bool need_verify =
    // verifyAll
    (BytecodeVerificationLocal && BytecodeVerificationRemote) ||
    // verifyRemote
    (!BytecodeVerificationLocal && BytecodeVerificationRemote && !trusted);
  return !need_verify;
}

ClassFileParser::ClassFileParser(ClassFileStream* stream,
                                 Symbol* name,
                                 ClassLoaderData* loader_data,
                                 Handle protection_domain,
                                 const InstanceKlass* unsafe_anonymous_host,
                                 GrowableArray<Handle>* cp_patches,
                                 Publicity pub_level,
                                 TRAPS) :
  _stream(stream),
  _requested_name(name),
  _class_name(NULL),
  _loader_data(loader_data),
  _unsafe_anonymous_host(unsafe_anonymous_host),
  _cp_patches(cp_patches),
  _num_patched_klasses(0),
  _max_num_patched_klasses(0),
  _orig_cp_size(0),
  _first_patched_klass_resolved_index(0),
  _super_klass(),
  _cp(NULL),
  _fields(NULL),
  _methods(NULL),
  _inner_classes(NULL),
  _nest_members(NULL),
  _nest_host(0),
  _local_interfaces(NULL),
  _transitive_interfaces(NULL),
  _combined_annotations(NULL),
  _class_annotations(NULL),
  _class_type_annotations(NULL),
  _fields_annotations(NULL),
  _fields_type_annotations(NULL),
  _klass(NULL),
  _klass_to_deallocate(NULL),
  _parsed_annotations(NULL),
  _fac(NULL),
  _field_info(NULL),
  _method_ordering(NULL),
  _all_mirandas(NULL),
  _vtable_size(0),
  _itable_size(0),
  _num_miranda_methods(0),
  _rt(REF_NONE),
  _protection_domain(protection_domain),
  _access_flags(),
  _pub_level(pub_level),
  _bad_constant_seen(0),
  _synthetic_flag(false),
  _sde_length(false),
  _sde_buffer(NULL),
  _sourcefile_index(0),
  _generic_signature_index(0),
  _major_version(0),
  _minor_version(0),
  _this_class_index(0),
  _super_class_index(0),
  _itfs_len(0),
  _java_fields_count(0),
  _need_verify(false),
  _relax_verify(false),
  _has_nonstatic_concrete_methods(false),
  _declares_nonstatic_concrete_methods(false),
  _has_final_method(false),
  _has_flattenable_fields(false),
  _is_empty_value(false),
  _has_finalizer(false),
  _has_empty_finalizer(false),
  _has_vanilla_constructor(false),
  _max_bootstrap_specifier_index(-1) {

  _class_name = name != NULL ? name : vmSymbols::unknown_class_name();
  _class_name->increment_refcount();

  assert(THREAD->is_Java_thread(), "invariant");
  assert(_loader_data != NULL, "invariant");
  assert(stream != NULL, "invariant");
  assert(_stream != NULL, "invariant");
  assert(_stream->buffer() == _stream->current(), "invariant");
  assert(_class_name != NULL, "invariant");
  assert(0 == _access_flags.as_int(), "invariant");

  // Figure out whether we can skip format checking (matching classic VM behavior)
  if (DumpSharedSpaces) {
    // verify == true means it's a 'remote' class (i.e., non-boot class)
    // Verification decision is based on BytecodeVerificationRemote flag
    // for those classes.
    _need_verify = (stream->need_verify()) ? BytecodeVerificationRemote :
                                              BytecodeVerificationLocal;
  }
  else {
    _need_verify = Verifier::should_verify_for(_loader_data->class_loader(),
                                               stream->need_verify());
  }
  if (_cp_patches != NULL) {
    int len = _cp_patches->length();
    for (int i=0; i<len; i++) {
      if (has_cp_patch_at(i)) {
        Handle patch = cp_patch_at(i);
        if (java_lang_String::is_instance(patch()) || java_lang_Class::is_instance(patch())) {
          // We need to append the names of the patched classes to the end of the constant pool,
          // because a patched class may have a Utf8 name that's not already included in the
          // original constant pool. These class names are used when patch_constant_pool()
          // calls patch_class().
          //
          // Note that a String in cp_patch_at(i) may be used to patch a Utf8, a String, or a Class.
          // At this point, we don't know the tag for index i yet, because we haven't parsed the
          // constant pool. So we can only assume the worst -- every String is used to patch a Class.
          _max_num_patched_klasses++;
        }
      }
    }
  }

  // synch back verification state to stream
  stream->set_verify(_need_verify);

  // Check if verification needs to be relaxed for this class file
  // Do not restrict it to jdk1.0 or jdk1.1 to maintain backward compatibility (4982376)
  _relax_verify = relax_format_check_for(_loader_data);

  parse_stream(stream, CHECK);

  post_process_parsed_stream(stream, _cp, CHECK);
}

void ClassFileParser::clear_class_metadata() {
  // metadata created before the instance klass is created.  Must be
  // deallocated if classfile parsing returns an error.
  _cp = NULL;
  _fields = NULL;
  _methods = NULL;
  _inner_classes = NULL;
  _nest_members = NULL;
  _local_interfaces = NULL;
  _combined_annotations = NULL;
  _class_annotations = _class_type_annotations = NULL;
  _fields_annotations = _fields_type_annotations = NULL;
}

// Destructor to clean up
ClassFileParser::~ClassFileParser() {
  _class_name->decrement_refcount();

  if (_cp != NULL) {
    MetadataFactory::free_metadata(_loader_data, _cp);
  }
  if (_fields != NULL) {
    MetadataFactory::free_array<u2>(_loader_data, _fields);
  }

  if (_methods != NULL) {
    // Free methods
    InstanceKlass::deallocate_methods(_loader_data, _methods);
  }

  // beware of the Universe::empty_blah_array!!
  if (_inner_classes != NULL && _inner_classes != Universe::the_empty_short_array()) {
    MetadataFactory::free_array<u2>(_loader_data, _inner_classes);
  }

  if (_nest_members != NULL && _nest_members != Universe::the_empty_short_array()) {
    MetadataFactory::free_array<u2>(_loader_data, _nest_members);
  }

  // Free interfaces
  InstanceKlass::deallocate_interfaces(_loader_data, _super_klass,
                                       _local_interfaces, _transitive_interfaces);

  if (_combined_annotations != NULL) {
    // After all annotations arrays have been created, they are installed into the
    // Annotations object that will be assigned to the InstanceKlass being created.

    // Deallocate the Annotations object and the installed annotations arrays.
    _combined_annotations->deallocate_contents(_loader_data);

    // If the _combined_annotations pointer is non-NULL,
    // then the other annotations fields should have been cleared.
    assert(_class_annotations       == NULL, "Should have been cleared");
    assert(_class_type_annotations  == NULL, "Should have been cleared");
    assert(_fields_annotations      == NULL, "Should have been cleared");
    assert(_fields_type_annotations == NULL, "Should have been cleared");
  } else {
    // If the annotations arrays were not installed into the Annotations object,
    // then they have to be deallocated explicitly.
    MetadataFactory::free_array<u1>(_loader_data, _class_annotations);
    MetadataFactory::free_array<u1>(_loader_data, _class_type_annotations);
    Annotations::free_contents(_loader_data, _fields_annotations);
    Annotations::free_contents(_loader_data, _fields_type_annotations);
  }

  clear_class_metadata();
  _transitive_interfaces = NULL;

  // deallocate the klass if already created.  Don't directly deallocate, but add
  // to the deallocate list so that the klass is removed from the CLD::_klasses list
  // at a safepoint.
  if (_klass_to_deallocate != NULL) {
    _loader_data->add_to_deallocate_list(_klass_to_deallocate);
  }
}

void ClassFileParser::parse_stream(const ClassFileStream* const stream,
                                   TRAPS) {

  assert(stream != NULL, "invariant");
  assert(_class_name != NULL, "invariant");

  // BEGIN STREAM PARSING
  stream->guarantee_more(8, CHECK);  // magic, major, minor
  // Magic value
  const u4 magic = stream->get_u4_fast();
  guarantee_property(magic == JAVA_CLASSFILE_MAGIC,
                     "Incompatible magic value %u in class file %s",
                     magic, CHECK);

  // Version numbers
  _minor_version = stream->get_u2_fast();
  _major_version = stream->get_u2_fast();

  if (DumpSharedSpaces && _major_version < JAVA_6_VERSION) {
    ResourceMark rm;
    warning("Pre JDK 6 class not supported by CDS: %u.%u %s",
            _major_version,  _minor_version, _class_name->as_C_string());
    Exceptions::fthrow(
      THREAD_AND_LOCATION,
      vmSymbols::java_lang_UnsupportedClassVersionError(),
      "Unsupported major.minor version for dump time %u.%u",
      _major_version,
      _minor_version);
  }

  // Check version numbers - we check this even with verifier off
  verify_class_version(_major_version, _minor_version, _class_name, CHECK);

  stream->guarantee_more(3, CHECK); // length, first cp tag
  u2 cp_size = stream->get_u2_fast();

  guarantee_property(
    cp_size >= 1, "Illegal constant pool size %u in class file %s",
    cp_size, CHECK);

  _orig_cp_size = cp_size;
  if (int(cp_size) + _max_num_patched_klasses > 0xffff) {
    THROW_MSG(vmSymbols::java_lang_InternalError(), "not enough space for patched classes");
  }
  cp_size += _max_num_patched_klasses;

  _cp = ConstantPool::allocate(_loader_data,
                               cp_size,
                               CHECK);

  ConstantPool* const cp = _cp;

  parse_constant_pool(stream, cp, _orig_cp_size, CHECK);

  assert(cp_size == (const u2)cp->length(), "invariant");

  // ACCESS FLAGS
  stream->guarantee_more(8, CHECK);  // flags, this_class, super_class, infs_len

  jint recognized_modifiers = JVM_RECOGNIZED_CLASS_MODIFIERS;
  // JVM_ACC_MODULE is defined in JDK-9 and later.
  if (_major_version >= JAVA_9_VERSION) {
    recognized_modifiers |= JVM_ACC_MODULE;
  }
  // JVM_ACC_VALUE is defined for class file version 55 and later
  if (supports_value_types()) {
    recognized_modifiers |= JVM_ACC_VALUE;
  }

  // Access flags
  jint flags = stream->get_u2_fast() & recognized_modifiers;

  if ((flags & JVM_ACC_INTERFACE) && _major_version < JAVA_6_VERSION) {
    // Set abstract bit for old class files for backward compatibility
    flags |= JVM_ACC_ABSTRACT;
  }

  verify_legal_class_modifiers(flags, CHECK);

  short bad_constant = class_bad_constant_seen();
  if (bad_constant != 0) {
    // Do not throw CFE until after the access_flags are checked because if
    // ACC_MODULE is set in the access flags, then NCDFE must be thrown, not CFE.
    classfile_parse_error("Unknown constant tag %u in class file %s", bad_constant, CHECK);
  }

  _access_flags.set_flags(flags);

  // This class and superclass
  _this_class_index = stream->get_u2_fast();
  check_property(
    valid_cp_range(_this_class_index, cp_size) &&
      cp->tag_at(_this_class_index).is_unresolved_klass(),
    "Invalid this class index %u in constant pool in class file %s",
    _this_class_index, CHECK);

  Symbol* const class_name_in_cp = cp->klass_name_at(_this_class_index);
  assert(class_name_in_cp != NULL, "class_name can't be null");

  // Update _class_name to reflect the name in the constant pool
  update_class_name(class_name_in_cp);

  // Don't need to check whether this class name is legal or not.
  // It has been checked when constant pool is parsed.
  // However, make sure it is not an array type.
  if (_need_verify) {
    guarantee_property(_class_name->char_at(0) != JVM_SIGNATURE_ARRAY,
                       "Bad class name in class file %s",
                       CHECK);
  }

  // Checks if name in class file matches requested name
  if (_requested_name != NULL && _requested_name != _class_name) {
    ResourceMark rm(THREAD);
    Exceptions::fthrow(
      THREAD_AND_LOCATION,
      vmSymbols::java_lang_NoClassDefFoundError(),
      "%s (wrong name: %s)",
      _class_name->as_C_string(),
      _requested_name != NULL ? _requested_name->as_C_string() : "NoName"
    );
    return;
  }

  // if this is an anonymous class fix up its name if it's in the unnamed
  // package.  Otherwise, throw IAE if it is in a different package than
  // its host class.
  if (_unsafe_anonymous_host != NULL) {
    fix_unsafe_anonymous_class_name(CHECK);
  }

  // Verification prevents us from creating names with dots in them, this
  // asserts that that's the case.
  assert(is_internal_format(_class_name), "external class name format used internally");

  if (!is_internal()) {
    LogTarget(Debug, class, preorder) lt;
    if (lt.is_enabled()){
      ResourceMark rm(THREAD);
      LogStream ls(lt);
      ls.print("%s", _class_name->as_klass_external_name());
      if (stream->source() != NULL) {
        ls.print(" source: %s", stream->source());
      }
      ls.cr();
    }

#if INCLUDE_CDS
    if (DumpLoadedClassList != NULL && stream->source() != NULL && classlist_file->is_open()) {
      if (!ClassLoader::has_jrt_entry()) {
        warning("DumpLoadedClassList and CDS are not supported in exploded build");
        DumpLoadedClassList = NULL;
      } else if (SystemDictionaryShared::is_sharing_possible(_loader_data) &&
                 _unsafe_anonymous_host == NULL) {
        // Only dump the classes that can be stored into CDS archive.
        // Unsafe anonymous classes such as generated LambdaForm classes are also not included.
        oop class_loader = _loader_data->class_loader();
        ResourceMark rm(THREAD);
        bool skip = false;
        if (class_loader == NULL || SystemDictionary::is_platform_class_loader(class_loader)) {
          // For the boot and platform class loaders, skip classes that are not found in the
          // java runtime image, such as those found in the --patch-module entries.
          // These classes can't be loaded from the archive during runtime.
          if (!stream->from_boot_loader_modules_image() && strncmp(stream->source(), "jrt:", 4) != 0) {
            skip = true;
          }

          if (class_loader == NULL && ClassLoader::contains_append_entry(stream->source())) {
            // .. but don't skip the boot classes that are loaded from -Xbootclasspath/a
            // as they can be loaded from the archive during runtime.
            skip = false;
          }
        }
        if (skip) {
          tty->print_cr("skip writing class %s from source %s to classlist file",
            _class_name->as_C_string(), stream->source());
        } else {
          classlist_file->print_cr("%s", _class_name->as_C_string());
          classlist_file->flush();
        }
      }
    }
#endif
  }

  // SUPERKLASS
  _super_class_index = stream->get_u2_fast();
  _super_klass = parse_super_class(cp,
                                   _super_class_index,
                                   _need_verify,
                                   CHECK);

  // Interfaces
  _itfs_len = stream->get_u2_fast();
  parse_interfaces(stream,
                   _itfs_len,
                   cp,
                   &_has_nonstatic_concrete_methods,
                   CHECK);

  assert(_local_interfaces != NULL, "invariant");

  // Fields (offsets are filled in later)
  _fac = new FieldAllocationCount();
  parse_fields(stream,
               _access_flags.is_interface(),
               _access_flags.is_value_type(),
               _fac,
               cp,
               cp_size,
               &_java_fields_count,
               CHECK);

  assert(_fields != NULL, "invariant");

  // Methods
  AccessFlags promoted_flags;
  parse_methods(stream,
                _access_flags.is_interface(),
                _access_flags.is_value_type(),
                &promoted_flags,
                &_has_final_method,
                &_declares_nonstatic_concrete_methods,
                CHECK);

  assert(_methods != NULL, "invariant");

  // promote flags from parse_methods() to the klass' flags
  _access_flags.add_promoted_flags(promoted_flags.as_int());

  if (_declares_nonstatic_concrete_methods) {
    _has_nonstatic_concrete_methods = true;
  }

  // Additional attributes/annotations
  _parsed_annotations = new ClassAnnotationCollector();
  parse_classfile_attributes(stream, cp, _parsed_annotations, CHECK);

  assert(_inner_classes != NULL, "invariant");

  // Finalize the Annotations metadata object,
  // now that all annotation arrays have been created.
  create_combined_annotations(CHECK);

  // Make sure this is the end of class file stream
  guarantee_property(stream->at_eos(),
                     "Extra bytes at the end of class file %s",
                     CHECK);

  // all bytes in stream read and parsed
}

void ClassFileParser::post_process_parsed_stream(const ClassFileStream* const stream,
                                                 ConstantPool* cp,
                                                 TRAPS) {
  assert(stream != NULL, "invariant");
  assert(stream->at_eos(), "invariant");
  assert(cp != NULL, "invariant");
  assert(_loader_data != NULL, "invariant");

  if (_class_name == vmSymbols::java_lang_Object()) {
    check_property(_local_interfaces == Universe::the_empty_instance_klass_array(),
                   "java.lang.Object cannot implement an interface in class file %s",
                   CHECK);
  }
  // We check super class after class file is parsed and format is checked
  if (_super_class_index > 0 && NULL ==_super_klass) {
    Symbol* const super_class_name = cp->klass_name_at(_super_class_index);
    if (_access_flags.is_interface()) {
      // Before attempting to resolve the superclass, check for class format
      // errors not checked yet.
      guarantee_property(super_class_name == vmSymbols::java_lang_Object(),
        "Interfaces must have java.lang.Object as superclass in class file %s",
        CHECK);
    }
    Handle loader(THREAD, _loader_data->class_loader());
    _super_klass = (const InstanceKlass*)
                       SystemDictionary::resolve_super_or_fail(_class_name,
                                                               super_class_name,
                                                               loader,
                                                               _protection_domain,
                                                               true,
                                                               CHECK);
  }

  if (_super_klass != NULL) {
    if (_super_klass->has_nonstatic_concrete_methods()) {
      _has_nonstatic_concrete_methods = true;
    }

    if (_super_klass->is_interface()) {
      ResourceMark rm(THREAD);
      Exceptions::fthrow(
        THREAD_AND_LOCATION,
        vmSymbols::java_lang_IncompatibleClassChangeError(),
        "class %s has interface %s as super class",
        _class_name->as_klass_external_name(),
        _super_klass->external_name()
      );
      return;
    }

    // For a value class, only java/lang/Object is an acceptable super class
    if (_access_flags.get_flags() & JVM_ACC_VALUE) {
      guarantee_property(_super_klass->name() == vmSymbols::java_lang_Object(),
        "Value type must have java.lang.Object as superclass in class file %s",
        CHECK);
    }

    // Make sure super class is not final
    if (_super_klass->is_final()) {
      THROW_MSG(vmSymbols::java_lang_VerifyError(), "Cannot inherit from final class");
    }
  }

  // Compute the transitive list of all unique interfaces implemented by this class
  _transitive_interfaces =
    compute_transitive_interfaces(_super_klass,
                                  _local_interfaces,
                                  _loader_data,
                                  CHECK);

  assert(_transitive_interfaces != NULL, "invariant");

  // sort methods
  _method_ordering = sort_methods(_methods);

  _all_mirandas = new GrowableArray<Method*>(20);

  Handle loader(THREAD, _loader_data->class_loader());
  klassVtable::compute_vtable_size_and_num_mirandas(&_vtable_size,
                                                    &_num_miranda_methods,
                                                    _all_mirandas,
                                                    _super_klass,
                                                    _methods,
                                                    _access_flags,
                                                    _major_version,
                                                    loader,
                                                    _class_name,
                                                    _local_interfaces,
                                                    CHECK);

  // Size of Java itable (in words)
  _itable_size = _access_flags.is_interface() ? 0 :
    klassItable::compute_itable_size(_transitive_interfaces);

  assert(_fac != NULL, "invariant");
  assert(_parsed_annotations != NULL, "invariant");


  for (AllFieldStream fs(_fields, cp); !fs.done(); fs.next()) {
    if (fs.is_flattenable() && !fs.access_flags().is_static()) {
      // Pre-load value class
      Klass* klass = SystemDictionary::resolve_flattenable_field_or_fail(&fs,
          Handle(THREAD, _loader_data->class_loader()),
          _protection_domain, true, CHECK);
      assert(klass != NULL, "Sanity check");
      assert(klass->access_flags().is_value_type(), "Value type expected");
      _has_flattenable_fields = true;
    }
  }

  _field_info = new FieldLayoutInfo();
  if (UseNewLayout) {
    FieldLayoutBuilder lb(this, _field_info);
    if (this->is_value_type()) {
      lb.compute_inline_class_layout(CHECK);
      _alignment = lb.get_alignment();
      _first_field_offset = lb.get_first_field_offset();
      _exact_size_in_bytes = lb.get_exact_size_in_byte();
    } else {
      lb.compute_regular_layout(CHECK);
    }
  } else {
    layout_fields(cp, _fac, _parsed_annotations, _field_info, CHECK);
  }

  // Compute reference type
  _rt = (NULL ==_super_klass) ? REF_NONE : _super_klass->reference_type();

}

void ClassFileParser::set_klass(InstanceKlass* klass) {

#ifdef ASSERT
  if (klass != NULL) {
    assert(NULL == _klass, "leaking?");
  }
#endif

  _klass = klass;
}

void ClassFileParser::set_klass_to_deallocate(InstanceKlass* klass) {

#ifdef ASSERT
  if (klass != NULL) {
    assert(NULL == _klass_to_deallocate, "leaking?");
  }
#endif

  _klass_to_deallocate = klass;
}

// Caller responsible for ResourceMark
// clone stream with rewound position
const ClassFileStream* ClassFileParser::clone_stream() const {
  assert(_stream != NULL, "invariant");

  return _stream->clone();
}

// ----------------------------------------------------------------------------
// debugging

#ifdef ASSERT

// return true if class_name contains no '.' (internal format is '/')
bool ClassFileParser::is_internal_format(Symbol* class_name) {
  if (class_name != NULL) {
    ResourceMark rm;
    char* name = class_name->as_C_string();
    return strchr(name, JVM_SIGNATURE_DOT) == NULL;
  } else {
    return true;
  }
}

#endif<|MERGE_RESOLUTION|>--- conflicted
+++ resolved
@@ -5601,13 +5601,8 @@
     // The first non-signature thing better be a ')'
     if ((length > 0) && (*p++ == JVM_SIGNATURE_ENDFUNC)) {
       length--;
-<<<<<<< HEAD
-      if (name->utf8_length() > 0 && name->char_at(0) == '<') {
+      if (name->utf8_length() > 0 && name->char_at(0) == JVM_SIGNATURE_SPECIAL) {
         // All constructor methods must return void
-=======
-      if (name->utf8_length() > 0 && name->char_at(0) == JVM_SIGNATURE_SPECIAL) {
-        // All internal methods must return void
->>>>>>> d8240afe
         if ((length == 1) && (p[0] == JVM_SIGNATURE_VOID)) {
           return args_size;
         }
