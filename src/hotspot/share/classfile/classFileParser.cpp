/*
 * Copyright (c) 1997, 2018, Oracle and/or its affiliates. All rights reserved.
 * DO NOT ALTER OR REMOVE COPYRIGHT NOTICES OR THIS FILE HEADER.
 *
 * This code is free software; you can redistribute it and/or modify it
 * under the terms of the GNU General Public License version 2 only, as
 * published by the Free Software Foundation.
 *
 * This code is distributed in the hope that it will be useful, but WITHOUT
 * ANY WARRANTY; without even the implied warranty of MERCHANTABILITY or
 * FITNESS FOR A PARTICULAR PURPOSE.  See the GNU General Public License
 * version 2 for more details (a copy is included in the LICENSE file that
 * accompanied this code).
 *
 * You should have received a copy of the GNU General Public License version
 * 2 along with this work; if not, write to the Free Software Foundation,
 * Inc., 51 Franklin St, Fifth Floor, Boston, MA 02110-1301 USA.
 *
 * Please contact Oracle, 500 Oracle Parkway, Redwood Shores, CA 94065 USA
 * or visit www.oracle.com if you need additional information or have any
 * questions.
 *
 */
#include "precompiled.hpp"
#include "jvm.h"
#include "aot/aotLoader.hpp"
#include "classfile/classFileParser.hpp"
#include "classfile/classFileStream.hpp"
#include "classfile/classLoader.hpp"
#include "classfile/classLoaderData.inline.hpp"
#include "classfile/defaultMethods.hpp"
#include "classfile/dictionary.hpp"
#include "classfile/javaClasses.inline.hpp"
#include "classfile/moduleEntry.hpp"
#include "classfile/symbolTable.hpp"
#include "classfile/systemDictionary.hpp"
#include "classfile/verificationType.hpp"
#include "classfile/verifier.hpp"
#include "classfile/vmSymbols.hpp"
#include "logging/log.hpp"
#include "logging/logStream.hpp"
#include "memory/allocation.hpp"
#include "memory/metadataFactory.hpp"
#include "memory/oopFactory.hpp"
#include "memory/resourceArea.hpp"
#include "memory/universe.hpp"
#include "oops/annotations.hpp"
#include "oops/constantPool.inline.hpp"
#include "oops/fieldStreams.hpp"
#include "oops/instanceKlass.hpp"
#include "oops/instanceMirrorKlass.hpp"
#include "oops/klass.inline.hpp"
#include "oops/klassVtable.hpp"
#include "oops/metadata.hpp"
#include "oops/method.hpp"
#include "oops/oop.inline.hpp"
#include "oops/symbol.hpp"
#include "oops/valueKlass.hpp"
#include "prims/jvmtiExport.hpp"
#include "prims/jvmtiThreadState.hpp"
#include "runtime/arguments.hpp"
#include "runtime/handles.inline.hpp"
#include "runtime/javaCalls.hpp"
#include "runtime/perfData.hpp"
#include "runtime/reflection.hpp"
#include "runtime/safepointVerifiers.hpp"
#include "runtime/signature.hpp"
#include "runtime/timer.hpp"
#include "services/classLoadingService.hpp"
#include "services/threadService.hpp"
#include "utilities/align.hpp"
#include "utilities/bitMap.inline.hpp"
#include "utilities/copy.hpp"
#include "utilities/exceptions.hpp"
#include "utilities/globalDefinitions.hpp"
#include "utilities/growableArray.hpp"
#include "utilities/macros.hpp"
#include "utilities/ostream.hpp"
#include "utilities/resourceHash.hpp"
#if INCLUDE_CDS
#include "classfile/systemDictionaryShared.hpp"
#endif
#if INCLUDE_JFR
#include "jfr/support/jfrTraceIdExtension.hpp"
#endif

// We generally try to create the oops directly when parsing, rather than
// allocating temporary data structures and copying the bytes twice. A
// temporary area is only needed when parsing utf8 entries in the constant
// pool and when parsing line number tables.

// We add assert in debug mode when class format is not checked.

#define JAVA_CLASSFILE_MAGIC              0xCAFEBABE
#define JAVA_MIN_SUPPORTED_VERSION        45
#define JAVA_PREVIEW_MINOR_VERSION        65535

// Used for two backward compatibility reasons:
// - to check for new additions to the class file format in JDK1.5
// - to check for bug fixes in the format checker in JDK1.5
#define JAVA_1_5_VERSION                  49

// Used for backward compatibility reasons:
// - to check for javac bug fixes that happened after 1.5
// - also used as the max version when running in jdk6
#define JAVA_6_VERSION                    50

// Used for backward compatibility reasons:
// - to disallow argument and require ACC_STATIC for <clinit> methods
#define JAVA_7_VERSION                    51

// Extension method support.
#define JAVA_8_VERSION                    52

#define JAVA_9_VERSION                    53

#define JAVA_10_VERSION                   54

#define JAVA_11_VERSION                   55

#define JAVA_12_VERSION                   56

#define JAVA_13_VERSION                   57

#define CONSTANT_CLASS_DESCRIPTORS        57

void ClassFileParser::set_class_bad_constant_seen(short bad_constant) {
  assert((bad_constant == 19 || bad_constant == 20) && _major_version >= JAVA_9_VERSION,
         "Unexpected bad constant pool entry");
  if (_bad_constant_seen == 0) _bad_constant_seen = bad_constant;
}

void ClassFileParser::parse_constant_pool_entries(const ClassFileStream* const stream,
                                                  ConstantPool* cp,
                                                  const int length,
                                                  TRAPS) {
  assert(stream != NULL, "invariant");
  assert(cp != NULL, "invariant");

  // Use a local copy of ClassFileStream. It helps the C++ compiler to optimize
  // this function (_current can be allocated in a register, with scalar
  // replacement of aggregates). The _current pointer is copied back to
  // stream() when this function returns. DON'T call another method within
  // this method that uses stream().
  const ClassFileStream cfs1 = *stream;
  const ClassFileStream* const cfs = &cfs1;

  assert(cfs->allocated_on_stack(), "should be local");
  debug_only(const u1* const old_current = stream->current();)

  // Used for batching symbol allocations.
  const char* names[SymbolTable::symbol_alloc_batch_size];
  int lengths[SymbolTable::symbol_alloc_batch_size];
  int indices[SymbolTable::symbol_alloc_batch_size];
  unsigned int hashValues[SymbolTable::symbol_alloc_batch_size];
  int names_count = 0;

  // parsing  Index 0 is unused
  for (int index = 1; index < length; index++) {
    // Each of the following case guarantees one more byte in the stream
    // for the following tag or the access_flags following constant pool,
    // so we don't need bounds-check for reading tag.
    const u1 tag = cfs->get_u1_fast();
    switch (tag) {
      case JVM_CONSTANT_Class: {
        cfs->guarantee_more(3, CHECK);  // name_index, tag/access_flags
        const u2 name_index = cfs->get_u2_fast();
        cp->klass_index_at_put(index, name_index);
        break;
      }
      case JVM_CONSTANT_Fieldref: {
        cfs->guarantee_more(5, CHECK);  // class_index, name_and_type_index, tag/access_flags
        const u2 class_index = cfs->get_u2_fast();
        const u2 name_and_type_index = cfs->get_u2_fast();
        cp->field_at_put(index, class_index, name_and_type_index);
        break;
      }
      case JVM_CONSTANT_Methodref: {
        cfs->guarantee_more(5, CHECK);  // class_index, name_and_type_index, tag/access_flags
        const u2 class_index = cfs->get_u2_fast();
        const u2 name_and_type_index = cfs->get_u2_fast();
        cp->method_at_put(index, class_index, name_and_type_index);
        break;
      }
      case JVM_CONSTANT_InterfaceMethodref: {
        cfs->guarantee_more(5, CHECK);  // class_index, name_and_type_index, tag/access_flags
        const u2 class_index = cfs->get_u2_fast();
        const u2 name_and_type_index = cfs->get_u2_fast();
        cp->interface_method_at_put(index, class_index, name_and_type_index);
        break;
      }
      case JVM_CONSTANT_String : {
        cfs->guarantee_more(3, CHECK);  // string_index, tag/access_flags
        const u2 string_index = cfs->get_u2_fast();
        cp->string_index_at_put(index, string_index);
        break;
      }
      case JVM_CONSTANT_MethodHandle :
      case JVM_CONSTANT_MethodType: {
        if (_major_version < Verifier::INVOKEDYNAMIC_MAJOR_VERSION) {
          classfile_parse_error(
            "Class file version does not support constant tag %u in class file %s",
            tag, CHECK);
        }
        if (tag == JVM_CONSTANT_MethodHandle) {
          cfs->guarantee_more(4, CHECK);  // ref_kind, method_index, tag/access_flags
          const u1 ref_kind = cfs->get_u1_fast();
          const u2 method_index = cfs->get_u2_fast();
          cp->method_handle_index_at_put(index, ref_kind, method_index);
        }
        else if (tag == JVM_CONSTANT_MethodType) {
          cfs->guarantee_more(3, CHECK);  // signature_index, tag/access_flags
          const u2 signature_index = cfs->get_u2_fast();
          cp->method_type_index_at_put(index, signature_index);
        }
        else {
          ShouldNotReachHere();
        }
        break;
      }
      case JVM_CONSTANT_Dynamic : {
        if (_major_version < Verifier::DYNAMICCONSTANT_MAJOR_VERSION) {
          classfile_parse_error(
              "Class file version does not support constant tag %u in class file %s",
              tag, CHECK);
        }
        cfs->guarantee_more(5, CHECK);  // bsm_index, nt, tag/access_flags
        const u2 bootstrap_specifier_index = cfs->get_u2_fast();
        const u2 name_and_type_index = cfs->get_u2_fast();
        if (_max_bootstrap_specifier_index < (int) bootstrap_specifier_index) {
          _max_bootstrap_specifier_index = (int) bootstrap_specifier_index;  // collect for later
        }
        cp->dynamic_constant_at_put(index, bootstrap_specifier_index, name_and_type_index);
        break;
      }
      case JVM_CONSTANT_InvokeDynamic : {
        if (_major_version < Verifier::INVOKEDYNAMIC_MAJOR_VERSION) {
          classfile_parse_error(
              "Class file version does not support constant tag %u in class file %s",
              tag, CHECK);
        }
        cfs->guarantee_more(5, CHECK);  // bsm_index, nt, tag/access_flags
        const u2 bootstrap_specifier_index = cfs->get_u2_fast();
        const u2 name_and_type_index = cfs->get_u2_fast();
        if (_max_bootstrap_specifier_index < (int) bootstrap_specifier_index) {
          _max_bootstrap_specifier_index = (int) bootstrap_specifier_index;  // collect for later
        }
        cp->invoke_dynamic_at_put(index, bootstrap_specifier_index, name_and_type_index);
        break;
      }
      case JVM_CONSTANT_Integer: {
        cfs->guarantee_more(5, CHECK);  // bytes, tag/access_flags
        const u4 bytes = cfs->get_u4_fast();
        cp->int_at_put(index, (jint)bytes);
        break;
      }
      case JVM_CONSTANT_Float: {
        cfs->guarantee_more(5, CHECK);  // bytes, tag/access_flags
        const u4 bytes = cfs->get_u4_fast();
        cp->float_at_put(index, *(jfloat*)&bytes);
        break;
      }
      case JVM_CONSTANT_Long: {
        // A mangled type might cause you to overrun allocated memory
        guarantee_property(index + 1 < length,
                           "Invalid constant pool entry %u in class file %s",
                           index,
                           CHECK);
        cfs->guarantee_more(9, CHECK);  // bytes, tag/access_flags
        const u8 bytes = cfs->get_u8_fast();
        cp->long_at_put(index, bytes);
        index++;   // Skip entry following eigth-byte constant, see JVM book p. 98
        break;
      }
      case JVM_CONSTANT_Double: {
        // A mangled type might cause you to overrun allocated memory
        guarantee_property(index+1 < length,
                           "Invalid constant pool entry %u in class file %s",
                           index,
                           CHECK);
        cfs->guarantee_more(9, CHECK);  // bytes, tag/access_flags
        const u8 bytes = cfs->get_u8_fast();
        cp->double_at_put(index, *(jdouble*)&bytes);
        index++;   // Skip entry following eigth-byte constant, see JVM book p. 98
        break;
      }
      case JVM_CONSTANT_NameAndType: {
        cfs->guarantee_more(5, CHECK);  // name_index, signature_index, tag/access_flags
        const u2 name_index = cfs->get_u2_fast();
        const u2 signature_index = cfs->get_u2_fast();
        cp->name_and_type_at_put(index, name_index, signature_index);
        break;
      }
      case JVM_CONSTANT_Utf8 : {
        cfs->guarantee_more(2, CHECK);  // utf8_length
        u2  utf8_length = cfs->get_u2_fast();
        const u1* utf8_buffer = cfs->current();
        assert(utf8_buffer != NULL, "null utf8 buffer");
        // Got utf8 string, guarantee utf8_length+1 bytes, set stream position forward.
        cfs->guarantee_more(utf8_length+1, CHECK);  // utf8 string, tag/access_flags
        cfs->skip_u1_fast(utf8_length);

        // Before storing the symbol, make sure it's legal
        if (_need_verify) {
          verify_legal_utf8(utf8_buffer, utf8_length, CHECK);
        }

        if (has_cp_patch_at(index)) {
          Handle patch = clear_cp_patch_at(index);
          guarantee_property(java_lang_String::is_instance(patch()),
                             "Illegal utf8 patch at %d in class file %s",
                             index,
                             CHECK);
          const char* const str = java_lang_String::as_utf8_string(patch());
          // (could use java_lang_String::as_symbol instead, but might as well batch them)
          utf8_buffer = (const u1*) str;
          utf8_length = (int) strlen(str);
        }

        unsigned int hash;
        Symbol* const result = SymbolTable::lookup_only((const char*)utf8_buffer,
                                                        utf8_length,
                                                        hash);
        if (result == NULL) {
          names[names_count] = (const char*)utf8_buffer;
          lengths[names_count] = utf8_length;
          indices[names_count] = index;
          hashValues[names_count++] = hash;
          if (names_count == SymbolTable::symbol_alloc_batch_size) {
            SymbolTable::new_symbols(_loader_data,
                                     cp,
                                     names_count,
                                     names,
                                     lengths,
                                     indices,
                                     hashValues,
                                     CHECK);
            names_count = 0;
          }
        } else {
          cp->symbol_at_put(index, result);
        }
        break;
      }
      case 19:
      case 20: {
        // Record that an error occurred in these two cases but keep parsing so
        // that ACC_Module can be checked for in the access_flags.  Need to
        // throw NoClassDefFoundError in that case.
        if (_major_version >= JAVA_9_VERSION) {
          cfs->guarantee_more(3, CHECK);
          cfs->get_u2_fast();
          set_class_bad_constant_seen(tag);
          break;
        }
      }
      default: {
        classfile_parse_error("Unknown constant tag %u in class file %s",
                              tag,
                              CHECK);
        break;
      }
    } // end of switch(tag)
  } // end of for

  // Allocate the remaining symbols
  if (names_count > 0) {
    SymbolTable::new_symbols(_loader_data,
                             cp,
                             names_count,
                             names,
                             lengths,
                             indices,
                             hashValues,
                             CHECK);
  }

  // Copy _current pointer of local copy back to stream.
  assert(stream->current() == old_current, "non-exclusive use of stream");
  stream->set_current(cfs1.current());

}

static inline bool valid_cp_range(int index, int length) {
  return (index > 0 && index < length);
}

static inline Symbol* check_symbol_at(const ConstantPool* cp, int index) {
  assert(cp != NULL, "invariant");
  if (valid_cp_range(index, cp->length()) && cp->tag_at(index).is_utf8()) {
    return cp->symbol_at(index);
  }
  return NULL;
}

#ifdef ASSERT
PRAGMA_DIAG_PUSH
PRAGMA_FORMAT_NONLITERAL_IGNORED
void ClassFileParser::report_assert_property_failure(const char* msg, TRAPS) const {
  ResourceMark rm(THREAD);
  fatal(msg, _class_name->as_C_string());
}

void ClassFileParser::report_assert_property_failure(const char* msg,
                                                     int index,
                                                     TRAPS) const {
  ResourceMark rm(THREAD);
  fatal(msg, index, _class_name->as_C_string());
}
PRAGMA_DIAG_POP
#endif

void ClassFileParser::parse_constant_pool(const ClassFileStream* const stream,
                                         ConstantPool* const cp,
                                         const int length,
                                         TRAPS) {
  assert(cp != NULL, "invariant");
  assert(stream != NULL, "invariant");

  // parsing constant pool entries
  parse_constant_pool_entries(stream, cp, length, CHECK);
  if (class_bad_constant_seen() != 0) {
    // a bad CP entry has been detected previously so stop parsing and just return.
    return;
  }

  int index = 1;  // declared outside of loops for portability
  int num_klasses = 0;

  // first verification pass - validate cross references
  // and fixup class and string constants
  for (index = 1; index < length; index++) {          // Index 0 is unused
    const jbyte tag = cp->tag_at(index).value();
    switch (tag) {
      case JVM_CONSTANT_Class: {
        ShouldNotReachHere();     // Only JVM_CONSTANT_ClassIndex should be present
        break;
      }
      case JVM_CONSTANT_Fieldref:
        // fall through
      case JVM_CONSTANT_Methodref:
        // fall through
      case JVM_CONSTANT_InterfaceMethodref: {
        if (!_need_verify) break;
        const int klass_ref_index = cp->klass_ref_index_at(index);
        const int name_and_type_ref_index = cp->name_and_type_ref_index_at(index);
        check_property(valid_klass_reference_at(klass_ref_index),
                       "Invalid constant pool index %u in class file %s",
                       klass_ref_index, CHECK);
        check_property(valid_cp_range(name_and_type_ref_index, length) &&
          cp->tag_at(name_and_type_ref_index).is_name_and_type(),
          "Invalid constant pool index %u in class file %s",
          name_and_type_ref_index, CHECK);
        break;
      }
      case JVM_CONSTANT_String: {
        ShouldNotReachHere();     // Only JVM_CONSTANT_StringIndex should be present
        break;
      }
      case JVM_CONSTANT_Integer:
        break;
      case JVM_CONSTANT_Float:
        break;
      case JVM_CONSTANT_Long:
      case JVM_CONSTANT_Double: {
        index++;
        check_property(
          (index < length && cp->tag_at(index).is_invalid()),
          "Improper constant pool long/double index %u in class file %s",
          index, CHECK);
        break;
      }
      case JVM_CONSTANT_NameAndType: {
        if (!_need_verify) break;
        const int name_ref_index = cp->name_ref_index_at(index);
        const int signature_ref_index = cp->signature_ref_index_at(index);
        check_property(valid_symbol_at(name_ref_index),
          "Invalid constant pool index %u in class file %s",
          name_ref_index, CHECK);
        check_property(valid_symbol_at(signature_ref_index),
          "Invalid constant pool index %u in class file %s",
          signature_ref_index, CHECK);
        break;
      }
      case JVM_CONSTANT_Utf8:
        break;
      case JVM_CONSTANT_UnresolvedClass:         // fall-through
      case JVM_CONSTANT_UnresolvedClassInError: {
        ShouldNotReachHere();     // Only JVM_CONSTANT_ClassIndex should be present
        break;
      }
      case JVM_CONSTANT_ClassIndex: {
        const int class_index = cp->klass_index_at(index);
        check_property(valid_symbol_at(class_index),
          "Invalid constant pool index %u in class file %s",
          class_index, CHECK);

        Symbol* const name = cp->symbol_at(class_index);
        const unsigned int name_len = name->utf8_length();
        if (name->is_Q_signature()) {
          cp->unresolved_qdescriptor_at_put(index, class_index, num_klasses++);
        } else {
          cp->unresolved_klass_at_put(index, class_index, num_klasses++);
        }
        break;
      }
      case JVM_CONSTANT_StringIndex: {
        const int string_index = cp->string_index_at(index);
        check_property(valid_symbol_at(string_index),
          "Invalid constant pool index %u in class file %s",
          string_index, CHECK);
        Symbol* const sym = cp->symbol_at(string_index);
        cp->unresolved_string_at_put(index, sym);
        break;
      }
      case JVM_CONSTANT_MethodHandle: {
        const int ref_index = cp->method_handle_index_at(index);
        check_property(valid_cp_range(ref_index, length),
          "Invalid constant pool index %u in class file %s",
          ref_index, CHECK);
        const constantTag tag = cp->tag_at(ref_index);
        const int ref_kind = cp->method_handle_ref_kind_at(index);

        switch (ref_kind) {
          case JVM_REF_getField:
          case JVM_REF_getStatic:
          case JVM_REF_putField:
          case JVM_REF_putStatic: {
            check_property(
              tag.is_field(),
              "Invalid constant pool index %u in class file %s (not a field)",
              ref_index, CHECK);
            break;
          }
          case JVM_REF_invokeVirtual:
          case JVM_REF_newInvokeSpecial: {
            check_property(
              tag.is_method(),
              "Invalid constant pool index %u in class file %s (not a method)",
              ref_index, CHECK);
            break;
          }
          case JVM_REF_invokeStatic:
          case JVM_REF_invokeSpecial: {
            check_property(
              tag.is_method() ||
              ((_major_version >= JAVA_8_VERSION) && tag.is_interface_method()),
              "Invalid constant pool index %u in class file %s (not a method)",
              ref_index, CHECK);
            break;
          }
          case JVM_REF_invokeInterface: {
            check_property(
              tag.is_interface_method(),
              "Invalid constant pool index %u in class file %s (not an interface method)",
              ref_index, CHECK);
            break;
          }
          default: {
            classfile_parse_error(
              "Bad method handle kind at constant pool index %u in class file %s",
              index, CHECK);
          }
        } // switch(refkind)
        // Keep the ref_index unchanged.  It will be indirected at link-time.
        break;
      } // case MethodHandle
      case JVM_CONSTANT_MethodType: {
        const int ref_index = cp->method_type_index_at(index);
        check_property(valid_symbol_at(ref_index),
          "Invalid constant pool index %u in class file %s",
          ref_index, CHECK);
        break;
      }
      case JVM_CONSTANT_Dynamic: {
        const int name_and_type_ref_index =
          cp->invoke_dynamic_name_and_type_ref_index_at(index);

        check_property(valid_cp_range(name_and_type_ref_index, length) &&
          cp->tag_at(name_and_type_ref_index).is_name_and_type(),
          "Invalid constant pool index %u in class file %s",
          name_and_type_ref_index, CHECK);
        // bootstrap specifier index must be checked later,
        // when BootstrapMethods attr is available

        // Mark the constant pool as having a CONSTANT_Dynamic_info structure
        cp->set_has_dynamic_constant();
        break;
      }
      case JVM_CONSTANT_InvokeDynamic: {
        const int name_and_type_ref_index =
          cp->invoke_dynamic_name_and_type_ref_index_at(index);

        check_property(valid_cp_range(name_and_type_ref_index, length) &&
          cp->tag_at(name_and_type_ref_index).is_name_and_type(),
          "Invalid constant pool index %u in class file %s",
          name_and_type_ref_index, CHECK);
        // bootstrap specifier index must be checked later,
        // when BootstrapMethods attr is available
        break;
      }
      default: {
        fatal("bad constant pool tag value %u", cp->tag_at(index).value());
        ShouldNotReachHere();
        break;
      }
    } // switch(tag)
  } // end of for

  _first_patched_klass_resolved_index = num_klasses;
  cp->allocate_resolved_klasses(_loader_data, num_klasses + _max_num_patched_klasses, CHECK);

  if (_cp_patches != NULL) {
    // need to treat this_class specially...

    // Add dummy utf8 entries in the space reserved for names of patched classes. We'll use "*"
    // for now. These will be replaced with actual names of the patched classes in patch_class().
    Symbol* s = vmSymbols::star_name();
    for (int n=_orig_cp_size; n<cp->length(); n++) {
      cp->symbol_at_put(n, s);
    }

    int this_class_index;
    {
      stream->guarantee_more(8, CHECK);  // flags, this_class, super_class, infs_len
      const u1* const mark = stream->current();
      stream->skip_u2_fast(1); // skip flags
      this_class_index = stream->get_u2_fast();
      stream->set_current(mark);  // revert to mark
    }

    for (index = 1; index < length; index++) {          // Index 0 is unused
      if (has_cp_patch_at(index)) {
        guarantee_property(index != this_class_index,
          "Illegal constant pool patch to self at %d in class file %s",
          index, CHECK);
        patch_constant_pool(cp, index, cp_patch_at(index), CHECK);
      }
    }
  }

  if (!_need_verify) {
    return;
  }

  // second verification pass - checks the strings are of the right format.
  // but not yet to the other entries
  for (index = 1; index < length; index++) {
    const jbyte tag = cp->tag_at(index).value();
    switch (tag) {
      case JVM_CONSTANT_UnresolvedClass: {
        const Symbol* const class_name = cp->klass_name_at(index);
        // check the name, even if _cp_patches will overwrite it
        verify_legal_class_name(class_name, CHECK);
        break;
      }
      case JVM_CONSTANT_NameAndType: {
        if (_need_verify) {
          const int sig_index = cp->signature_ref_index_at(index);
          const int name_index = cp->name_ref_index_at(index);
          const Symbol* const name = cp->symbol_at(name_index);
          const Symbol* const sig = cp->symbol_at(sig_index);
          guarantee_property(sig->utf8_length() != 0,
            "Illegal zero length constant pool entry at %d in class %s",
            sig_index, CHECK);
          guarantee_property(name->utf8_length() != 0,
            "Illegal zero length constant pool entry at %d in class %s",
            name_index, CHECK);

          if (sig->char_at(0) == JVM_SIGNATURE_FUNC) {
            // Format check method name and signature
            verify_legal_method_name(name, CHECK);
            verify_legal_method_signature(name, sig, CHECK);
          } else {
            // Format check field name and signature
            verify_legal_field_name(name, CHECK);
            verify_legal_field_signature(name, sig, CHECK);
          }
        }
        break;
      }
      case JVM_CONSTANT_Dynamic: {
        const int name_and_type_ref_index =
          cp->name_and_type_ref_index_at(index);
        // already verified to be utf8
        const int name_ref_index =
          cp->name_ref_index_at(name_and_type_ref_index);
        // already verified to be utf8
        const int signature_ref_index =
          cp->signature_ref_index_at(name_and_type_ref_index);
        const Symbol* const name = cp->symbol_at(name_ref_index);
        const Symbol* const signature = cp->symbol_at(signature_ref_index);
        if (_need_verify) {
          // CONSTANT_Dynamic's name and signature are verified above, when iterating NameAndType_info.
          // Need only to be sure signature is non-zero length and the right type.
          if (signature->utf8_length() == 0 ||
              signature->char_at(0) == JVM_SIGNATURE_FUNC) {
            throwIllegalSignature("CONSTANT_Dynamic", name, signature, CHECK);
          }
        }
        break;
      }
      case JVM_CONSTANT_InvokeDynamic:
      case JVM_CONSTANT_Fieldref:
      case JVM_CONSTANT_Methodref:
      case JVM_CONSTANT_InterfaceMethodref: {
        const int name_and_type_ref_index =
          cp->name_and_type_ref_index_at(index);
        // already verified to be utf8
        const int name_ref_index =
          cp->name_ref_index_at(name_and_type_ref_index);
        // already verified to be utf8
        const int signature_ref_index =
          cp->signature_ref_index_at(name_and_type_ref_index);
        const Symbol* const name = cp->symbol_at(name_ref_index);
        const Symbol* const signature = cp->symbol_at(signature_ref_index);
        if (tag == JVM_CONSTANT_Fieldref) {
          if (_need_verify) {
            // Field name and signature are verified above, when iterating NameAndType_info.
            // Need only to be sure signature is non-zero length and the right type.
            if (signature->utf8_length() == 0 ||
                signature->char_at(0) == JVM_SIGNATURE_FUNC) {
              throwIllegalSignature("Field", name, signature, CHECK);
            }
          }
        } else {
          if (_need_verify) {
            // Method name and signature are verified above, when iterating NameAndType_info.
            // Need only to be sure signature is non-zero length and the right type.
            if (signature->utf8_length() == 0 ||
                signature->char_at(0) != JVM_SIGNATURE_FUNC) {
              throwIllegalSignature("Method", name, signature, CHECK);
            }
          }
          // 4509014: If a class method name begins with '<', it must be "<init>"
          const unsigned int name_len = name->utf8_length();
          if (tag == JVM_CONSTANT_Methodref &&
              name_len != 0 &&
              name->char_at(0) == '<' &&
              name != vmSymbols::object_initializer_name()) {
            classfile_parse_error(
              "Bad method name at constant pool index %u in class file %s",
              name_ref_index, CHECK);
          }
        }
        break;
      }
      case JVM_CONSTANT_MethodHandle: {
        const int ref_index = cp->method_handle_index_at(index);
        const int ref_kind = cp->method_handle_ref_kind_at(index);
        switch (ref_kind) {
          case JVM_REF_invokeVirtual:
          case JVM_REF_invokeStatic:
          case JVM_REF_invokeSpecial:
          case JVM_REF_newInvokeSpecial: {
            const int name_and_type_ref_index =
              cp->name_and_type_ref_index_at(ref_index);
            const int name_ref_index =
              cp->name_ref_index_at(name_and_type_ref_index);
            const Symbol* const name = cp->symbol_at(name_ref_index);
            if (ref_kind == JVM_REF_newInvokeSpecial) {
              if (name != vmSymbols::object_initializer_name()) {
                classfile_parse_error(
                  "Bad constructor name at constant pool index %u in class file %s",
                    name_ref_index, CHECK);
              }
            } else {
              if (name == vmSymbols::object_initializer_name()) {
                classfile_parse_error(
                  "Bad method name at constant pool index %u in class file %s",
                  name_ref_index, CHECK);
              }
            }
            break;
          }
          // Other ref_kinds are already fully checked in previous pass.
        } // switch(ref_kind)
        break;
      }
      case JVM_CONSTANT_MethodType: {
        const Symbol* const no_name = vmSymbols::type_name(); // place holder
        const Symbol* const signature = cp->method_type_signature_at(index);
        verify_legal_method_signature(no_name, signature, CHECK);
        break;
      }
      case JVM_CONSTANT_Utf8: {
        assert(cp->symbol_at(index)->refcount() != 0, "count corrupted");
      }
    }  // switch(tag)
  }  // end of for
}

Handle ClassFileParser::clear_cp_patch_at(int index) {
  Handle patch = cp_patch_at(index);
  _cp_patches->at_put(index, Handle());
  assert(!has_cp_patch_at(index), "");
  return patch;
}

void ClassFileParser::patch_class(ConstantPool* cp, int class_index, Klass* k, Symbol* name) {
  int name_index = _orig_cp_size + _num_patched_klasses;
  int resolved_klass_index = _first_patched_klass_resolved_index + _num_patched_klasses;

  cp->klass_at_put(class_index, name_index, resolved_klass_index, k, name);
  _num_patched_klasses ++;
}

void ClassFileParser::patch_constant_pool(ConstantPool* cp,
                                          int index,
                                          Handle patch,
                                          TRAPS) {
  assert(cp != NULL, "invariant");

  BasicType patch_type = T_VOID;

  switch (cp->tag_at(index).value()) {

    case JVM_CONSTANT_UnresolvedClass: {
      // Patching a class means pre-resolving it.
      // The name in the constant pool is ignored.
      if (java_lang_Class::is_instance(patch())) {
        guarantee_property(!java_lang_Class::is_primitive(patch()),
                           "Illegal class patch at %d in class file %s",
                           index, CHECK);
        Klass* k = java_lang_Class::as_Klass(patch());
        patch_class(cp, index, k, k->name());
      } else {
        guarantee_property(java_lang_String::is_instance(patch()),
                           "Illegal class patch at %d in class file %s",
                           index, CHECK);
        Symbol* const name = java_lang_String::as_symbol(patch(), CHECK);
        patch_class(cp, index, NULL, name);
      }
      break;
    }

    case JVM_CONSTANT_String: {
      // skip this patch and don't clear it.  Needs the oop array for resolved
      // references to be created first.
      return;
    }
    case JVM_CONSTANT_Integer: patch_type = T_INT;    goto patch_prim;
    case JVM_CONSTANT_Float:   patch_type = T_FLOAT;  goto patch_prim;
    case JVM_CONSTANT_Long:    patch_type = T_LONG;   goto patch_prim;
    case JVM_CONSTANT_Double:  patch_type = T_DOUBLE; goto patch_prim;
    patch_prim:
    {
      jvalue value;
      BasicType value_type = java_lang_boxing_object::get_value(patch(), &value);
      guarantee_property(value_type == patch_type,
                         "Illegal primitive patch at %d in class file %s",
                         index, CHECK);
      switch (value_type) {
        case T_INT:    cp->int_at_put(index,   value.i); break;
        case T_FLOAT:  cp->float_at_put(index, value.f); break;
        case T_LONG:   cp->long_at_put(index,  value.j); break;
        case T_DOUBLE: cp->double_at_put(index, value.d); break;
        default:       assert(false, "");
      }
    } // end patch_prim label
    break;

    default: {
      // %%% TODO: put method handles into CONSTANT_InterfaceMethodref, etc.
      guarantee_property(!has_cp_patch_at(index),
                         "Illegal unexpected patch at %d in class file %s",
                         index, CHECK);
      return;
    }
  } // end of switch(tag)

  // On fall-through, mark the patch as used.
  clear_cp_patch_at(index);
}
class NameSigHash: public ResourceObj {
 public:
  const Symbol*       _name;       // name
  const Symbol*       _sig;        // signature
  NameSigHash*  _next;             // Next entry in hash table
};

static const int HASH_ROW_SIZE = 256;

static unsigned int hash(const Symbol* name, const Symbol* sig) {
  unsigned int raw_hash = 0;
  raw_hash += ((unsigned int)(uintptr_t)name) >> (LogHeapWordSize + 2);
  raw_hash += ((unsigned int)(uintptr_t)sig) >> LogHeapWordSize;

  return (raw_hash + (unsigned int)(uintptr_t)name) % HASH_ROW_SIZE;
}


static void initialize_hashtable(NameSigHash** table) {
  memset((void*)table, 0, sizeof(NameSigHash*) * HASH_ROW_SIZE);
}
// Return false if the name/sig combination is found in table.
// Return true if no duplicate is found. And name/sig is added as a new entry in table.
// The old format checker uses heap sort to find duplicates.
// NOTE: caller should guarantee that GC doesn't happen during the life cycle
// of table since we don't expect Symbol*'s to move.
static bool put_after_lookup(const Symbol* name, const Symbol* sig, NameSigHash** table) {
  assert(name != NULL, "name in constant pool is NULL");

  // First lookup for duplicates
  int index = hash(name, sig);
  NameSigHash* entry = table[index];
  while (entry != NULL) {
    if (entry->_name == name && entry->_sig == sig) {
      return false;
    }
    entry = entry->_next;
  }

  // No duplicate is found, allocate a new entry and fill it.
  entry = new NameSigHash();
  entry->_name = name;
  entry->_sig = sig;

  // Insert into hash table
  entry->_next = table[index];
  table[index] = entry;

  return true;
}

// Side-effects: populates the _local_interfaces field
void ClassFileParser::parse_interfaces(const ClassFileStream* const stream,
                                       const int itfs_len,
                                       ConstantPool* const cp,
                                       bool* const has_nonstatic_concrete_methods,
                                       TRAPS) {
  assert(stream != NULL, "invariant");
  assert(cp != NULL, "invariant");
  assert(has_nonstatic_concrete_methods != NULL, "invariant");

  if (itfs_len == 0) {
    _local_interfaces = Universe::the_empty_instance_klass_array();
  } else {
    assert(itfs_len > 0, "only called for len>0");
    _local_interfaces = MetadataFactory::new_array<InstanceKlass*>(_loader_data, itfs_len, NULL, CHECK);

    int index;
    for (index = 0; index < itfs_len; index++) {
      const u2 interface_index = stream->get_u2(CHECK);
      Klass* interf;
      check_property(
        valid_klass_reference_at(interface_index),
        "Interface name has bad constant pool index %u in class file %s",
        interface_index, CHECK);
      if (cp->tag_at(interface_index).is_klass()) {
        interf = cp->resolved_klass_at(interface_index);
      } else {
        Symbol* const unresolved_klass  = cp->klass_name_at(interface_index);

        // Don't need to check legal name because it's checked when parsing constant pool.
        // But need to make sure it's not an array type.
        guarantee_property(unresolved_klass->char_at(0) != JVM_SIGNATURE_ARRAY,
                           "Bad interface name in class file %s", CHECK);

        // Call resolve_super so classcircularity is checked
        interf = SystemDictionary::resolve_super_or_fail(
                                                  _class_name,
                                                  unresolved_klass,
                                                  Handle(THREAD, _loader_data->class_loader()),
                                                  _protection_domain,
                                                  false,
                                                  CHECK);
      }

      if (!interf->is_interface()) {
        THROW_MSG(vmSymbols::java_lang_IncompatibleClassChangeError(),
                  err_msg("class %s can not implement %s, because it is not an interface (%s)",
                          _class_name->as_klass_external_name(),
                          interf->external_name(),
                          interf->class_in_module_of_loader()));
      }

      if (InstanceKlass::cast(interf)->has_nonstatic_concrete_methods()) {
        *has_nonstatic_concrete_methods = true;
      }
      _local_interfaces->at_put(index, InstanceKlass::cast(interf));
    }

    if (!_need_verify || itfs_len <= 1) {
      return;
    }

    // Check if there's any duplicates in interfaces
    ResourceMark rm(THREAD);
    NameSigHash** interface_names = NEW_RESOURCE_ARRAY_IN_THREAD(THREAD,
                                                                 NameSigHash*,
                                                                 HASH_ROW_SIZE);
    initialize_hashtable(interface_names);
    bool dup = false;
    const Symbol* name = NULL;
    {
      debug_only(NoSafepointVerifier nsv;)
      for (index = 0; index < itfs_len; index++) {
        const InstanceKlass* const k = _local_interfaces->at(index);
        name = k->name();
        // If no duplicates, add (name, NULL) in hashtable interface_names.
        if (!put_after_lookup(name, NULL, interface_names)) {
          dup = true;
          break;
        }
      }
    }
    if (dup) {
      classfile_parse_error("Duplicate interface name \"%s\" in class file %s",
                             name->as_C_string(), CHECK);
    }
  }
}

void ClassFileParser::verify_constantvalue(const ConstantPool* const cp,
                                           int constantvalue_index,
                                           int signature_index,
                                           TRAPS) const {
  // Make sure the constant pool entry is of a type appropriate to this field
  guarantee_property(
    (constantvalue_index > 0 &&
      constantvalue_index < cp->length()),
    "Bad initial value index %u in ConstantValue attribute in class file %s",
    constantvalue_index, CHECK);

  const constantTag value_type = cp->tag_at(constantvalue_index);
  switch(cp->basic_type_for_signature_at(signature_index)) {
    case T_LONG: {
      guarantee_property(value_type.is_long(),
                         "Inconsistent constant value type in class file %s",
                         CHECK);
      break;
    }
    case T_FLOAT: {
      guarantee_property(value_type.is_float(),
                         "Inconsistent constant value type in class file %s",
                         CHECK);
      break;
    }
    case T_DOUBLE: {
      guarantee_property(value_type.is_double(),
                         "Inconsistent constant value type in class file %s",
                         CHECK);
      break;
    }
    case T_BYTE:
    case T_CHAR:
    case T_SHORT:
    case T_BOOLEAN:
    case T_INT: {
      guarantee_property(value_type.is_int(),
                         "Inconsistent constant value type in class file %s",
                         CHECK);
      break;
    }
    case T_OBJECT: {
      guarantee_property((cp->symbol_at(signature_index)->equals("Ljava/lang/String;")
                         && value_type.is_string()),
                         "Bad string initial value in class file %s",
                         CHECK);
      break;
    }
    default: {
      classfile_parse_error("Unable to set initial value %u in class file %s",
                             constantvalue_index,
                             CHECK);
    }
  }
}

class AnnotationCollector : public ResourceObj{
public:
  enum Location { _in_field, _in_method, _in_class };
  enum ID {
    _unknown = 0,
    _method_CallerSensitive,
    _method_ForceInline,
    _method_DontInline,
    _method_InjectedProfile,
    _method_LambdaForm_Compiled,
    _method_Hidden,
    _method_HotSpotIntrinsicCandidate,
    _jdk_internal_vm_annotation_Contended,
    _field_Stable,
    _jdk_internal_vm_annotation_ReservedStackAccess,
    _annotation_LIMIT
  };
  const Location _location;
  int _annotations_present;
  u2 _contended_group;

  AnnotationCollector(Location location)
    : _location(location), _annotations_present(0)
  {
    assert((int)_annotation_LIMIT <= (int)sizeof(_annotations_present) * BitsPerByte, "");
  }
  // If this annotation name has an ID, report it (or _none).
  ID annotation_index(const ClassLoaderData* loader_data, const Symbol* name);
  // Set the annotation name:
  void set_annotation(ID id) {
    assert((int)id >= 0 && (int)id < (int)_annotation_LIMIT, "oob");
    _annotations_present |= nth_bit((int)id);
  }

  void remove_annotation(ID id) {
    assert((int)id >= 0 && (int)id < (int)_annotation_LIMIT, "oob");
    _annotations_present &= ~nth_bit((int)id);
  }

  // Report if the annotation is present.
  bool has_any_annotations() const { return _annotations_present != 0; }
  bool has_annotation(ID id) const { return (nth_bit((int)id) & _annotations_present) != 0; }

  void set_contended_group(u2 group) { _contended_group = group; }
  u2 contended_group() const { return _contended_group; }

  bool is_contended() const { return has_annotation(_jdk_internal_vm_annotation_Contended); }

  void set_stable(bool stable) { set_annotation(_field_Stable); }
  bool is_stable() const { return has_annotation(_field_Stable); }
};

// This class also doubles as a holder for metadata cleanup.
class ClassFileParser::FieldAnnotationCollector : public AnnotationCollector {
private:
  ClassLoaderData* _loader_data;
  AnnotationArray* _field_annotations;
  AnnotationArray* _field_type_annotations;
public:
  FieldAnnotationCollector(ClassLoaderData* loader_data) :
    AnnotationCollector(_in_field),
    _loader_data(loader_data),
    _field_annotations(NULL),
    _field_type_annotations(NULL) {}
  ~FieldAnnotationCollector();
  void apply_to(FieldInfo* f);
  AnnotationArray* field_annotations()      { return _field_annotations; }
  AnnotationArray* field_type_annotations() { return _field_type_annotations; }

  void set_field_annotations(AnnotationArray* a)      { _field_annotations = a; }
  void set_field_type_annotations(AnnotationArray* a) { _field_type_annotations = a; }
};

class MethodAnnotationCollector : public AnnotationCollector{
public:
  MethodAnnotationCollector() : AnnotationCollector(_in_method) { }
  void apply_to(const methodHandle& m);
};

class ClassFileParser::ClassAnnotationCollector : public AnnotationCollector{
public:
  ClassAnnotationCollector() : AnnotationCollector(_in_class) { }
  void apply_to(InstanceKlass* ik);
};


static int skip_annotation_value(const u1*, int, int); // fwd decl

// Safely increment index by val if does not pass limit
#define SAFE_ADD(index, limit, val) \
if (index >= limit - val) return limit; \
index += val;

// Skip an annotation.  Return >=limit if there is any problem.
static int skip_annotation(const u1* buffer, int limit, int index) {
  assert(buffer != NULL, "invariant");
  // annotation := atype:u2 do(nmem:u2) {member:u2 value}
  // value := switch (tag:u1) { ... }
  SAFE_ADD(index, limit, 4); // skip atype and read nmem
  int nmem = Bytes::get_Java_u2((address)buffer + index - 2);
  while (--nmem >= 0 && index < limit) {
    SAFE_ADD(index, limit, 2); // skip member
    index = skip_annotation_value(buffer, limit, index);
  }
  return index;
}

// Skip an annotation value.  Return >=limit if there is any problem.
static int skip_annotation_value(const u1* buffer, int limit, int index) {
  assert(buffer != NULL, "invariant");

  // value := switch (tag:u1) {
  //   case B, C, I, S, Z, D, F, J, c: con:u2;
  //   case e: e_class:u2 e_name:u2;
  //   case s: s_con:u2;
  //   case [: do(nval:u2) {value};
  //   case @: annotation;
  //   case s: s_con:u2;
  // }
  SAFE_ADD(index, limit, 1); // read tag
  const u1 tag = buffer[index - 1];
  switch (tag) {
    case 'B':
    case 'C':
    case 'I':
    case 'S':
    case 'Z':
    case 'D':
    case 'F':
    case 'J':
    case 'c':
    case 's':
      SAFE_ADD(index, limit, 2);  // skip con or s_con
      break;
    case 'e':
      SAFE_ADD(index, limit, 4);  // skip e_class, e_name
      break;
    case '[':
    {
      SAFE_ADD(index, limit, 2); // read nval
      int nval = Bytes::get_Java_u2((address)buffer + index - 2);
      while (--nval >= 0 && index < limit) {
        index = skip_annotation_value(buffer, limit, index);
      }
    }
    break;
    case '@':
      index = skip_annotation(buffer, limit, index);
      break;
    default:
      return limit;  //  bad tag byte
  }
  return index;
}

// Sift through annotations, looking for those significant to the VM:
static void parse_annotations(const ConstantPool* const cp,
                              const u1* buffer, int limit,
                              AnnotationCollector* coll,
                              ClassLoaderData* loader_data,
                              TRAPS) {

  assert(cp != NULL, "invariant");
  assert(buffer != NULL, "invariant");
  assert(coll != NULL, "invariant");
  assert(loader_data != NULL, "invariant");

  // annotations := do(nann:u2) {annotation}
  int index = 2; // read nann
  if (index >= limit)  return;
  int nann = Bytes::get_Java_u2((address)buffer + index - 2);
  enum {  // initial annotation layout
    atype_off = 0,      // utf8 such as 'Ljava/lang/annotation/Retention;'
    count_off = 2,      // u2   such as 1 (one value)
    member_off = 4,     // utf8 such as 'value'
    tag_off = 6,        // u1   such as 'c' (type) or 'e' (enum)
    e_tag_val = 'e',
    e_type_off = 7,   // utf8 such as 'Ljava/lang/annotation/RetentionPolicy;'
    e_con_off = 9,    // utf8 payload, such as 'SOURCE', 'CLASS', 'RUNTIME'
    e_size = 11,     // end of 'e' annotation
    c_tag_val = 'c',    // payload is type
    c_con_off = 7,    // utf8 payload, such as 'I'
    c_size = 9,       // end of 'c' annotation
    s_tag_val = 's',    // payload is String
    s_con_off = 7,    // utf8 payload, such as 'Ljava/lang/String;'
    s_size = 9,
    min_size = 6        // smallest possible size (zero members)
  };
  // Cannot add min_size to index in case of overflow MAX_INT
  while ((--nann) >= 0 && (index - 2 <= limit - min_size)) {
    int index0 = index;
    index = skip_annotation(buffer, limit, index);
    const u1* const abase = buffer + index0;
    const int atype = Bytes::get_Java_u2((address)abase + atype_off);
    const int count = Bytes::get_Java_u2((address)abase + count_off);
    const Symbol* const aname = check_symbol_at(cp, atype);
    if (aname == NULL)  break;  // invalid annotation name
    const Symbol* member = NULL;
    if (count >= 1) {
      const int member_index = Bytes::get_Java_u2((address)abase + member_off);
      member = check_symbol_at(cp, member_index);
      if (member == NULL)  break;  // invalid member name
    }

    // Here is where parsing particular annotations will take place.
    AnnotationCollector::ID id = coll->annotation_index(loader_data, aname);
    if (AnnotationCollector::_unknown == id)  continue;
    coll->set_annotation(id);

    if (AnnotationCollector::_jdk_internal_vm_annotation_Contended == id) {
      // @Contended can optionally specify the contention group.
      //
      // Contended group defines the equivalence class over the fields:
      // the fields within the same contended group are not treated distinct.
      // The only exception is default group, which does not incur the
      // equivalence. Naturally, contention group for classes is meaningless.
      //
      // While the contention group is specified as String, annotation
      // values are already interned, and we might as well use the constant
      // pool index as the group tag.
      //
      u2 group_index = 0; // default contended group
      if (count == 1
        && s_size == (index - index0)  // match size
        && s_tag_val == *(abase + tag_off)
        && member == vmSymbols::value_name()) {
        group_index = Bytes::get_Java_u2((address)abase + s_con_off);
        if (cp->symbol_at(group_index)->utf8_length() == 0) {
          group_index = 0; // default contended group
        }
      }
      coll->set_contended_group(group_index);
    }
  }
}


// Parse attributes for a field.
void ClassFileParser::parse_field_attributes(const ClassFileStream* const cfs,
                                             u2 attributes_count,
                                             bool is_static, u2 signature_index,
                                             u2* const constantvalue_index_addr,
                                             bool* const is_synthetic_addr,
                                             u2* const generic_signature_index_addr,
                                             ClassFileParser::FieldAnnotationCollector* parsed_annotations,
                                             TRAPS) {
  assert(cfs != NULL, "invariant");
  assert(constantvalue_index_addr != NULL, "invariant");
  assert(is_synthetic_addr != NULL, "invariant");
  assert(generic_signature_index_addr != NULL, "invariant");
  assert(parsed_annotations != NULL, "invariant");
  assert(attributes_count > 0, "attributes_count should be greater than 0");

  u2 constantvalue_index = 0;
  u2 generic_signature_index = 0;
  bool is_synthetic = false;
  const u1* runtime_visible_annotations = NULL;
  int runtime_visible_annotations_length = 0;
  const u1* runtime_invisible_annotations = NULL;
  int runtime_invisible_annotations_length = 0;
  const u1* runtime_visible_type_annotations = NULL;
  int runtime_visible_type_annotations_length = 0;
  const u1* runtime_invisible_type_annotations = NULL;
  int runtime_invisible_type_annotations_length = 0;
  bool runtime_invisible_annotations_exists = false;
  bool runtime_invisible_type_annotations_exists = false;
  const ConstantPool* const cp = _cp;

  while (attributes_count--) {
    cfs->guarantee_more(6, CHECK);  // attribute_name_index, attribute_length
    const u2 attribute_name_index = cfs->get_u2_fast();
    const u4 attribute_length = cfs->get_u4_fast();
    check_property(valid_symbol_at(attribute_name_index),
                   "Invalid field attribute index %u in class file %s",
                   attribute_name_index,
                   CHECK);

    const Symbol* const attribute_name = cp->symbol_at(attribute_name_index);
    if (is_static && attribute_name == vmSymbols::tag_constant_value()) {
      // ignore if non-static
      if (constantvalue_index != 0) {
        classfile_parse_error("Duplicate ConstantValue attribute in class file %s", CHECK);
      }
      check_property(
        attribute_length == 2,
        "Invalid ConstantValue field attribute length %u in class file %s",
        attribute_length, CHECK);

      constantvalue_index = cfs->get_u2(CHECK);
      if (_need_verify) {
        verify_constantvalue(cp, constantvalue_index, signature_index, CHECK);
      }
    } else if (attribute_name == vmSymbols::tag_synthetic()) {
      if (attribute_length != 0) {
        classfile_parse_error(
          "Invalid Synthetic field attribute length %u in class file %s",
          attribute_length, CHECK);
      }
      is_synthetic = true;
    } else if (attribute_name == vmSymbols::tag_deprecated()) { // 4276120
      if (attribute_length != 0) {
        classfile_parse_error(
          "Invalid Deprecated field attribute length %u in class file %s",
          attribute_length, CHECK);
      }
    } else if (_major_version >= JAVA_1_5_VERSION) {
      if (attribute_name == vmSymbols::tag_signature()) {
        if (generic_signature_index != 0) {
          classfile_parse_error(
            "Multiple Signature attributes for field in class file %s", CHECK);
        }
        if (attribute_length != 2) {
          classfile_parse_error(
            "Wrong size %u for field's Signature attribute in class file %s",
            attribute_length, CHECK);
        }
        generic_signature_index = parse_generic_signature_attribute(cfs, CHECK);
      } else if (attribute_name == vmSymbols::tag_runtime_visible_annotations()) {
        if (runtime_visible_annotations != NULL) {
          classfile_parse_error(
            "Multiple RuntimeVisibleAnnotations attributes for field in class file %s", CHECK);
        }
        runtime_visible_annotations_length = attribute_length;
        runtime_visible_annotations = cfs->current();
        assert(runtime_visible_annotations != NULL, "null visible annotations");
        cfs->guarantee_more(runtime_visible_annotations_length, CHECK);
        parse_annotations(cp,
                          runtime_visible_annotations,
                          runtime_visible_annotations_length,
                          parsed_annotations,
                          _loader_data,
                          CHECK);
        cfs->skip_u1_fast(runtime_visible_annotations_length);
      } else if (attribute_name == vmSymbols::tag_runtime_invisible_annotations()) {
        if (runtime_invisible_annotations_exists) {
          classfile_parse_error(
            "Multiple RuntimeInvisibleAnnotations attributes for field in class file %s", CHECK);
        }
        runtime_invisible_annotations_exists = true;
        if (PreserveAllAnnotations) {
          runtime_invisible_annotations_length = attribute_length;
          runtime_invisible_annotations = cfs->current();
          assert(runtime_invisible_annotations != NULL, "null invisible annotations");
        }
        cfs->skip_u1(attribute_length, CHECK);
      } else if (attribute_name == vmSymbols::tag_runtime_visible_type_annotations()) {
        if (runtime_visible_type_annotations != NULL) {
          classfile_parse_error(
            "Multiple RuntimeVisibleTypeAnnotations attributes for field in class file %s", CHECK);
        }
        runtime_visible_type_annotations_length = attribute_length;
        runtime_visible_type_annotations = cfs->current();
        assert(runtime_visible_type_annotations != NULL, "null visible type annotations");
        cfs->skip_u1(runtime_visible_type_annotations_length, CHECK);
      } else if (attribute_name == vmSymbols::tag_runtime_invisible_type_annotations()) {
        if (runtime_invisible_type_annotations_exists) {
          classfile_parse_error(
            "Multiple RuntimeInvisibleTypeAnnotations attributes for field in class file %s", CHECK);
        } else {
          runtime_invisible_type_annotations_exists = true;
        }
        if (PreserveAllAnnotations) {
          runtime_invisible_type_annotations_length = attribute_length;
          runtime_invisible_type_annotations = cfs->current();
          assert(runtime_invisible_type_annotations != NULL, "null invisible type annotations");
        }
        cfs->skip_u1(attribute_length, CHECK);
      } else {
        cfs->skip_u1(attribute_length, CHECK);  // Skip unknown attributes
      }
    } else {
      cfs->skip_u1(attribute_length, CHECK);  // Skip unknown attributes
    }
  }

  *constantvalue_index_addr = constantvalue_index;
  *is_synthetic_addr = is_synthetic;
  *generic_signature_index_addr = generic_signature_index;
  AnnotationArray* a = assemble_annotations(runtime_visible_annotations,
                                            runtime_visible_annotations_length,
                                            runtime_invisible_annotations,
                                            runtime_invisible_annotations_length,
                                            CHECK);
  parsed_annotations->set_field_annotations(a);
  a = assemble_annotations(runtime_visible_type_annotations,
                           runtime_visible_type_annotations_length,
                           runtime_invisible_type_annotations,
                           runtime_invisible_type_annotations_length,
                           CHECK);
  parsed_annotations->set_field_type_annotations(a);
  return;
}


// Field allocation types. Used for computing field offsets.

enum FieldAllocationType {
  STATIC_OOP,           // Oops
  STATIC_BYTE,          // Boolean, Byte, char
  STATIC_SHORT,         // shorts
  STATIC_WORD,          // ints
  STATIC_DOUBLE,        // aligned long or double
  STATIC_FLATTENABLE,   // flattenable field
  NONSTATIC_OOP,
  NONSTATIC_BYTE,
  NONSTATIC_SHORT,
  NONSTATIC_WORD,
  NONSTATIC_DOUBLE,
  NONSTATIC_FLATTENABLE,
  MAX_FIELD_ALLOCATION_TYPE,
  BAD_ALLOCATION_TYPE = -1
};

static FieldAllocationType _basic_type_to_atype[2 * (T_CONFLICT + 1)] = {
  BAD_ALLOCATION_TYPE, // 0
  BAD_ALLOCATION_TYPE, // 1
  BAD_ALLOCATION_TYPE, // 2
  BAD_ALLOCATION_TYPE, // 3
  NONSTATIC_BYTE ,     // T_BOOLEAN     =  4,
  NONSTATIC_SHORT,     // T_CHAR        =  5,
  NONSTATIC_WORD,      // T_FLOAT       =  6,
  NONSTATIC_DOUBLE,    // T_DOUBLE      =  7,
  NONSTATIC_BYTE,      // T_BYTE        =  8,
  NONSTATIC_SHORT,     // T_SHORT       =  9,
  NONSTATIC_WORD,      // T_INT         = 10,
  NONSTATIC_DOUBLE,    // T_LONG        = 11,
  NONSTATIC_OOP,       // T_OBJECT      = 12,
  NONSTATIC_OOP,       // T_ARRAY       = 13,
  NONSTATIC_OOP,       // T_VALUETYPE   = 14,
  BAD_ALLOCATION_TYPE, // T_VOID        = 15,
  BAD_ALLOCATION_TYPE, // T_ADDRESS     = 16,
  BAD_ALLOCATION_TYPE, // T_NARROWOOP   = 17,
  BAD_ALLOCATION_TYPE, // T_METADATA    = 18,
  BAD_ALLOCATION_TYPE, // T_NARROWKLASS = 19,
  BAD_ALLOCATION_TYPE, // T_CONFLICT    = 20,
  BAD_ALLOCATION_TYPE, // 0
  BAD_ALLOCATION_TYPE, // 1
  BAD_ALLOCATION_TYPE, // 2
  BAD_ALLOCATION_TYPE, // 3
  STATIC_BYTE ,        // T_BOOLEAN     =  4,
  STATIC_SHORT,        // T_CHAR        =  5,
  STATIC_WORD,         // T_FLOAT       =  6,
  STATIC_DOUBLE,       // T_DOUBLE      =  7,
  STATIC_BYTE,         // T_BYTE        =  8,
  STATIC_SHORT,        // T_SHORT       =  9,
  STATIC_WORD,         // T_INT         = 10,
  STATIC_DOUBLE,       // T_LONG        = 11,
  STATIC_OOP,          // T_OBJECT      = 12,
  STATIC_OOP,          // T_ARRAY       = 13,
  STATIC_OOP,          // T_VALUETYPE   = 14,
  BAD_ALLOCATION_TYPE, // T_VOID        = 15,
  BAD_ALLOCATION_TYPE, // T_ADDRESS     = 16,
  BAD_ALLOCATION_TYPE, // T_NARROWOOP   = 17,
  BAD_ALLOCATION_TYPE, // T_METADATA    = 18,
  BAD_ALLOCATION_TYPE, // T_NARROWKLASS = 19,
  BAD_ALLOCATION_TYPE, // T_CONFLICT    = 20
};

static FieldAllocationType basic_type_to_atype(bool is_static, BasicType type, bool is_flattenable) {
  assert(type >= T_BOOLEAN && type < T_VOID, "only allowable values");
  FieldAllocationType result = _basic_type_to_atype[type + (is_static ? (T_CONFLICT + 1) : 0)];
  assert(result != BAD_ALLOCATION_TYPE, "bad type");
  if (is_flattenable) {
    result = is_static ? STATIC_FLATTENABLE : NONSTATIC_FLATTENABLE;
  }
  return result;
}

class ClassFileParser::FieldAllocationCount : public ResourceObj {
 public:
  u2 count[MAX_FIELD_ALLOCATION_TYPE];

  FieldAllocationCount() {
    for (int i = 0; i < MAX_FIELD_ALLOCATION_TYPE; i++) {
      count[i] = 0;
    }
  }

  FieldAllocationType update(bool is_static, BasicType type, bool is_flattenable) {
    FieldAllocationType atype = basic_type_to_atype(is_static, type, is_flattenable);
    if (atype != BAD_ALLOCATION_TYPE) {
      // Make sure there is no overflow with injected fields.
      assert(count[atype] < 0xFFFF, "More than 65535 fields");
      count[atype]++;
    }
    return atype;
  }
};

// Side-effects: populates the _fields, _fields_annotations,
// _fields_type_annotations fields
void ClassFileParser::parse_fields(const ClassFileStream* const cfs,
                                   bool is_interface,
                                   bool is_value_type,
                                   FieldAllocationCount* const fac,
                                   ConstantPool* cp,
                                   const int cp_size,
                                   u2* const java_fields_count_ptr,
                                   TRAPS) {

  assert(cfs != NULL, "invariant");
  assert(fac != NULL, "invariant");
  assert(cp != NULL, "invariant");
  assert(java_fields_count_ptr != NULL, "invariant");

  assert(NULL == _fields, "invariant");
  assert(NULL == _fields_annotations, "invariant");
  assert(NULL == _fields_type_annotations, "invariant");

  cfs->guarantee_more(2, CHECK);  // length
  const u2 length = cfs->get_u2_fast();
  *java_fields_count_ptr = length;

  int num_injected = 0;
  const InjectedField* const injected = JavaClasses::get_injected(_class_name,
                                                                  &num_injected);

  const int total_fields = length + num_injected + (is_value_type ? 1 : 0);

  // The field array starts with tuples of shorts
  // [access, name index, sig index, initial value index, byte offset].
  // A generic signature slot only exists for field with generic
  // signature attribute. And the access flag is set with
  // JVM_ACC_FIELD_HAS_GENERIC_SIGNATURE for that field. The generic
  // signature slots are at the end of the field array and after all
  // other fields data.
  //
  //   f1: [access, name index, sig index, initial value index, low_offset, high_offset]
  //   f2: [access, name index, sig index, initial value index, low_offset, high_offset]
  //       ...
  //   fn: [access, name index, sig index, initial value index, low_offset, high_offset]
  //       [generic signature index]
  //       [generic signature index]
  //       ...
  //
  // Allocate a temporary resource array for field data. For each field,
  // a slot is reserved in the temporary array for the generic signature
  // index. After parsing all fields, the data are copied to a permanent
  // array and any unused slots will be discarded.
  ResourceMark rm(THREAD);
  u2* const fa = NEW_RESOURCE_ARRAY_IN_THREAD(THREAD,
                                              u2,
                                              total_fields * (FieldInfo::field_slots + 1));

  // The generic signature slots start after all other fields' data.
  int generic_signature_slot = total_fields * FieldInfo::field_slots;
  int num_generic_signature = 0;
  for (int n = 0; n < length; n++) {
    // access_flags, name_index, descriptor_index, attributes_count
    cfs->guarantee_more(8, CHECK);

    jint recognized_modifiers = JVM_RECOGNIZED_FIELD_MODIFIERS;

    const jint flags = cfs->get_u2_fast() & recognized_modifiers;
    verify_legal_field_modifiers(flags, is_interface, is_value_type, CHECK);
    AccessFlags access_flags;
    access_flags.set_flags(flags);

    const u2 name_index = cfs->get_u2_fast();
    check_property(valid_symbol_at(name_index),
      "Invalid constant pool index %u for field name in class file %s",
      name_index, CHECK);
    const Symbol* const name = cp->symbol_at(name_index);
    verify_legal_field_name(name, CHECK);

    const u2 signature_index = cfs->get_u2_fast();
    check_property(valid_symbol_at(signature_index),
      "Invalid constant pool index %u for field signature in class file %s",
      signature_index, CHECK);
    const Symbol* const sig = cp->symbol_at(signature_index);
    verify_legal_field_signature(name, sig, CHECK);
    assert(!access_flags.is_flattenable(), "ACC_FLATTENABLE should have been filtered out");
    if (sig->is_Q_signature()) {
      // assert(_major_version >= CONSTANT_CLASS_DESCRIPTORS, "Q-descriptors are only supported in recent classfiles");
      access_flags.set_is_flattenable();
    }
    if (access_flags.is_flattenable()) {
      // Array flattenability cannot be specified.  Arrays of value classes are
      // are always flattenable.  Arrays of other classes are not flattenable.
      if (sig->utf8_length() > 1 && sig->char_at(0) == '[') {
        classfile_parse_error(
            "Field \"%s\" with signature \"%s\" in class file %s is invalid."
            " ACC_FLATTENABLE cannot be specified for an array",
            name->as_C_string(), sig->as_klass_external_name(), CHECK);
      }
      _has_flattenable_fields = true;
    }

    u2 constantvalue_index = 0;
    bool is_synthetic = false;
    u2 generic_signature_index = 0;
    const bool is_static = access_flags.is_static();
    FieldAnnotationCollector parsed_annotations(_loader_data);

    const u2 attributes_count = cfs->get_u2_fast();
    if (attributes_count > 0) {
      parse_field_attributes(cfs,
                             attributes_count,
                             is_static,
                             signature_index,
                             &constantvalue_index,
                             &is_synthetic,
                             &generic_signature_index,
                             &parsed_annotations,
                             CHECK);

      if (parsed_annotations.field_annotations() != NULL) {
        if (_fields_annotations == NULL) {
          _fields_annotations = MetadataFactory::new_array<AnnotationArray*>(
                                             _loader_data, length, NULL,
                                             CHECK);
        }
        _fields_annotations->at_put(n, parsed_annotations.field_annotations());
        parsed_annotations.set_field_annotations(NULL);
      }
      if (parsed_annotations.field_type_annotations() != NULL) {
        if (_fields_type_annotations == NULL) {
          _fields_type_annotations =
            MetadataFactory::new_array<AnnotationArray*>(_loader_data,
                                                         length,
                                                         NULL,
                                                         CHECK);
        }
        _fields_type_annotations->at_put(n, parsed_annotations.field_type_annotations());
        parsed_annotations.set_field_type_annotations(NULL);
      }

      if (is_synthetic) {
        access_flags.set_is_synthetic();
      }
      if (generic_signature_index != 0) {
        access_flags.set_field_has_generic_signature();
        fa[generic_signature_slot] = generic_signature_index;
        generic_signature_slot ++;
        num_generic_signature ++;
      }
    }

    FieldInfo* const field = FieldInfo::from_field_array(fa, n);
    field->initialize(access_flags.as_short(),
                      name_index,
                      signature_index,
                      constantvalue_index);
    const BasicType type = cp->basic_type_for_signature_at(signature_index);

    // Remember how many oops we encountered and compute allocation type
    const FieldAllocationType atype = fac->update(is_static, type, access_flags.is_flattenable());
    field->set_allocation_type(atype);

    // After field is initialized with type, we can augment it with aux info
    if (parsed_annotations.has_any_annotations())
      parsed_annotations.apply_to(field);
  }

  int index = length;
  if (num_injected != 0) {
    for (int n = 0; n < num_injected; n++) {
      // Check for duplicates
      if (injected[n].may_be_java) {
        const Symbol* const name      = injected[n].name();
        const Symbol* const signature = injected[n].signature();
        bool duplicate = false;
        for (int i = 0; i < length; i++) {
          const FieldInfo* const f = FieldInfo::from_field_array(fa, i);
          if (name      == cp->symbol_at(f->name_index()) &&
              signature == cp->symbol_at(f->signature_index())) {
            // Symbol is desclared in Java so skip this one
            duplicate = true;
            break;
          }
        }
        if (duplicate) {
          // These will be removed from the field array at the end
          continue;
        }
      }

      // Injected field
      FieldInfo* const field = FieldInfo::from_field_array(fa, index);
      field->initialize(JVM_ACC_FIELD_INTERNAL,
                        injected[n].name_index,
                        injected[n].signature_index,
                        0);

      const BasicType type = FieldType::basic_type(injected[n].signature());

      // Remember how many oops we encountered and compute allocation type
      const FieldAllocationType atype = fac->update(false, type, false);
      field->set_allocation_type(atype);
      index++;
    }
  }

  if (is_value_type) {
    index = length + num_injected;
    FieldInfo* const field = FieldInfo::from_field_array(fa, index);
    field->initialize(JVM_ACC_FIELD_INTERNAL | JVM_ACC_STATIC,
                      vmSymbols::default_value_name_enum,
                      vmSymbols::java_lang_Object_enum,
                      0);
    const BasicType type = FieldType::basic_type(vmSymbols::object_signature());
    const FieldAllocationType atype = fac->update(true, type, false);
    field->set_allocation_type(atype);
    index++;
  }

  assert(NULL == _fields, "invariant");

  _fields =
    MetadataFactory::new_array<u2>(_loader_data,
                                   index * FieldInfo::field_slots + num_generic_signature,
                                   CHECK);
  // Sometimes injected fields already exist in the Java source so
  // the fields array could be too long.  In that case the
  // fields array is trimed. Also unused slots that were reserved
  // for generic signature indexes are discarded.
  {
    int i = 0;
    for (; i < index * FieldInfo::field_slots; i++) {
      _fields->at_put(i, fa[i]);
    }
    for (int j = total_fields * FieldInfo::field_slots;
         j < generic_signature_slot; j++) {
      _fields->at_put(i++, fa[j]);
    }
    assert(_fields->length() == i, "");
  }

  if (_need_verify && length > 1) {
    // Check duplicated fields
    ResourceMark rm(THREAD);
    NameSigHash** names_and_sigs = NEW_RESOURCE_ARRAY_IN_THREAD(
      THREAD, NameSigHash*, HASH_ROW_SIZE);
    initialize_hashtable(names_and_sigs);
    bool dup = false;
    const Symbol* name = NULL;
    const Symbol* sig = NULL;
    {
      debug_only(NoSafepointVerifier nsv;)
      for (AllFieldStream fs(_fields, cp); !fs.done(); fs.next()) {
        name = fs.name();
        sig = fs.signature();
        // If no duplicates, add name/signature in hashtable names_and_sigs.
        if (!put_after_lookup(name, sig, names_and_sigs)) {
          dup = true;
          break;
        }
      }
    }
    if (dup) {
      classfile_parse_error("Duplicate field name \"%s\" with signature \"%s\" in class file %s",
                             name->as_C_string(), sig->as_klass_external_name(), CHECK);
    }
  }
}


const ClassFileParser::unsafe_u2* ClassFileParser::parse_exception_table(const ClassFileStream* const cfs,
                                                                         u4 code_length,
                                                                         u4 exception_table_length,
                                                                         TRAPS) {
  assert(cfs != NULL, "invariant");

  const unsafe_u2* const exception_table_start = cfs->current();
  assert(exception_table_start != NULL, "null exception table");

  cfs->guarantee_more(8 * exception_table_length, CHECK_NULL); // start_pc,
                                                               // end_pc,
                                                               // handler_pc,
                                                               // catch_type_index

  // Will check legal target after parsing code array in verifier.
  if (_need_verify) {
    for (unsigned int i = 0; i < exception_table_length; i++) {
      const u2 start_pc = cfs->get_u2_fast();
      const u2 end_pc = cfs->get_u2_fast();
      const u2 handler_pc = cfs->get_u2_fast();
      const u2 catch_type_index = cfs->get_u2_fast();
      guarantee_property((start_pc < end_pc) && (end_pc <= code_length),
                         "Illegal exception table range in class file %s",
                         CHECK_NULL);
      guarantee_property(handler_pc < code_length,
                         "Illegal exception table handler in class file %s",
                         CHECK_NULL);
      if (catch_type_index != 0) {
        guarantee_property(valid_klass_reference_at(catch_type_index),
                           "Catch type in exception table has bad constant type in class file %s", CHECK_NULL);
      }
    }
  } else {
    cfs->skip_u2_fast(exception_table_length * 4);
  }
  return exception_table_start;
}

void ClassFileParser::parse_linenumber_table(u4 code_attribute_length,
                                             u4 code_length,
                                             CompressedLineNumberWriteStream**const write_stream,
                                             TRAPS) {

  const ClassFileStream* const cfs = _stream;
  unsigned int num_entries = cfs->get_u2(CHECK);

  // Each entry is a u2 start_pc, and a u2 line_number
  const unsigned int length_in_bytes = num_entries * (sizeof(u2) * 2);

  // Verify line number attribute and table length
  check_property(
    code_attribute_length == sizeof(u2) + length_in_bytes,
    "LineNumberTable attribute has wrong length in class file %s", CHECK);

  cfs->guarantee_more(length_in_bytes, CHECK);

  if ((*write_stream) == NULL) {
    if (length_in_bytes > fixed_buffer_size) {
      (*write_stream) = new CompressedLineNumberWriteStream(length_in_bytes);
    } else {
      (*write_stream) = new CompressedLineNumberWriteStream(
        _linenumbertable_buffer, fixed_buffer_size);
    }
  }

  while (num_entries-- > 0) {
    const u2 bci  = cfs->get_u2_fast(); // start_pc
    const u2 line = cfs->get_u2_fast(); // line_number
    guarantee_property(bci < code_length,
        "Invalid pc in LineNumberTable in class file %s", CHECK);
    (*write_stream)->write_pair(bci, line);
  }
}


class LVT_Hash : public AllStatic {
 public:

  static bool equals(LocalVariableTableElement const& e0, LocalVariableTableElement const& e1) {
  /*
   * 3-tuple start_bci/length/slot has to be unique key,
   * so the following comparison seems to be redundant:
   *       && elem->name_cp_index == entry->_elem->name_cp_index
   */
    return (e0.start_bci     == e1.start_bci &&
            e0.length        == e1.length &&
            e0.name_cp_index == e1.name_cp_index &&
            e0.slot          == e1.slot);
  }

  static unsigned int hash(LocalVariableTableElement const& e0) {
    unsigned int raw_hash = e0.start_bci;

    raw_hash = e0.length        + raw_hash * 37;
    raw_hash = e0.name_cp_index + raw_hash * 37;
    raw_hash = e0.slot          + raw_hash * 37;

    return raw_hash;
  }
};


// Class file LocalVariableTable elements.
class Classfile_LVT_Element {
 public:
  u2 start_bci;
  u2 length;
  u2 name_cp_index;
  u2 descriptor_cp_index;
  u2 slot;
};

static void copy_lvt_element(const Classfile_LVT_Element* const src,
                             LocalVariableTableElement* const lvt) {
  lvt->start_bci           = Bytes::get_Java_u2((u1*) &src->start_bci);
  lvt->length              = Bytes::get_Java_u2((u1*) &src->length);
  lvt->name_cp_index       = Bytes::get_Java_u2((u1*) &src->name_cp_index);
  lvt->descriptor_cp_index = Bytes::get_Java_u2((u1*) &src->descriptor_cp_index);
  lvt->signature_cp_index  = 0;
  lvt->slot                = Bytes::get_Java_u2((u1*) &src->slot);
}

// Function is used to parse both attributes:
// LocalVariableTable (LVT) and LocalVariableTypeTable (LVTT)
const ClassFileParser::unsafe_u2* ClassFileParser::parse_localvariable_table(const ClassFileStream* cfs,
                                                                             u4 code_length,
                                                                             u2 max_locals,
                                                                             u4 code_attribute_length,
                                                                             u2* const localvariable_table_length,
                                                                             bool isLVTT,
                                                                             TRAPS) {
  const char* const tbl_name = (isLVTT) ? "LocalVariableTypeTable" : "LocalVariableTable";
  *localvariable_table_length = cfs->get_u2(CHECK_NULL);
  const unsigned int size =
    (*localvariable_table_length) * sizeof(Classfile_LVT_Element) / sizeof(u2);

  const ConstantPool* const cp = _cp;

  // Verify local variable table attribute has right length
  if (_need_verify) {
    guarantee_property(code_attribute_length == (sizeof(*localvariable_table_length) + size * sizeof(u2)),
                       "%s has wrong length in class file %s", tbl_name, CHECK_NULL);
  }

  const unsafe_u2* const localvariable_table_start = cfs->current();
  assert(localvariable_table_start != NULL, "null local variable table");
  if (!_need_verify) {
    cfs->skip_u2_fast(size);
  } else {
    cfs->guarantee_more(size * 2, CHECK_NULL);
    for(int i = 0; i < (*localvariable_table_length); i++) {
      const u2 start_pc = cfs->get_u2_fast();
      const u2 length = cfs->get_u2_fast();
      const u2 name_index = cfs->get_u2_fast();
      const u2 descriptor_index = cfs->get_u2_fast();
      const u2 index = cfs->get_u2_fast();
      // Assign to a u4 to avoid overflow
      const u4 end_pc = (u4)start_pc + (u4)length;

      if (start_pc >= code_length) {
        classfile_parse_error(
          "Invalid start_pc %u in %s in class file %s",
          start_pc, tbl_name, CHECK_NULL);
      }
      if (end_pc > code_length) {
        classfile_parse_error(
          "Invalid length %u in %s in class file %s",
          length, tbl_name, CHECK_NULL);
      }
      const int cp_size = cp->length();
      guarantee_property(valid_symbol_at(name_index),
        "Name index %u in %s has bad constant type in class file %s",
        name_index, tbl_name, CHECK_NULL);
      guarantee_property(valid_symbol_at(descriptor_index),
        "Signature index %u in %s has bad constant type in class file %s",
        descriptor_index, tbl_name, CHECK_NULL);

      const Symbol* const name = cp->symbol_at(name_index);
      const Symbol* const sig = cp->symbol_at(descriptor_index);
      verify_legal_field_name(name, CHECK_NULL);
      u2 extra_slot = 0;
      if (!isLVTT) {
        verify_legal_field_signature(name, sig, CHECK_NULL);

        // 4894874: check special cases for double and long local variables
        if (sig == vmSymbols::type_signature(T_DOUBLE) ||
            sig == vmSymbols::type_signature(T_LONG)) {
          extra_slot = 1;
        }
      }
      guarantee_property((index + extra_slot) < max_locals,
                          "Invalid index %u in %s in class file %s",
                          index, tbl_name, CHECK_NULL);
    }
  }
  return localvariable_table_start;
}


void ClassFileParser::parse_type_array(u2 array_length,
                                       u4 code_length,
                                       u4* const u1_index,
                                       u4* const u2_index,
                                       u1* const u1_array,
                                       u2* const u2_array,
                                       TRAPS) {
  const ClassFileStream* const cfs = _stream;
  u2 index = 0; // index in the array with long/double occupying two slots
  u4 i1 = *u1_index;
  u4 i2 = *u2_index + 1;
  for(int i = 0; i < array_length; i++) {
    const u1 tag = u1_array[i1++] = cfs->get_u1(CHECK);
    index++;
    if (tag == ITEM_Long || tag == ITEM_Double) {
      index++;
    } else if (tag == ITEM_Object) {
      const u2 class_index = u2_array[i2++] = cfs->get_u2(CHECK);
      guarantee_property(valid_klass_reference_at(class_index),
                         "Bad class index %u in StackMap in class file %s",
                         class_index, CHECK);
    } else if (tag == ITEM_Uninitialized) {
      const u2 offset = u2_array[i2++] = cfs->get_u2(CHECK);
      guarantee_property(
        offset < code_length,
        "Bad uninitialized type offset %u in StackMap in class file %s",
        offset, CHECK);
    } else {
      guarantee_property(
        tag <= (u1)ITEM_Uninitialized,
        "Unknown variable type %u in StackMap in class file %s",
        tag, CHECK);
    }
  }
  u2_array[*u2_index] = index;
  *u1_index = i1;
  *u2_index = i2;
}

static const u1* parse_stackmap_table(const ClassFileStream* const cfs,
                                      u4 code_attribute_length,
                                      bool need_verify,
                                      TRAPS) {
  assert(cfs != NULL, "invariant");

  if (0 == code_attribute_length) {
    return NULL;
  }

  const u1* const stackmap_table_start = cfs->current();
  assert(stackmap_table_start != NULL, "null stackmap table");

  // check code_attribute_length first
  cfs->skip_u1(code_attribute_length, CHECK_NULL);

  if (!need_verify && !DumpSharedSpaces) {
    return NULL;
  }
  return stackmap_table_start;
}

const ClassFileParser::unsafe_u2* ClassFileParser::parse_checked_exceptions(const ClassFileStream* const cfs,
                                                                            u2* const checked_exceptions_length,
                                                                            u4 method_attribute_length,
                                                                            TRAPS) {
  assert(cfs != NULL, "invariant");
  assert(checked_exceptions_length != NULL, "invariant");

  cfs->guarantee_more(2, CHECK_NULL);  // checked_exceptions_length
  *checked_exceptions_length = cfs->get_u2_fast();
  const unsigned int size =
    (*checked_exceptions_length) * sizeof(CheckedExceptionElement) / sizeof(u2);
  const unsafe_u2* const checked_exceptions_start = cfs->current();
  assert(checked_exceptions_start != NULL, "null checked exceptions");
  if (!_need_verify) {
    cfs->skip_u2_fast(size);
  } else {
    // Verify each value in the checked exception table
    u2 checked_exception;
    const u2 len = *checked_exceptions_length;
    cfs->guarantee_more(2 * len, CHECK_NULL);
    for (int i = 0; i < len; i++) {
      checked_exception = cfs->get_u2_fast();
      check_property(
        valid_klass_reference_at(checked_exception),
        "Exception name has bad type at constant pool %u in class file %s",
        checked_exception, CHECK_NULL);
    }
  }
  // check exceptions attribute length
  if (_need_verify) {
    guarantee_property(method_attribute_length == (sizeof(*checked_exceptions_length) +
                                                   sizeof(u2) * size),
                      "Exceptions attribute has wrong length in class file %s", CHECK_NULL);
  }
  return checked_exceptions_start;
}

void ClassFileParser::throwIllegalSignature(const char* type,
                                            const Symbol* name,
                                            const Symbol* sig,
                                            TRAPS) const {
  assert(name != NULL, "invariant");
  assert(sig != NULL, "invariant");

  ResourceMark rm(THREAD);
  Exceptions::fthrow(THREAD_AND_LOCATION,
      vmSymbols::java_lang_ClassFormatError(),
      "%s \"%s\" in class %s has illegal signature \"%s\"", type,
      name->as_C_string(), _class_name->as_C_string(), sig->as_C_string());
}

AnnotationCollector::ID
AnnotationCollector::annotation_index(const ClassLoaderData* loader_data,
                                      const Symbol* name) {
  const vmSymbols::SID sid = vmSymbols::find_sid(name);
  // Privileged code can use all annotations.  Other code silently drops some.
  const bool privileged = loader_data->is_the_null_class_loader_data() ||
                          loader_data->is_platform_class_loader_data() ||
                          loader_data->is_unsafe_anonymous();
  switch (sid) {
    case vmSymbols::VM_SYMBOL_ENUM_NAME(reflect_CallerSensitive_signature): {
      if (_location != _in_method)  break;  // only allow for methods
      if (!privileged)              break;  // only allow in privileged code
      return _method_CallerSensitive;
    }
    case vmSymbols::VM_SYMBOL_ENUM_NAME(jdk_internal_vm_annotation_ForceInline_signature): {
      if (_location != _in_method)  break;  // only allow for methods
      if (!privileged)              break;  // only allow in privileged code
      return _method_ForceInline;
    }
    case vmSymbols::VM_SYMBOL_ENUM_NAME(jdk_internal_vm_annotation_DontInline_signature): {
      if (_location != _in_method)  break;  // only allow for methods
      if (!privileged)              break;  // only allow in privileged code
      return _method_DontInline;
    }
    case vmSymbols::VM_SYMBOL_ENUM_NAME(java_lang_invoke_InjectedProfile_signature): {
      if (_location != _in_method)  break;  // only allow for methods
      if (!privileged)              break;  // only allow in privileged code
      return _method_InjectedProfile;
    }
    case vmSymbols::VM_SYMBOL_ENUM_NAME(java_lang_invoke_LambdaForm_Compiled_signature): {
      if (_location != _in_method)  break;  // only allow for methods
      if (!privileged)              break;  // only allow in privileged code
      return _method_LambdaForm_Compiled;
    }
    case vmSymbols::VM_SYMBOL_ENUM_NAME(java_lang_invoke_LambdaForm_Hidden_signature): {
      if (_location != _in_method)  break;  // only allow for methods
      if (!privileged)              break;  // only allow in privileged code
      return _method_Hidden;
    }
    case vmSymbols::VM_SYMBOL_ENUM_NAME(java_security_AccessController_Hidden_signature): {
      if (_location != _in_method)  break;  // only allow for methods
      if (!privileged)              break;  // only allow in privileged code
      return _method_Hidden;
    }
    case vmSymbols::VM_SYMBOL_ENUM_NAME(jdk_internal_HotSpotIntrinsicCandidate_signature): {
      if (_location != _in_method)  break;  // only allow for methods
      if (!privileged)              break;  // only allow in privileged code
      return _method_HotSpotIntrinsicCandidate;
    }
    case vmSymbols::VM_SYMBOL_ENUM_NAME(jdk_internal_vm_annotation_Stable_signature): {
      if (_location != _in_field)   break;  // only allow for fields
      if (!privileged)              break;  // only allow in privileged code
      return _field_Stable;
    }
    case vmSymbols::VM_SYMBOL_ENUM_NAME(jdk_internal_vm_annotation_Contended_signature): {
      if (_location != _in_field && _location != _in_class) {
        break;  // only allow for fields and classes
      }
      if (!EnableContended || (RestrictContended && !privileged)) {
        break;  // honor privileges
      }
      return _jdk_internal_vm_annotation_Contended;
    }
    case vmSymbols::VM_SYMBOL_ENUM_NAME(jdk_internal_vm_annotation_ReservedStackAccess_signature): {
      if (_location != _in_method)  break;  // only allow for methods
      if (RestrictReservedStack && !privileged) break; // honor privileges
      return _jdk_internal_vm_annotation_ReservedStackAccess;
    }
    default: {
      break;
    }
  }
  return AnnotationCollector::_unknown;
}

void ClassFileParser::FieldAnnotationCollector::apply_to(FieldInfo* f) {
  if (is_contended())
    f->set_contended_group(contended_group());
  if (is_stable())
    f->set_stable(true);
}

ClassFileParser::FieldAnnotationCollector::~FieldAnnotationCollector() {
  // If there's an error deallocate metadata for field annotations
  MetadataFactory::free_array<u1>(_loader_data, _field_annotations);
  MetadataFactory::free_array<u1>(_loader_data, _field_type_annotations);
}

void MethodAnnotationCollector::apply_to(const methodHandle& m) {
  if (has_annotation(_method_CallerSensitive))
    m->set_caller_sensitive(true);
  if (has_annotation(_method_ForceInline))
    m->set_force_inline(true);
  if (has_annotation(_method_DontInline))
    m->set_dont_inline(true);
  if (has_annotation(_method_InjectedProfile))
    m->set_has_injected_profile(true);
  if (has_annotation(_method_LambdaForm_Compiled) && m->intrinsic_id() == vmIntrinsics::_none)
    m->set_intrinsic_id(vmIntrinsics::_compiledLambdaForm);
  if (has_annotation(_method_Hidden))
    m->set_hidden(true);
  if (has_annotation(_method_HotSpotIntrinsicCandidate) && !m->is_synthetic())
    m->set_intrinsic_candidate(true);
  if (has_annotation(_jdk_internal_vm_annotation_ReservedStackAccess))
    m->set_has_reserved_stack_access(true);
}

void ClassFileParser::ClassAnnotationCollector::apply_to(InstanceKlass* ik) {
  assert(ik != NULL, "invariant");
  ik->set_is_contended(is_contended());
}

#define MAX_ARGS_SIZE 255
#define MAX_CODE_SIZE 65535
#define INITIAL_MAX_LVT_NUMBER 256

/* Copy class file LVT's/LVTT's into the HotSpot internal LVT.
 *
 * Rules for LVT's and LVTT's are:
 *   - There can be any number of LVT's and LVTT's.
 *   - If there are n LVT's, it is the same as if there was just
 *     one LVT containing all the entries from the n LVT's.
 *   - There may be no more than one LVT entry per local variable.
 *     Two LVT entries are 'equal' if these fields are the same:
 *        start_pc, length, name, slot
 *   - There may be no more than one LVTT entry per each LVT entry.
 *     Each LVTT entry has to match some LVT entry.
 *   - HotSpot internal LVT keeps natural ordering of class file LVT entries.
 */
void ClassFileParser::copy_localvariable_table(const ConstMethod* cm,
                                               int lvt_cnt,
                                               u2* const localvariable_table_length,
                                               const unsafe_u2** const localvariable_table_start,
                                               int lvtt_cnt,
                                               u2* const localvariable_type_table_length,
                                               const unsafe_u2** const localvariable_type_table_start,
                                               TRAPS) {

  ResourceMark rm(THREAD);

  typedef ResourceHashtable<LocalVariableTableElement, LocalVariableTableElement*,
                            &LVT_Hash::hash, &LVT_Hash::equals> LVT_HashTable;

  LVT_HashTable* const table = new LVT_HashTable();

  // To fill LocalVariableTable in
  const Classfile_LVT_Element* cf_lvt;
  LocalVariableTableElement* lvt = cm->localvariable_table_start();

  for (int tbl_no = 0; tbl_no < lvt_cnt; tbl_no++) {
    cf_lvt = (Classfile_LVT_Element *) localvariable_table_start[tbl_no];
    for (int idx = 0; idx < localvariable_table_length[tbl_no]; idx++, lvt++) {
      copy_lvt_element(&cf_lvt[idx], lvt);
      // If no duplicates, add LVT elem in hashtable.
      if (table->put(*lvt, lvt) == false
          && _need_verify
          && _major_version >= JAVA_1_5_VERSION) {
        classfile_parse_error("Duplicated LocalVariableTable attribute "
                              "entry for '%s' in class file %s",
                               _cp->symbol_at(lvt->name_cp_index)->as_utf8(),
                               CHECK);
      }
    }
  }

  // To merge LocalVariableTable and LocalVariableTypeTable
  const Classfile_LVT_Element* cf_lvtt;
  LocalVariableTableElement lvtt_elem;

  for (int tbl_no = 0; tbl_no < lvtt_cnt; tbl_no++) {
    cf_lvtt = (Classfile_LVT_Element *) localvariable_type_table_start[tbl_no];
    for (int idx = 0; idx < localvariable_type_table_length[tbl_no]; idx++) {
      copy_lvt_element(&cf_lvtt[idx], &lvtt_elem);
      LocalVariableTableElement** entry = table->get(lvtt_elem);
      if (entry == NULL) {
        if (_need_verify) {
          classfile_parse_error("LVTT entry for '%s' in class file %s "
                                "does not match any LVT entry",
                                 _cp->symbol_at(lvtt_elem.name_cp_index)->as_utf8(),
                                 CHECK);
        }
      } else if ((*entry)->signature_cp_index != 0 && _need_verify) {
        classfile_parse_error("Duplicated LocalVariableTypeTable attribute "
                              "entry for '%s' in class file %s",
                               _cp->symbol_at(lvtt_elem.name_cp_index)->as_utf8(),
                               CHECK);
      } else {
        // to add generic signatures into LocalVariableTable
        (*entry)->signature_cp_index = lvtt_elem.descriptor_cp_index;
      }
    }
  }
}


void ClassFileParser::copy_method_annotations(ConstMethod* cm,
                                       const u1* runtime_visible_annotations,
                                       int runtime_visible_annotations_length,
                                       const u1* runtime_invisible_annotations,
                                       int runtime_invisible_annotations_length,
                                       const u1* runtime_visible_parameter_annotations,
                                       int runtime_visible_parameter_annotations_length,
                                       const u1* runtime_invisible_parameter_annotations,
                                       int runtime_invisible_parameter_annotations_length,
                                       const u1* runtime_visible_type_annotations,
                                       int runtime_visible_type_annotations_length,
                                       const u1* runtime_invisible_type_annotations,
                                       int runtime_invisible_type_annotations_length,
                                       const u1* annotation_default,
                                       int annotation_default_length,
                                       TRAPS) {

  AnnotationArray* a;

  if (runtime_visible_annotations_length +
      runtime_invisible_annotations_length > 0) {
     a = assemble_annotations(runtime_visible_annotations,
                              runtime_visible_annotations_length,
                              runtime_invisible_annotations,
                              runtime_invisible_annotations_length,
                              CHECK);
     cm->set_method_annotations(a);
  }

  if (runtime_visible_parameter_annotations_length +
      runtime_invisible_parameter_annotations_length > 0) {
    a = assemble_annotations(runtime_visible_parameter_annotations,
                             runtime_visible_parameter_annotations_length,
                             runtime_invisible_parameter_annotations,
                             runtime_invisible_parameter_annotations_length,
                             CHECK);
    cm->set_parameter_annotations(a);
  }

  if (annotation_default_length > 0) {
    a = assemble_annotations(annotation_default,
                             annotation_default_length,
                             NULL,
                             0,
                             CHECK);
    cm->set_default_annotations(a);
  }

  if (runtime_visible_type_annotations_length +
      runtime_invisible_type_annotations_length > 0) {
    a = assemble_annotations(runtime_visible_type_annotations,
                             runtime_visible_type_annotations_length,
                             runtime_invisible_type_annotations,
                             runtime_invisible_type_annotations_length,
                             CHECK);
    cm->set_type_annotations(a);
  }
}


// Note: the parse_method below is big and clunky because all parsing of the code and exceptions
// attribute is inlined. This is cumbersome to avoid since we inline most of the parts in the
// Method* to save footprint, so we only know the size of the resulting Method* when the
// entire method attribute is parsed.
//
// The promoted_flags parameter is used to pass relevant access_flags
// from the method back up to the containing klass. These flag values
// are added to klass's access_flags.

Method* ClassFileParser::parse_method(const ClassFileStream* const cfs,
                                      bool is_interface,
                                      bool is_value_type,
                                      const ConstantPool* cp,
                                      AccessFlags* const promoted_flags,
                                      TRAPS) {
  assert(cfs != NULL, "invariant");
  assert(cp != NULL, "invariant");
  assert(promoted_flags != NULL, "invariant");

  ResourceMark rm(THREAD);
  // Parse fixed parts:
  // access_flags, name_index, descriptor_index, attributes_count
  cfs->guarantee_more(8, CHECK_NULL);

  int flags = cfs->get_u2_fast();
  const u2 name_index = cfs->get_u2_fast();
  const int cp_size = cp->length();
  check_property(
    valid_symbol_at(name_index),
    "Illegal constant pool index %u for method name in class file %s",
    name_index, CHECK_NULL);
  const Symbol* const name = cp->symbol_at(name_index);
  verify_legal_method_name(name, CHECK_NULL);

  const u2 signature_index = cfs->get_u2_fast();
  guarantee_property(
    valid_symbol_at(signature_index),
    "Illegal constant pool index %u for method signature in class file %s",
    signature_index, CHECK_NULL);
  const Symbol* const signature = cp->symbol_at(signature_index);

  if (name == vmSymbols::class_initializer_name()) {
    // We ignore the other access flags for a valid class initializer.
    // (JVM Spec 2nd ed., chapter 4.6)
    if (_major_version < 51) { // backward compatibility
      flags = JVM_ACC_STATIC;
    } else if ((flags & JVM_ACC_STATIC) == JVM_ACC_STATIC) {
      flags &= JVM_ACC_STATIC | JVM_ACC_STRICT;
    } else {
      classfile_parse_error("Method <clinit> is not static in class file %s", CHECK_NULL);
    }
  } else {
    verify_legal_method_modifiers(flags, is_interface, is_value_type, name, CHECK_NULL);
  }

  if (name == vmSymbols::object_initializer_name()) {
    if (is_interface) {
      classfile_parse_error("Interface cannot have a method named <init>, class file %s", CHECK_NULL);
/* TBD: uncomment when javac stops generating <init>() for value types.
    } else if (is_value_type) {
      classfile_parse_error("Value Type cannot have a method named <init>, class file %s", CHECK_NULL);
*/
    }
  }

  int args_size = -1;  // only used when _need_verify is true
  if (_need_verify) {
    args_size = ((flags & JVM_ACC_STATIC) ? 0 : 1) +
                 verify_legal_method_signature(name, signature, CHECK_NULL);
    if (args_size > MAX_ARGS_SIZE) {
      classfile_parse_error("Too many arguments in method signature in class file %s", CHECK_NULL);
    }
  }

  AccessFlags access_flags(flags & JVM_RECOGNIZED_METHOD_MODIFIERS);

  // Default values for code and exceptions attribute elements
  u2 max_stack = 0;
  u2 max_locals = 0;
  u4 code_length = 0;
  const u1* code_start = 0;
  u2 exception_table_length = 0;
  const unsafe_u2* exception_table_start = NULL; // (potentially unaligned) pointer to array of u2 elements
  Array<int>* exception_handlers = Universe::the_empty_int_array();
  u2 checked_exceptions_length = 0;
  const unsafe_u2* checked_exceptions_start = NULL; // (potentially unaligned) pointer to array of u2 elements
  CompressedLineNumberWriteStream* linenumber_table = NULL;
  int linenumber_table_length = 0;
  int total_lvt_length = 0;
  u2 lvt_cnt = 0;
  u2 lvtt_cnt = 0;
  bool lvt_allocated = false;
  u2 max_lvt_cnt = INITIAL_MAX_LVT_NUMBER;
  u2 max_lvtt_cnt = INITIAL_MAX_LVT_NUMBER;
  u2* localvariable_table_length = NULL;
  const unsafe_u2** localvariable_table_start = NULL; // (potentially unaligned) pointer to array of LVT attributes
  u2* localvariable_type_table_length = NULL;
  const unsafe_u2** localvariable_type_table_start = NULL; // (potentially unaligned) pointer to LVTT attributes
  int method_parameters_length = -1;
  const u1* method_parameters_data = NULL;
  bool method_parameters_seen = false;
  bool parsed_code_attribute = false;
  bool parsed_checked_exceptions_attribute = false;
  bool parsed_stackmap_attribute = false;
  // stackmap attribute - JDK1.5
  const u1* stackmap_data = NULL;
  int stackmap_data_length = 0;
  u2 generic_signature_index = 0;
  MethodAnnotationCollector parsed_annotations;
  const u1* runtime_visible_annotations = NULL;
  int runtime_visible_annotations_length = 0;
  const u1* runtime_invisible_annotations = NULL;
  int runtime_invisible_annotations_length = 0;
  const u1* runtime_visible_parameter_annotations = NULL;
  int runtime_visible_parameter_annotations_length = 0;
  const u1* runtime_invisible_parameter_annotations = NULL;
  int runtime_invisible_parameter_annotations_length = 0;
  const u1* runtime_visible_type_annotations = NULL;
  int runtime_visible_type_annotations_length = 0;
  const u1* runtime_invisible_type_annotations = NULL;
  int runtime_invisible_type_annotations_length = 0;
  bool runtime_invisible_annotations_exists = false;
  bool runtime_invisible_type_annotations_exists = false;
  bool runtime_invisible_parameter_annotations_exists = false;
  const u1* annotation_default = NULL;
  int annotation_default_length = 0;

  // Parse code and exceptions attribute
  u2 method_attributes_count = cfs->get_u2_fast();
  while (method_attributes_count--) {
    cfs->guarantee_more(6, CHECK_NULL);  // method_attribute_name_index, method_attribute_length
    const u2 method_attribute_name_index = cfs->get_u2_fast();
    const u4 method_attribute_length = cfs->get_u4_fast();
    check_property(
      valid_symbol_at(method_attribute_name_index),
      "Invalid method attribute name index %u in class file %s",
      method_attribute_name_index, CHECK_NULL);

    const Symbol* const method_attribute_name = cp->symbol_at(method_attribute_name_index);
    if (method_attribute_name == vmSymbols::tag_code()) {
      // Parse Code attribute
      if (_need_verify) {
        guarantee_property(
            !access_flags.is_native() && !access_flags.is_abstract(),
                        "Code attribute in native or abstract methods in class file %s",
                         CHECK_NULL);
      }
      if (parsed_code_attribute) {
        classfile_parse_error("Multiple Code attributes in class file %s",
                              CHECK_NULL);
      }
      parsed_code_attribute = true;

      // Stack size, locals size, and code size
      if (_major_version == 45 && _minor_version <= 2) {
        cfs->guarantee_more(4, CHECK_NULL);
        max_stack = cfs->get_u1_fast();
        max_locals = cfs->get_u1_fast();
        code_length = cfs->get_u2_fast();
      } else {
        cfs->guarantee_more(8, CHECK_NULL);
        max_stack = cfs->get_u2_fast();
        max_locals = cfs->get_u2_fast();
        code_length = cfs->get_u4_fast();
      }
      if (_need_verify) {
        guarantee_property(args_size <= max_locals,
                           "Arguments can't fit into locals in class file %s",
                           CHECK_NULL);
        guarantee_property(code_length > 0 && code_length <= MAX_CODE_SIZE,
                           "Invalid method Code length %u in class file %s",
                           code_length, CHECK_NULL);
      }
      // Code pointer
      code_start = cfs->current();
      assert(code_start != NULL, "null code start");
      cfs->guarantee_more(code_length, CHECK_NULL);
      cfs->skip_u1_fast(code_length);

      // Exception handler table
      cfs->guarantee_more(2, CHECK_NULL);  // exception_table_length
      exception_table_length = cfs->get_u2_fast();
      if (exception_table_length > 0) {
        exception_table_start = parse_exception_table(cfs,
                                                      code_length,
                                                      exception_table_length,
                                                      CHECK_NULL);
      }

      // Parse additional attributes in code attribute
      cfs->guarantee_more(2, CHECK_NULL);  // code_attributes_count
      u2 code_attributes_count = cfs->get_u2_fast();

      unsigned int calculated_attribute_length = 0;

      if (_major_version > 45 || (_major_version == 45 && _minor_version > 2)) {
        calculated_attribute_length =
            sizeof(max_stack) + sizeof(max_locals) + sizeof(code_length);
      } else {
        // max_stack, locals and length are smaller in pre-version 45.2 classes
        calculated_attribute_length = sizeof(u1) + sizeof(u1) + sizeof(u2);
      }
      calculated_attribute_length +=
        code_length +
        sizeof(exception_table_length) +
        sizeof(code_attributes_count) +
        exception_table_length *
            ( sizeof(u2) +   // start_pc
              sizeof(u2) +   // end_pc
              sizeof(u2) +   // handler_pc
              sizeof(u2) );  // catch_type_index

      while (code_attributes_count--) {
        cfs->guarantee_more(6, CHECK_NULL);  // code_attribute_name_index, code_attribute_length
        const u2 code_attribute_name_index = cfs->get_u2_fast();
        const u4 code_attribute_length = cfs->get_u4_fast();
        calculated_attribute_length += code_attribute_length +
                                       sizeof(code_attribute_name_index) +
                                       sizeof(code_attribute_length);
        check_property(valid_symbol_at(code_attribute_name_index),
                       "Invalid code attribute name index %u in class file %s",
                       code_attribute_name_index,
                       CHECK_NULL);
        if (LoadLineNumberTables &&
            cp->symbol_at(code_attribute_name_index) == vmSymbols::tag_line_number_table()) {
          // Parse and compress line number table
          parse_linenumber_table(code_attribute_length,
                                 code_length,
                                 &linenumber_table,
                                 CHECK_NULL);

        } else if (LoadLocalVariableTables &&
                   cp->symbol_at(code_attribute_name_index) == vmSymbols::tag_local_variable_table()) {
          // Parse local variable table
          if (!lvt_allocated) {
            localvariable_table_length = NEW_RESOURCE_ARRAY_IN_THREAD(
              THREAD, u2,  INITIAL_MAX_LVT_NUMBER);
            localvariable_table_start = NEW_RESOURCE_ARRAY_IN_THREAD(
              THREAD, const unsafe_u2*, INITIAL_MAX_LVT_NUMBER);
            localvariable_type_table_length = NEW_RESOURCE_ARRAY_IN_THREAD(
              THREAD, u2,  INITIAL_MAX_LVT_NUMBER);
            localvariable_type_table_start = NEW_RESOURCE_ARRAY_IN_THREAD(
              THREAD, const unsafe_u2*, INITIAL_MAX_LVT_NUMBER);
            lvt_allocated = true;
          }
          if (lvt_cnt == max_lvt_cnt) {
            max_lvt_cnt <<= 1;
            localvariable_table_length = REALLOC_RESOURCE_ARRAY(u2, localvariable_table_length, lvt_cnt, max_lvt_cnt);
            localvariable_table_start  = REALLOC_RESOURCE_ARRAY(const unsafe_u2*, localvariable_table_start, lvt_cnt, max_lvt_cnt);
          }
          localvariable_table_start[lvt_cnt] =
            parse_localvariable_table(cfs,
                                      code_length,
                                      max_locals,
                                      code_attribute_length,
                                      &localvariable_table_length[lvt_cnt],
                                      false,    // is not LVTT
                                      CHECK_NULL);
          total_lvt_length += localvariable_table_length[lvt_cnt];
          lvt_cnt++;
        } else if (LoadLocalVariableTypeTables &&
                   _major_version >= JAVA_1_5_VERSION &&
                   cp->symbol_at(code_attribute_name_index) == vmSymbols::tag_local_variable_type_table()) {
          if (!lvt_allocated) {
            localvariable_table_length = NEW_RESOURCE_ARRAY_IN_THREAD(
              THREAD, u2,  INITIAL_MAX_LVT_NUMBER);
            localvariable_table_start = NEW_RESOURCE_ARRAY_IN_THREAD(
              THREAD, const unsafe_u2*, INITIAL_MAX_LVT_NUMBER);
            localvariable_type_table_length = NEW_RESOURCE_ARRAY_IN_THREAD(
              THREAD, u2,  INITIAL_MAX_LVT_NUMBER);
            localvariable_type_table_start = NEW_RESOURCE_ARRAY_IN_THREAD(
              THREAD, const unsafe_u2*, INITIAL_MAX_LVT_NUMBER);
            lvt_allocated = true;
          }
          // Parse local variable type table
          if (lvtt_cnt == max_lvtt_cnt) {
            max_lvtt_cnt <<= 1;
            localvariable_type_table_length = REALLOC_RESOURCE_ARRAY(u2, localvariable_type_table_length, lvtt_cnt, max_lvtt_cnt);
            localvariable_type_table_start  = REALLOC_RESOURCE_ARRAY(const unsafe_u2*, localvariable_type_table_start, lvtt_cnt, max_lvtt_cnt);
          }
          localvariable_type_table_start[lvtt_cnt] =
            parse_localvariable_table(cfs,
                                      code_length,
                                      max_locals,
                                      code_attribute_length,
                                      &localvariable_type_table_length[lvtt_cnt],
                                      true,     // is LVTT
                                      CHECK_NULL);
          lvtt_cnt++;
        } else if (_major_version >= Verifier::STACKMAP_ATTRIBUTE_MAJOR_VERSION &&
                   cp->symbol_at(code_attribute_name_index) == vmSymbols::tag_stack_map_table()) {
          // Stack map is only needed by the new verifier in JDK1.5.
          if (parsed_stackmap_attribute) {
            classfile_parse_error("Multiple StackMapTable attributes in class file %s", CHECK_NULL);
          }
          stackmap_data = parse_stackmap_table(cfs, code_attribute_length, _need_verify, CHECK_NULL);
          stackmap_data_length = code_attribute_length;
          parsed_stackmap_attribute = true;
        } else {
          // Skip unknown attributes
          cfs->skip_u1(code_attribute_length, CHECK_NULL);
        }
      }
      // check method attribute length
      if (_need_verify) {
        guarantee_property(method_attribute_length == calculated_attribute_length,
                           "Code segment has wrong length in class file %s",
                           CHECK_NULL);
      }
    } else if (method_attribute_name == vmSymbols::tag_exceptions()) {
      // Parse Exceptions attribute
      if (parsed_checked_exceptions_attribute) {
        classfile_parse_error("Multiple Exceptions attributes in class file %s",
                              CHECK_NULL);
      }
      parsed_checked_exceptions_attribute = true;
      checked_exceptions_start =
            parse_checked_exceptions(cfs,
                                     &checked_exceptions_length,
                                     method_attribute_length,
                                     CHECK_NULL);
    } else if (method_attribute_name == vmSymbols::tag_method_parameters()) {
      // reject multiple method parameters
      if (method_parameters_seen) {
        classfile_parse_error("Multiple MethodParameters attributes in class file %s",
                              CHECK_NULL);
      }
      method_parameters_seen = true;
      method_parameters_length = cfs->get_u1_fast();
      const u2 real_length = (method_parameters_length * 4u) + 1u;
      if (method_attribute_length != real_length) {
        classfile_parse_error(
          "Invalid MethodParameters method attribute length %u in class file",
          method_attribute_length, CHECK_NULL);
      }
      method_parameters_data = cfs->current();
      cfs->skip_u2_fast(method_parameters_length);
      cfs->skip_u2_fast(method_parameters_length);
      // ignore this attribute if it cannot be reflected
      if (!SystemDictionary::Parameter_klass_loaded())
        method_parameters_length = -1;
    } else if (method_attribute_name == vmSymbols::tag_synthetic()) {
      if (method_attribute_length != 0) {
        classfile_parse_error(
          "Invalid Synthetic method attribute length %u in class file %s",
          method_attribute_length, CHECK_NULL);
      }
      // Should we check that there hasn't already been a synthetic attribute?
      access_flags.set_is_synthetic();
    } else if (method_attribute_name == vmSymbols::tag_deprecated()) { // 4276120
      if (method_attribute_length != 0) {
        classfile_parse_error(
          "Invalid Deprecated method attribute length %u in class file %s",
          method_attribute_length, CHECK_NULL);
      }
    } else if (_major_version >= JAVA_1_5_VERSION) {
      if (method_attribute_name == vmSymbols::tag_signature()) {
        if (generic_signature_index != 0) {
          classfile_parse_error(
            "Multiple Signature attributes for method in class file %s",
            CHECK_NULL);
        }
        if (method_attribute_length != 2) {
          classfile_parse_error(
            "Invalid Signature attribute length %u in class file %s",
            method_attribute_length, CHECK_NULL);
        }
        generic_signature_index = parse_generic_signature_attribute(cfs, CHECK_NULL);
      } else if (method_attribute_name == vmSymbols::tag_runtime_visible_annotations()) {
        if (runtime_visible_annotations != NULL) {
          classfile_parse_error(
            "Multiple RuntimeVisibleAnnotations attributes for method in class file %s",
            CHECK_NULL);
        }
        runtime_visible_annotations_length = method_attribute_length;
        runtime_visible_annotations = cfs->current();
        assert(runtime_visible_annotations != NULL, "null visible annotations");
        cfs->guarantee_more(runtime_visible_annotations_length, CHECK_NULL);
        parse_annotations(cp,
                          runtime_visible_annotations,
                          runtime_visible_annotations_length,
                          &parsed_annotations,
                          _loader_data,
                          CHECK_NULL);
        cfs->skip_u1_fast(runtime_visible_annotations_length);
      } else if (method_attribute_name == vmSymbols::tag_runtime_invisible_annotations()) {
        if (runtime_invisible_annotations_exists) {
          classfile_parse_error(
            "Multiple RuntimeInvisibleAnnotations attributes for method in class file %s",
            CHECK_NULL);
        }
        runtime_invisible_annotations_exists = true;
        if (PreserveAllAnnotations) {
          runtime_invisible_annotations_length = method_attribute_length;
          runtime_invisible_annotations = cfs->current();
          assert(runtime_invisible_annotations != NULL, "null invisible annotations");
        }
        cfs->skip_u1(method_attribute_length, CHECK_NULL);
      } else if (method_attribute_name == vmSymbols::tag_runtime_visible_parameter_annotations()) {
        if (runtime_visible_parameter_annotations != NULL) {
          classfile_parse_error(
            "Multiple RuntimeVisibleParameterAnnotations attributes for method in class file %s",
            CHECK_NULL);
        }
        runtime_visible_parameter_annotations_length = method_attribute_length;
        runtime_visible_parameter_annotations = cfs->current();
        assert(runtime_visible_parameter_annotations != NULL, "null visible parameter annotations");
        cfs->skip_u1(runtime_visible_parameter_annotations_length, CHECK_NULL);
      } else if (method_attribute_name == vmSymbols::tag_runtime_invisible_parameter_annotations()) {
        if (runtime_invisible_parameter_annotations_exists) {
          classfile_parse_error(
            "Multiple RuntimeInvisibleParameterAnnotations attributes for method in class file %s",
            CHECK_NULL);
        }
        runtime_invisible_parameter_annotations_exists = true;
        if (PreserveAllAnnotations) {
          runtime_invisible_parameter_annotations_length = method_attribute_length;
          runtime_invisible_parameter_annotations = cfs->current();
          assert(runtime_invisible_parameter_annotations != NULL,
            "null invisible parameter annotations");
        }
        cfs->skip_u1(method_attribute_length, CHECK_NULL);
      } else if (method_attribute_name == vmSymbols::tag_annotation_default()) {
        if (annotation_default != NULL) {
          classfile_parse_error(
            "Multiple AnnotationDefault attributes for method in class file %s",
            CHECK_NULL);
        }
        annotation_default_length = method_attribute_length;
        annotation_default = cfs->current();
        assert(annotation_default != NULL, "null annotation default");
        cfs->skip_u1(annotation_default_length, CHECK_NULL);
      } else if (method_attribute_name == vmSymbols::tag_runtime_visible_type_annotations()) {
        if (runtime_visible_type_annotations != NULL) {
          classfile_parse_error(
            "Multiple RuntimeVisibleTypeAnnotations attributes for method in class file %s",
            CHECK_NULL);
        }
        runtime_visible_type_annotations_length = method_attribute_length;
        runtime_visible_type_annotations = cfs->current();
        assert(runtime_visible_type_annotations != NULL, "null visible type annotations");
        // No need for the VM to parse Type annotations
        cfs->skip_u1(runtime_visible_type_annotations_length, CHECK_NULL);
      } else if (method_attribute_name == vmSymbols::tag_runtime_invisible_type_annotations()) {
        if (runtime_invisible_type_annotations_exists) {
          classfile_parse_error(
            "Multiple RuntimeInvisibleTypeAnnotations attributes for method in class file %s",
            CHECK_NULL);
        } else {
          runtime_invisible_type_annotations_exists = true;
        }
        if (PreserveAllAnnotations) {
          runtime_invisible_type_annotations_length = method_attribute_length;
          runtime_invisible_type_annotations = cfs->current();
          assert(runtime_invisible_type_annotations != NULL, "null invisible type annotations");
        }
        cfs->skip_u1(method_attribute_length, CHECK_NULL);
      } else {
        // Skip unknown attributes
        cfs->skip_u1(method_attribute_length, CHECK_NULL);
      }
    } else {
      // Skip unknown attributes
      cfs->skip_u1(method_attribute_length, CHECK_NULL);
    }
  }

  if (linenumber_table != NULL) {
    linenumber_table->write_terminator();
    linenumber_table_length = linenumber_table->position();
  }

  // Make sure there's at least one Code attribute in non-native/non-abstract method
  if (_need_verify) {
    guarantee_property(access_flags.is_native() ||
                       access_flags.is_abstract() ||
                       parsed_code_attribute,
                       "Absent Code attribute in method that is not native or abstract in class file %s",
                       CHECK_NULL);
  }

  // All sizing information for a Method* is finally available, now create it
  InlineTableSizes sizes(
      total_lvt_length,
      linenumber_table_length,
      exception_table_length,
      checked_exceptions_length,
      method_parameters_length,
      generic_signature_index,
      runtime_visible_annotations_length +
           runtime_invisible_annotations_length,
      runtime_visible_parameter_annotations_length +
           runtime_invisible_parameter_annotations_length,
      runtime_visible_type_annotations_length +
           runtime_invisible_type_annotations_length,
      annotation_default_length,
      0);

  Method* const m = Method::allocate(_loader_data,
                                     code_length,
                                     access_flags,
                                     &sizes,
                                     ConstMethod::NORMAL,
                                     CHECK_NULL);

  ClassLoadingService::add_class_method_size(m->size()*wordSize);

  // Fill in information from fixed part (access_flags already set)
  m->set_constants(_cp);
  m->set_name_index(name_index);
  m->set_signature_index(signature_index);

  ResultTypeFinder rtf(cp->symbol_at(signature_index));
  m->constMethod()->set_result_type(rtf.type());

  if (args_size >= 0) {
    m->set_size_of_parameters(args_size);
  } else {
    m->compute_size_of_parameters(THREAD);
  }
#ifdef ASSERT
  if (args_size >= 0) {
    m->compute_size_of_parameters(THREAD);
    assert(args_size == m->size_of_parameters(), "");
  }
#endif

  // Fill in code attribute information
  m->set_max_stack(max_stack);
  m->set_max_locals(max_locals);
  if (stackmap_data != NULL) {
    m->constMethod()->copy_stackmap_data(_loader_data,
                                         (u1*)stackmap_data,
                                         stackmap_data_length,
                                         CHECK_NULL);
  }

  // Copy byte codes
  m->set_code((u1*)code_start);

  // Copy line number table
  if (linenumber_table != NULL) {
    memcpy(m->compressed_linenumber_table(),
           linenumber_table->buffer(),
           linenumber_table_length);
  }

  // Copy exception table
  if (exception_table_length > 0) {
    Copy::conjoint_swap_if_needed<Endian::JAVA>(exception_table_start,
                                                m->exception_table_start(),
                                                exception_table_length * sizeof(ExceptionTableElement),
                                                sizeof(u2));
  }

  // Copy method parameters
  if (method_parameters_length > 0) {
    MethodParametersElement* elem = m->constMethod()->method_parameters_start();
    for (int i = 0; i < method_parameters_length; i++) {
      elem[i].name_cp_index = Bytes::get_Java_u2((address)method_parameters_data);
      method_parameters_data += 2;
      elem[i].flags = Bytes::get_Java_u2((address)method_parameters_data);
      method_parameters_data += 2;
    }
  }

  // Copy checked exceptions
  if (checked_exceptions_length > 0) {
    Copy::conjoint_swap_if_needed<Endian::JAVA>(checked_exceptions_start,
                                                m->checked_exceptions_start(),
                                                checked_exceptions_length * sizeof(CheckedExceptionElement),
                                                sizeof(u2));
  }

  // Copy class file LVT's/LVTT's into the HotSpot internal LVT.
  if (total_lvt_length > 0) {
    promoted_flags->set_has_localvariable_table();
    copy_localvariable_table(m->constMethod(),
                             lvt_cnt,
                             localvariable_table_length,
                             localvariable_table_start,
                             lvtt_cnt,
                             localvariable_type_table_length,
                             localvariable_type_table_start,
                             CHECK_NULL);
  }

  if (parsed_annotations.has_any_annotations())
    parsed_annotations.apply_to(m);

  // Copy annotations
  copy_method_annotations(m->constMethod(),
                          runtime_visible_annotations,
                          runtime_visible_annotations_length,
                          runtime_invisible_annotations,
                          runtime_invisible_annotations_length,
                          runtime_visible_parameter_annotations,
                          runtime_visible_parameter_annotations_length,
                          runtime_invisible_parameter_annotations,
                          runtime_invisible_parameter_annotations_length,
                          runtime_visible_type_annotations,
                          runtime_visible_type_annotations_length,
                          runtime_invisible_type_annotations,
                          runtime_invisible_type_annotations_length,
                          annotation_default,
                          annotation_default_length,
                          CHECK_NULL);

  if (name == vmSymbols::finalize_method_name() &&
      signature == vmSymbols::void_method_signature()) {
    if (m->is_empty_method()) {
      _has_empty_finalizer = true;
    } else {
      _has_finalizer = true;
    }
  }
  if (name == vmSymbols::object_initializer_name() &&
      signature == vmSymbols::void_method_signature() &&
      m->is_vanilla_constructor()) {
    _has_vanilla_constructor = true;
  }

  NOT_PRODUCT(m->verify());
  return m;
}


// The promoted_flags parameter is used to pass relevant access_flags
// from the methods back up to the containing klass. These flag values
// are added to klass's access_flags.
// Side-effects: populates the _methods field in the parser
void ClassFileParser::parse_methods(const ClassFileStream* const cfs,
                                    bool is_interface,
                                    bool is_value_type,
                                    AccessFlags* promoted_flags,
                                    bool* has_final_method,
                                    bool* declares_nonstatic_concrete_methods,
                                    TRAPS) {
  assert(cfs != NULL, "invariant");
  assert(promoted_flags != NULL, "invariant");
  assert(has_final_method != NULL, "invariant");
  assert(declares_nonstatic_concrete_methods != NULL, "invariant");

  assert(NULL == _methods, "invariant");

  cfs->guarantee_more(2, CHECK);  // length
  const u2 length = cfs->get_u2_fast();
  if (length == 0) {
    _methods = Universe::the_empty_method_array();
  } else {
    _methods = MetadataFactory::new_array<Method*>(_loader_data,
                                                   length,
                                                   NULL,
                                                   CHECK);

    for (int index = 0; index < length; index++) {
      Method* method = parse_method(cfs,
                                    is_interface,
                                    is_value_type,
                                    _cp,
                                    promoted_flags,
                                    CHECK);

      if (method->is_final()) {
        *has_final_method = true;
      }
      // declares_nonstatic_concrete_methods: declares concrete instance methods, any access flags
      // used for interface initialization, and default method inheritance analysis
      if (is_interface && !(*declares_nonstatic_concrete_methods)
        && !method->is_abstract() && !method->is_static()) {
        *declares_nonstatic_concrete_methods = true;
      }
      _methods->at_put(index, method);
    }

    if (_need_verify && length > 1) {
      // Check duplicated methods
      ResourceMark rm(THREAD);
      NameSigHash** names_and_sigs = NEW_RESOURCE_ARRAY_IN_THREAD(
        THREAD, NameSigHash*, HASH_ROW_SIZE);
      initialize_hashtable(names_and_sigs);
      bool dup = false;
      const Symbol* name = NULL;
      const Symbol* sig = NULL;
      {
        debug_only(NoSafepointVerifier nsv;)
        for (int i = 0; i < length; i++) {
          const Method* const m = _methods->at(i);
          name = m->name();
          sig = m->signature();
          // If no duplicates, add name/signature in hashtable names_and_sigs.
          if (!put_after_lookup(name, sig, names_and_sigs)) {
            dup = true;
            break;
          }
        }
      }
      if (dup) {
        classfile_parse_error("Duplicate method name \"%s\" with signature \"%s\" in class file %s",
                               name->as_C_string(), sig->as_klass_external_name(), CHECK);
      }
    }
  }
}

static const intArray* sort_methods(Array<Method*>* methods) {
  const int length = methods->length();
  // If JVMTI original method ordering or sharing is enabled we have to
  // remember the original class file ordering.
  // We temporarily use the vtable_index field in the Method* to store the
  // class file index, so we can read in after calling qsort.
  // Put the method ordering in the shared archive.
  if (JvmtiExport::can_maintain_original_method_order() || DumpSharedSpaces) {
    for (int index = 0; index < length; index++) {
      Method* const m = methods->at(index);
      assert(!m->valid_vtable_index(), "vtable index should not be set");
      m->set_vtable_index(index);
    }
  }
  // Sort method array by ascending method name (for faster lookups & vtable construction)
  // Note that the ordering is not alphabetical, see Symbol::fast_compare
  Method::sort_methods(methods);

  intArray* method_ordering = NULL;
  // If JVMTI original method ordering or sharing is enabled construct int
  // array remembering the original ordering
  if (JvmtiExport::can_maintain_original_method_order() || DumpSharedSpaces) {
    method_ordering = new intArray(length, length, -1);
    for (int index = 0; index < length; index++) {
      Method* const m = methods->at(index);
      const int old_index = m->vtable_index();
      assert(old_index >= 0 && old_index < length, "invalid method index");
      method_ordering->at_put(index, old_index);
      m->set_vtable_index(Method::invalid_vtable_index);
    }
  }
  return method_ordering;
}

// Parse generic_signature attribute for methods and fields
u2 ClassFileParser::parse_generic_signature_attribute(const ClassFileStream* const cfs,
                                                      TRAPS) {
  assert(cfs != NULL, "invariant");

  cfs->guarantee_more(2, CHECK_0);  // generic_signature_index
  const u2 generic_signature_index = cfs->get_u2_fast();
  check_property(
    valid_symbol_at(generic_signature_index),
    "Invalid Signature attribute at constant pool index %u in class file %s",
    generic_signature_index, CHECK_0);
  return generic_signature_index;
}

void ClassFileParser::parse_classfile_sourcefile_attribute(const ClassFileStream* const cfs,
                                                           TRAPS) {

  assert(cfs != NULL, "invariant");

  cfs->guarantee_more(2, CHECK);  // sourcefile_index
  const u2 sourcefile_index = cfs->get_u2_fast();
  check_property(
    valid_symbol_at(sourcefile_index),
    "Invalid SourceFile attribute at constant pool index %u in class file %s",
    sourcefile_index, CHECK);
  set_class_sourcefile_index(sourcefile_index);
}

void ClassFileParser::parse_classfile_source_debug_extension_attribute(const ClassFileStream* const cfs,
                                                                       int length,
                                                                       TRAPS) {
  assert(cfs != NULL, "invariant");

  const u1* const sde_buffer = cfs->current();
  assert(sde_buffer != NULL, "null sde buffer");

  // Don't bother storing it if there is no way to retrieve it
  if (JvmtiExport::can_get_source_debug_extension()) {
    assert((length+1) > length, "Overflow checking");
    u1* const sde = NEW_RESOURCE_ARRAY_IN_THREAD(THREAD, u1, length+1);
    for (int i = 0; i < length; i++) {
      sde[i] = sde_buffer[i];
    }
    sde[length] = '\0';
    set_class_sde_buffer((const char*)sde, length);
  }
  // Got utf8 string, set stream position forward
  cfs->skip_u1(length, CHECK);
}


// Inner classes can be static, private or protected (classic VM does this)
#define RECOGNIZED_INNER_CLASS_MODIFIERS ( JVM_RECOGNIZED_CLASS_MODIFIERS | \
                                           JVM_ACC_PRIVATE |                \
                                           JVM_ACC_PROTECTED |              \
                                           JVM_ACC_STATIC                   \
                                         )

// Return number of classes in the inner classes attribute table
u2 ClassFileParser::parse_classfile_inner_classes_attribute(const ClassFileStream* const cfs,
                                                            const u1* const inner_classes_attribute_start,
                                                            bool parsed_enclosingmethod_attribute,
                                                            u2 enclosing_method_class_index,
                                                            u2 enclosing_method_method_index,
                                                            TRAPS) {
  const u1* const current_mark = cfs->current();
  u2 length = 0;
  if (inner_classes_attribute_start != NULL) {
    cfs->set_current(inner_classes_attribute_start);
    cfs->guarantee_more(2, CHECK_0);  // length
    length = cfs->get_u2_fast();
  }

  // 4-tuples of shorts of inner classes data and 2 shorts of enclosing
  // method data:
  //   [inner_class_info_index,
  //    outer_class_info_index,
  //    inner_name_index,
  //    inner_class_access_flags,
  //    ...
  //    enclosing_method_class_index,
  //    enclosing_method_method_index]
  const int size = length * 4 + (parsed_enclosingmethod_attribute ? 2 : 0);
  Array<u2>* const inner_classes = MetadataFactory::new_array<u2>(_loader_data, size, CHECK_0);
  _inner_classes = inner_classes;

  int index = 0;
  cfs->guarantee_more(8 * length, CHECK_0);  // 4-tuples of u2
  for (int n = 0; n < length; n++) {
    // Inner class index
    const u2 inner_class_info_index = cfs->get_u2_fast();
    check_property(
      valid_klass_reference_at(inner_class_info_index),
      "inner_class_info_index %u has bad constant type in class file %s",
      inner_class_info_index, CHECK_0);
    // Outer class index
    const u2 outer_class_info_index = cfs->get_u2_fast();
    check_property(
      outer_class_info_index == 0 ||
        valid_klass_reference_at(outer_class_info_index),
      "outer_class_info_index %u has bad constant type in class file %s",
      outer_class_info_index, CHECK_0);
    // Inner class name
    const u2 inner_name_index = cfs->get_u2_fast();
    check_property(
      inner_name_index == 0 || valid_symbol_at(inner_name_index),
      "inner_name_index %u has bad constant type in class file %s",
      inner_name_index, CHECK_0);
    if (_need_verify) {
      guarantee_property(inner_class_info_index != outer_class_info_index,
                         "Class is both outer and inner class in class file %s", CHECK_0);
    }

    jint recognized_modifiers = RECOGNIZED_INNER_CLASS_MODIFIERS;
    // JVM_ACC_MODULE is defined in JDK-9 and later.
    if (_major_version >= JAVA_9_VERSION) {
      recognized_modifiers |= JVM_ACC_MODULE;
    }
    // JVM_ACC_VALUE is defined for class file version 55 and later
    if (supports_value_types()) {
      recognized_modifiers |= JVM_ACC_VALUE;
    }

    // Access flags
    jint flags = cfs->get_u2_fast() & recognized_modifiers;

    if ((flags & JVM_ACC_INTERFACE) && _major_version < JAVA_6_VERSION) {
      // Set abstract bit for old class files for backward compatibility
      flags |= JVM_ACC_ABSTRACT;
    }
    verify_legal_class_modifiers(flags, CHECK_0);
    AccessFlags inner_access_flags(flags);

    inner_classes->at_put(index++, inner_class_info_index);
    inner_classes->at_put(index++, outer_class_info_index);
    inner_classes->at_put(index++, inner_name_index);
    inner_classes->at_put(index++, inner_access_flags.as_short());
  }

  // 4347400: make sure there's no duplicate entry in the classes array
  if (_need_verify && _major_version >= JAVA_1_5_VERSION) {
    for(int i = 0; i < length * 4; i += 4) {
      for(int j = i + 4; j < length * 4; j += 4) {
        guarantee_property((inner_classes->at(i)   != inner_classes->at(j) ||
                            inner_classes->at(i+1) != inner_classes->at(j+1) ||
                            inner_classes->at(i+2) != inner_classes->at(j+2) ||
                            inner_classes->at(i+3) != inner_classes->at(j+3)),
                            "Duplicate entry in InnerClasses in class file %s",
                            CHECK_0);
      }
    }
  }

  // Set EnclosingMethod class and method indexes.
  if (parsed_enclosingmethod_attribute) {
    inner_classes->at_put(index++, enclosing_method_class_index);
    inner_classes->at_put(index++, enclosing_method_method_index);
  }
  assert(index == size, "wrong size");

  // Restore buffer's current position.
  cfs->set_current(current_mark);

  return length;
}

u2 ClassFileParser::parse_classfile_nest_members_attribute(const ClassFileStream* const cfs,
                                                           const u1* const nest_members_attribute_start,
                                                           TRAPS) {
  const u1* const current_mark = cfs->current();
  u2 length = 0;
  if (nest_members_attribute_start != NULL) {
    cfs->set_current(nest_members_attribute_start);
    cfs->guarantee_more(2, CHECK_0);  // length
    length = cfs->get_u2_fast();
  }
  const int size = length;
  Array<u2>* const nest_members = MetadataFactory::new_array<u2>(_loader_data, size, CHECK_0);
  _nest_members = nest_members;

  int index = 0;
  cfs->guarantee_more(2 * length, CHECK_0);
  for (int n = 0; n < length; n++) {
    const u2 class_info_index = cfs->get_u2_fast();
    check_property(
      valid_klass_reference_at(class_info_index),
      "Nest member class_info_index %u has bad constant type in class file %s",
      class_info_index, CHECK_0);
    nest_members->at_put(index++, class_info_index);
  }
  assert(index == size, "wrong size");

  // Restore buffer's current position.
  cfs->set_current(current_mark);

  return length;
}

void ClassFileParser::parse_classfile_synthetic_attribute(TRAPS) {
  set_class_synthetic_flag(true);
}

void ClassFileParser::parse_classfile_signature_attribute(const ClassFileStream* const cfs, TRAPS) {
  assert(cfs != NULL, "invariant");

  const u2 signature_index = cfs->get_u2(CHECK);
  check_property(
    valid_symbol_at(signature_index),
    "Invalid constant pool index %u in Signature attribute in class file %s",
    signature_index, CHECK);
  set_class_generic_signature_index(signature_index);
}

void ClassFileParser::parse_classfile_bootstrap_methods_attribute(const ClassFileStream* const cfs,
                                                                  ConstantPool* cp,
                                                                  u4 attribute_byte_length,
                                                                  TRAPS) {
  assert(cfs != NULL, "invariant");
  assert(cp != NULL, "invariant");

  const u1* const current_start = cfs->current();

  guarantee_property(attribute_byte_length >= sizeof(u2),
                     "Invalid BootstrapMethods attribute length %u in class file %s",
                     attribute_byte_length,
                     CHECK);

  cfs->guarantee_more(attribute_byte_length, CHECK);

  const int attribute_array_length = cfs->get_u2_fast();

  guarantee_property(_max_bootstrap_specifier_index < attribute_array_length,
                     "Short length on BootstrapMethods in class file %s",
                     CHECK);


  // The attribute contains a counted array of counted tuples of shorts,
  // represending bootstrap specifiers:
  //    length*{bootstrap_method_index, argument_count*{argument_index}}
  const int operand_count = (attribute_byte_length - sizeof(u2)) / sizeof(u2);
  // operand_count = number of shorts in attr, except for leading length

  // The attribute is copied into a short[] array.
  // The array begins with a series of short[2] pairs, one for each tuple.
  const int index_size = (attribute_array_length * 2);

  Array<u2>* const operands =
    MetadataFactory::new_array<u2>(_loader_data, index_size + operand_count, CHECK);

  // Eagerly assign operands so they will be deallocated with the constant
  // pool if there is an error.
  cp->set_operands(operands);

  int operand_fill_index = index_size;
  const int cp_size = cp->length();

  for (int n = 0; n < attribute_array_length; n++) {
    // Store a 32-bit offset into the header of the operand array.
    ConstantPool::operand_offset_at_put(operands, n, operand_fill_index);

    // Read a bootstrap specifier.
    cfs->guarantee_more(sizeof(u2) * 2, CHECK);  // bsm, argc
    const u2 bootstrap_method_index = cfs->get_u2_fast();
    const u2 argument_count = cfs->get_u2_fast();
    check_property(
      valid_cp_range(bootstrap_method_index, cp_size) &&
      cp->tag_at(bootstrap_method_index).is_method_handle(),
      "bootstrap_method_index %u has bad constant type in class file %s",
      bootstrap_method_index,
      CHECK);

    guarantee_property((operand_fill_index + 1 + argument_count) < operands->length(),
      "Invalid BootstrapMethods num_bootstrap_methods or num_bootstrap_arguments value in class file %s",
      CHECK);

    operands->at_put(operand_fill_index++, bootstrap_method_index);
    operands->at_put(operand_fill_index++, argument_count);

    cfs->guarantee_more(sizeof(u2) * argument_count, CHECK);  // argv[argc]
    for (int j = 0; j < argument_count; j++) {
      const u2 argument_index = cfs->get_u2_fast();
      check_property(
        valid_cp_range(argument_index, cp_size) &&
        cp->tag_at(argument_index).is_loadable_constant(),
        "argument_index %u has bad constant type in class file %s",
        argument_index,
        CHECK);
      operands->at_put(operand_fill_index++, argument_index);
    }
  }
  guarantee_property(current_start + attribute_byte_length == cfs->current(),
                     "Bad length on BootstrapMethods in class file %s",
                     CHECK);
}

void ClassFileParser::parse_classfile_attributes(const ClassFileStream* const cfs,
                                                 ConstantPool* cp,
                 ClassFileParser::ClassAnnotationCollector* parsed_annotations,
                                                 TRAPS) {
  assert(cfs != NULL, "invariant");
  assert(cp != NULL, "invariant");
  assert(parsed_annotations != NULL, "invariant");

  // Set inner classes attribute to default sentinel
  _inner_classes = Universe::the_empty_short_array();
  // Set nest members attribute to default sentinel
  _nest_members = Universe::the_empty_short_array();
  cfs->guarantee_more(2, CHECK);  // attributes_count
  u2 attributes_count = cfs->get_u2_fast();
  bool parsed_sourcefile_attribute = false;
  bool parsed_innerclasses_attribute = false;
  bool parsed_nest_members_attribute = false;
  bool parsed_nest_host_attribute = false;
  bool parsed_enclosingmethod_attribute = false;
  bool parsed_bootstrap_methods_attribute = false;
  const u1* runtime_visible_annotations = NULL;
  int runtime_visible_annotations_length = 0;
  const u1* runtime_invisible_annotations = NULL;
  int runtime_invisible_annotations_length = 0;
  const u1* runtime_visible_type_annotations = NULL;
  int runtime_visible_type_annotations_length = 0;
  const u1* runtime_invisible_type_annotations = NULL;
  int runtime_invisible_type_annotations_length = 0;
  bool runtime_invisible_type_annotations_exists = false;
  bool runtime_invisible_annotations_exists = false;
  bool parsed_source_debug_ext_annotations_exist = false;
  const u1* inner_classes_attribute_start = NULL;
  u4  inner_classes_attribute_length = 0;
  const u1* value_types_attribute_start = NULL;
  u4 value_types_attribute_length = 0;
  u2  enclosing_method_class_index = 0;
  u2  enclosing_method_method_index = 0;
  const u1* nest_members_attribute_start = NULL;
  u4  nest_members_attribute_length = 0;

  // Iterate over attributes
  while (attributes_count--) {
    cfs->guarantee_more(6, CHECK);  // attribute_name_index, attribute_length
    const u2 attribute_name_index = cfs->get_u2_fast();
    const u4 attribute_length = cfs->get_u4_fast();
    check_property(
      valid_symbol_at(attribute_name_index),
      "Attribute name has bad constant pool index %u in class file %s",
      attribute_name_index, CHECK);
    const Symbol* const tag = cp->symbol_at(attribute_name_index);
    if (tag == vmSymbols::tag_source_file()) {
      // Check for SourceFile tag
      if (_need_verify) {
        guarantee_property(attribute_length == 2, "Wrong SourceFile attribute length in class file %s", CHECK);
      }
      if (parsed_sourcefile_attribute) {
        classfile_parse_error("Multiple SourceFile attributes in class file %s", CHECK);
      } else {
        parsed_sourcefile_attribute = true;
      }
      parse_classfile_sourcefile_attribute(cfs, CHECK);
    } else if (tag == vmSymbols::tag_source_debug_extension()) {
      // Check for SourceDebugExtension tag
      if (parsed_source_debug_ext_annotations_exist) {
          classfile_parse_error(
            "Multiple SourceDebugExtension attributes in class file %s", CHECK);
      }
      parsed_source_debug_ext_annotations_exist = true;
      parse_classfile_source_debug_extension_attribute(cfs, (int)attribute_length, CHECK);
    } else if (tag == vmSymbols::tag_inner_classes()) {
      // Check for InnerClasses tag
      if (parsed_innerclasses_attribute) {
        classfile_parse_error("Multiple InnerClasses attributes in class file %s", CHECK);
      } else {
        parsed_innerclasses_attribute = true;
      }
      inner_classes_attribute_start = cfs->current();
      inner_classes_attribute_length = attribute_length;
      cfs->skip_u1(inner_classes_attribute_length, CHECK);
    } else if (tag == vmSymbols::tag_synthetic()) {
      // Check for Synthetic tag
      // Shouldn't we check that the synthetic flags wasn't already set? - not required in spec
      if (attribute_length != 0) {
        classfile_parse_error(
          "Invalid Synthetic classfile attribute length %u in class file %s",
          attribute_length, CHECK);
      }
      parse_classfile_synthetic_attribute(CHECK);
    } else if (tag == vmSymbols::tag_deprecated()) {
      // Check for Deprecatd tag - 4276120
      if (attribute_length != 0) {
        classfile_parse_error(
          "Invalid Deprecated classfile attribute length %u in class file %s",
          attribute_length, CHECK);
      }
    } else if (_major_version >= JAVA_1_5_VERSION) {
      if (tag == vmSymbols::tag_signature()) {
        if (_generic_signature_index != 0) {
          classfile_parse_error(
            "Multiple Signature attributes in class file %s", CHECK);
        }
        if (attribute_length != 2) {
          classfile_parse_error(
            "Wrong Signature attribute length %u in class file %s",
            attribute_length, CHECK);
        }
        parse_classfile_signature_attribute(cfs, CHECK);
      } else if (tag == vmSymbols::tag_runtime_visible_annotations()) {
        if (runtime_visible_annotations != NULL) {
          classfile_parse_error(
            "Multiple RuntimeVisibleAnnotations attributes in class file %s", CHECK);
        }
        runtime_visible_annotations_length = attribute_length;
        runtime_visible_annotations = cfs->current();
        assert(runtime_visible_annotations != NULL, "null visible annotations");
        cfs->guarantee_more(runtime_visible_annotations_length, CHECK);
        parse_annotations(cp,
                          runtime_visible_annotations,
                          runtime_visible_annotations_length,
                          parsed_annotations,
                          _loader_data,
                          CHECK);
        cfs->skip_u1_fast(runtime_visible_annotations_length);
      } else if (tag == vmSymbols::tag_runtime_invisible_annotations()) {
        if (runtime_invisible_annotations_exists) {
          classfile_parse_error(
            "Multiple RuntimeInvisibleAnnotations attributes in class file %s", CHECK);
        }
        runtime_invisible_annotations_exists = true;
        if (PreserveAllAnnotations) {
          runtime_invisible_annotations_length = attribute_length;
          runtime_invisible_annotations = cfs->current();
          assert(runtime_invisible_annotations != NULL, "null invisible annotations");
        }
        cfs->skip_u1(attribute_length, CHECK);
      } else if (tag == vmSymbols::tag_enclosing_method()) {
        if (parsed_enclosingmethod_attribute) {
          classfile_parse_error("Multiple EnclosingMethod attributes in class file %s", CHECK);
        } else {
          parsed_enclosingmethod_attribute = true;
        }
        guarantee_property(attribute_length == 4,
          "Wrong EnclosingMethod attribute length %u in class file %s",
          attribute_length, CHECK);
        cfs->guarantee_more(4, CHECK);  // class_index, method_index
        enclosing_method_class_index  = cfs->get_u2_fast();
        enclosing_method_method_index = cfs->get_u2_fast();
        if (enclosing_method_class_index == 0) {
          classfile_parse_error("Invalid class index in EnclosingMethod attribute in class file %s", CHECK);
        }
        // Validate the constant pool indices and types
        check_property(valid_klass_reference_at(enclosing_method_class_index),
          "Invalid or out-of-bounds class index in EnclosingMethod attribute in class file %s", CHECK);
        if (enclosing_method_method_index != 0 &&
            (!cp->is_within_bounds(enclosing_method_method_index) ||
             !cp->tag_at(enclosing_method_method_index).is_name_and_type())) {
          classfile_parse_error("Invalid or out-of-bounds method index in EnclosingMethod attribute in class file %s", CHECK);
        }
      } else if (tag == vmSymbols::tag_bootstrap_methods() &&
                 _major_version >= Verifier::INVOKEDYNAMIC_MAJOR_VERSION) {
        if (parsed_bootstrap_methods_attribute) {
          classfile_parse_error("Multiple BootstrapMethods attributes in class file %s", CHECK);
        }
        parsed_bootstrap_methods_attribute = true;
        parse_classfile_bootstrap_methods_attribute(cfs, cp, attribute_length, CHECK);
      } else if (tag == vmSymbols::tag_runtime_visible_type_annotations()) {
        if (runtime_visible_type_annotations != NULL) {
          classfile_parse_error(
            "Multiple RuntimeVisibleTypeAnnotations attributes in class file %s", CHECK);
        }
        runtime_visible_type_annotations_length = attribute_length;
        runtime_visible_type_annotations = cfs->current();
        assert(runtime_visible_type_annotations != NULL, "null visible type annotations");
        // No need for the VM to parse Type annotations
        cfs->skip_u1(runtime_visible_type_annotations_length, CHECK);
      } else if (tag == vmSymbols::tag_runtime_invisible_type_annotations()) {
        if (runtime_invisible_type_annotations_exists) {
          classfile_parse_error(
            "Multiple RuntimeInvisibleTypeAnnotations attributes in class file %s", CHECK);
        } else {
          runtime_invisible_type_annotations_exists = true;
        }
        if (PreserveAllAnnotations) {
          runtime_invisible_type_annotations_length = attribute_length;
          runtime_invisible_type_annotations = cfs->current();
          assert(runtime_invisible_type_annotations != NULL, "null invisible type annotations");
        }
        cfs->skip_u1(attribute_length, CHECK);
      } else if (_major_version >= JAVA_11_VERSION) {
        if (tag == vmSymbols::tag_nest_members()) {
          // Check for NestMembers tag
          if (parsed_nest_members_attribute) {
            classfile_parse_error("Multiple NestMembers attributes in class file %s", CHECK);
          } else {
            parsed_nest_members_attribute = true;
          }
          if (parsed_nest_host_attribute) {
            classfile_parse_error("Conflicting NestHost and NestMembers attributes in class file %s", CHECK);
          }
          nest_members_attribute_start = cfs->current();
          nest_members_attribute_length = attribute_length;
          cfs->skip_u1(nest_members_attribute_length, CHECK);
        } else if (tag == vmSymbols::tag_nest_host()) {
          if (parsed_nest_host_attribute) {
            classfile_parse_error("Multiple NestHost attributes in class file %s", CHECK);
          } else {
            parsed_nest_host_attribute = true;
          }
          if (parsed_nest_members_attribute) {
            classfile_parse_error("Conflicting NestMembers and NestHost attributes in class file %s", CHECK);
          }
          if (_need_verify) {
            guarantee_property(attribute_length == 2, "Wrong NestHost attribute length in class file %s", CHECK);
          }
          cfs->guarantee_more(2, CHECK);
          u2 class_info_index = cfs->get_u2_fast();
          check_property(
                         valid_klass_reference_at(class_info_index),
                         "Nest-host class_info_index %u has bad constant type in class file %s",
                         class_info_index, CHECK);
          _nest_host = class_info_index;
        } else {
          // Unknown attribute
          cfs->skip_u1(attribute_length, CHECK);
        }
      } else {
        // Unknown attribute
        cfs->skip_u1(attribute_length, CHECK);
      }
    } else {
      // Unknown attribute
      cfs->skip_u1(attribute_length, CHECK);
    }
  }
  _annotations = assemble_annotations(runtime_visible_annotations,
                                      runtime_visible_annotations_length,
                                      runtime_invisible_annotations,
                                      runtime_invisible_annotations_length,
                                      CHECK);
  _type_annotations = assemble_annotations(runtime_visible_type_annotations,
                                           runtime_visible_type_annotations_length,
                                           runtime_invisible_type_annotations,
                                           runtime_invisible_type_annotations_length,
                                           CHECK);

  if (parsed_innerclasses_attribute || parsed_enclosingmethod_attribute) {
    const u2 num_of_classes = parse_classfile_inner_classes_attribute(
                            cfs,
                            inner_classes_attribute_start,
                            parsed_innerclasses_attribute,
                            enclosing_method_class_index,
                            enclosing_method_method_index,
                            CHECK);
    if (parsed_innerclasses_attribute && _need_verify && _major_version >= JAVA_1_5_VERSION) {
      guarantee_property(
        inner_classes_attribute_length == sizeof(num_of_classes) + 4 * sizeof(u2) * num_of_classes,
        "Wrong InnerClasses attribute length in class file %s", CHECK);
    }
  }

  if (parsed_nest_members_attribute) {
    const u2 num_of_classes = parse_classfile_nest_members_attribute(
                            cfs,
                            nest_members_attribute_start,
                            CHECK);
    if (_need_verify) {
      guarantee_property(
        nest_members_attribute_length == sizeof(num_of_classes) + sizeof(u2) * num_of_classes,
        "Wrong NestMembers attribute length in class file %s", CHECK);
    }
  }

  if (_max_bootstrap_specifier_index >= 0) {
    guarantee_property(parsed_bootstrap_methods_attribute,
                       "Missing BootstrapMethods attribute in class file %s", CHECK);
  }
}

void ClassFileParser::apply_parsed_class_attributes(InstanceKlass* k) {
  assert(k != NULL, "invariant");

  if (_synthetic_flag)
    k->set_is_synthetic();
  if (_sourcefile_index != 0) {
    k->set_source_file_name_index(_sourcefile_index);
  }
  if (_generic_signature_index != 0) {
    k->set_generic_signature_index(_generic_signature_index);
  }
  if (_sde_buffer != NULL) {
    k->set_source_debug_extension(_sde_buffer, _sde_length);
  }
}

// Create the Annotations object that will
// hold the annotations array for the Klass.
void ClassFileParser::create_combined_annotations(TRAPS) {
    if (_annotations == NULL &&
        _type_annotations == NULL &&
        _fields_annotations == NULL &&
        _fields_type_annotations == NULL) {
      // Don't create the Annotations object unnecessarily.
      return;
    }

    Annotations* const annotations = Annotations::allocate(_loader_data, CHECK);
    annotations->set_class_annotations(_annotations);
    annotations->set_class_type_annotations(_type_annotations);
    annotations->set_fields_annotations(_fields_annotations);
    annotations->set_fields_type_annotations(_fields_type_annotations);

    // This is the Annotations object that will be
    // assigned to InstanceKlass being constructed.
    _combined_annotations = annotations;

    // The annotations arrays below has been transfered the
    // _combined_annotations so these fields can now be cleared.
    _annotations             = NULL;
    _type_annotations        = NULL;
    _fields_annotations      = NULL;
    _fields_type_annotations = NULL;
}

// Transfer ownership of metadata allocated to the InstanceKlass.
void ClassFileParser::apply_parsed_class_metadata(
                                            InstanceKlass* this_klass,
                                            int java_fields_count, TRAPS) {
  assert(this_klass != NULL, "invariant");

  _cp->set_pool_holder(this_klass);
  this_klass->set_constants(_cp);
  this_klass->set_fields(_fields, java_fields_count);
  this_klass->set_methods(_methods);
  this_klass->set_inner_classes(_inner_classes);
  this_klass->set_nest_members(_nest_members);
  this_klass->set_nest_host_index(_nest_host);
  this_klass->set_local_interfaces(_local_interfaces);
  this_klass->set_annotations(_combined_annotations);
  // Delay the setting of _transitive_interfaces until after initialize_supers() in
  // fill_instance_klass(). It is because the _transitive_interfaces may be shared with
  // its _super. If an OOM occurs while loading the current klass, its _super field
  // may not have been set. When GC tries to free the klass, the _transitive_interfaces
  // may be deallocated mistakenly in InstanceKlass::deallocate_interfaces(). Subsequent
  // dereferences to the deallocated _transitive_interfaces will result in a crash.

  // Clear out these fields so they don't get deallocated by the destructor
  clear_class_metadata();
}

AnnotationArray* ClassFileParser::assemble_annotations(const u1* const runtime_visible_annotations,
                                                       int runtime_visible_annotations_length,
                                                       const u1* const runtime_invisible_annotations,
                                                       int runtime_invisible_annotations_length,
                                                       TRAPS) {
  AnnotationArray* annotations = NULL;
  if (runtime_visible_annotations != NULL ||
      runtime_invisible_annotations != NULL) {
    annotations = MetadataFactory::new_array<u1>(_loader_data,
                                          runtime_visible_annotations_length +
                                          runtime_invisible_annotations_length,
                                          CHECK_(annotations));
    if (runtime_visible_annotations != NULL) {
      for (int i = 0; i < runtime_visible_annotations_length; i++) {
        annotations->at_put(i, runtime_visible_annotations[i]);
      }
    }
    if (runtime_invisible_annotations != NULL) {
      for (int i = 0; i < runtime_invisible_annotations_length; i++) {
        int append = runtime_visible_annotations_length+i;
        annotations->at_put(append, runtime_invisible_annotations[i]);
      }
    }
  }
  return annotations;
}

const InstanceKlass* ClassFileParser::parse_super_class(ConstantPool* const cp,
                                                        const int super_class_index,
                                                        const bool need_verify,
                                                        TRAPS) {
  assert(cp != NULL, "invariant");
  const InstanceKlass* super_klass = NULL;

  if (super_class_index == 0) {
    check_property(_class_name == vmSymbols::java_lang_Object()
                   || (_access_flags.get_flags() & JVM_ACC_VALUE),
                   "Invalid superclass index %u in class file %s",
                   super_class_index,
                   CHECK_NULL);
  } else {
    check_property(valid_klass_reference_at(super_class_index),
                   "Invalid superclass index %u in class file %s",
                   super_class_index,
                   CHECK_NULL);
    // The class name should be legal because it is checked when parsing constant pool.
    // However, make sure it is not an array type.
    bool is_array = false;
    if (cp->tag_at(super_class_index).is_klass()) {
      super_klass = InstanceKlass::cast(cp->resolved_klass_at(super_class_index));
      if (need_verify)
        is_array = super_klass->is_array_klass();
    } else if (need_verify) {
      is_array = (cp->klass_name_at(super_class_index)->char_at(0) == JVM_SIGNATURE_ARRAY);
    }
    if (need_verify) {
      guarantee_property(!is_array,
                        "Bad superclass name in class file %s", CHECK_NULL);
    }
  }
  return super_klass;
}

#ifndef PRODUCT
static void print_field_layout(const Symbol* name,
                               Array<u2>* fields,
                               const constantPoolHandle& cp,
                               int instance_size,
                               int instance_fields_start,
                               int instance_fields_end,
                               int static_fields_end) {

  assert(name != NULL, "invariant");

  tty->print("%s: field layout\n", name->as_klass_external_name());
  tty->print("  @%3d %s\n", instance_fields_start, "--- instance fields start ---");
  for (AllFieldStream fs(fields, cp); !fs.done(); fs.next()) {
    if (!fs.access_flags().is_static()) {
      tty->print("  @%3d \"%s\" %s\n",
        fs.offset(),
        fs.name()->as_klass_external_name(),
        fs.signature()->as_klass_external_name());
    }
  }
  tty->print("  @%3d %s\n", instance_fields_end, "--- instance fields end ---");
  tty->print("  @%3d %s\n", instance_size * wordSize, "--- instance ends ---");
  tty->print("  @%3d %s\n", InstanceMirrorKlass::offset_of_static_fields(), "--- static fields start ---");
  for (AllFieldStream fs(fields, cp); !fs.done(); fs.next()) {
    if (fs.access_flags().is_static()) {
      tty->print("  @%3d \"%s\" %s\n",
        fs.offset(),
        fs.name()->as_klass_external_name(),
        fs.signature()->as_klass_external_name());
    }
  }
  tty->print("  @%3d %s\n", static_fields_end, "--- static fields end ---");
  tty->print("\n");
}
#endif

// Values needed for oopmap and InstanceKlass creation
class ClassFileParser::FieldLayoutInfo : public ResourceObj {
 public:
  OopMapBlocksBuilder* oop_map_blocks;
  int           instance_size;
  int           nonstatic_field_size;
  int           static_field_size;
  bool          has_nonstatic_fields;
};

// Utility to collect and compact oop maps during layout
class ClassFileParser::OopMapBlocksBuilder : public ResourceObj {
 public:
  OopMapBlock*  nonstatic_oop_maps;
  unsigned int  nonstatic_oop_map_count;
  unsigned int  max_nonstatic_oop_maps;

 public:
  OopMapBlocksBuilder(unsigned int  max_blocks, TRAPS) {
    max_nonstatic_oop_maps = max_blocks;
    nonstatic_oop_map_count = 0;
    if (max_blocks == 0) {
      nonstatic_oop_maps = NULL;
    } else {
      nonstatic_oop_maps = NEW_RESOURCE_ARRAY_IN_THREAD(
        THREAD, OopMapBlock, max_nonstatic_oop_maps);
      memset(nonstatic_oop_maps, 0, sizeof(OopMapBlock) * max_blocks);
    }
  }

  OopMapBlock* last_oop_map() const {
    assert(nonstatic_oop_map_count > 0, "Has no oop maps");
    return nonstatic_oop_maps + (nonstatic_oop_map_count - 1);
  }

  // addition of super oop maps
  void initialize_inherited_blocks(OopMapBlock* blocks, unsigned int nof_blocks) {
    assert(nof_blocks && nonstatic_oop_map_count == 0 &&
        nof_blocks <= max_nonstatic_oop_maps, "invariant");

    memcpy(nonstatic_oop_maps, blocks, sizeof(OopMapBlock) * nof_blocks);
    nonstatic_oop_map_count += nof_blocks;
  }

  // collection of oops
  void add(int offset, int count) {
    if (nonstatic_oop_map_count == 0) {
      nonstatic_oop_map_count++;
    }
    OopMapBlock*  nonstatic_oop_map = last_oop_map();
    if (nonstatic_oop_map->count() == 0) {  // Unused map, set it up
      nonstatic_oop_map->set_offset(offset);
      nonstatic_oop_map->set_count(count);
    } else if (nonstatic_oop_map->is_contiguous(offset)) { // contiguous, add
      nonstatic_oop_map->increment_count(count);
    } else { // Need a new one...
      nonstatic_oop_map_count++;
      assert(nonstatic_oop_map_count <= max_nonstatic_oop_maps, "range check");
      nonstatic_oop_map = last_oop_map();
      nonstatic_oop_map->set_offset(offset);
      nonstatic_oop_map->set_count(count);
    }
  }

  // general purpose copy, e.g. into allocated instanceKlass
  void copy(OopMapBlock* dst) {
    if (nonstatic_oop_map_count != 0) {
      memcpy(dst, nonstatic_oop_maps, sizeof(OopMapBlock) * nonstatic_oop_map_count);
    }
  }

  // Sort and compact adjacent blocks
  void compact(TRAPS) {
    if (nonstatic_oop_map_count <= 1) {
      return;
    }
    /*
     * Since field layout sneeks in oops before values, we will be able to condense
     * blocks. There is potential to compact between super, own refs and values
     * containing refs.
     *
     * Currently compaction is slightly limited due to values being 8 byte aligned.
     * This may well change: FixMe if doesn't, the code below is fairly general purpose
     * and maybe it doesn't need to be.
     */
    qsort(nonstatic_oop_maps, nonstatic_oop_map_count, sizeof(OopMapBlock),
        (_sort_Fn)OopMapBlock::compare_offset);
    if (nonstatic_oop_map_count < 2) {
      return;
    }

     //Make a temp copy, and iterate through and copy back into the orig
    ResourceMark rm(THREAD);
    OopMapBlock* oop_maps_copy = NEW_RESOURCE_ARRAY_IN_THREAD(THREAD, OopMapBlock,
        nonstatic_oop_map_count);
    OopMapBlock* oop_maps_copy_end = oop_maps_copy + nonstatic_oop_map_count;
    copy(oop_maps_copy);
    OopMapBlock*  nonstatic_oop_map = nonstatic_oop_maps;
    unsigned int new_count = 1;
    oop_maps_copy++;
    while(oop_maps_copy < oop_maps_copy_end) {
      assert(nonstatic_oop_map->offset() < oop_maps_copy->offset(), "invariant");
      if (nonstatic_oop_map->is_contiguous(oop_maps_copy->offset())) {
        nonstatic_oop_map->increment_count(oop_maps_copy->count());
      } else {
        nonstatic_oop_map++;
        new_count++;
        nonstatic_oop_map->set_offset(oop_maps_copy->offset());
        nonstatic_oop_map->set_count(oop_maps_copy->count());
      }
      oop_maps_copy++;
    }
    assert(new_count <= nonstatic_oop_map_count, "end up with more maps after compact() ?");
    nonstatic_oop_map_count = new_count;
  }

  void print_on(outputStream* st) const {
    st->print_cr("  OopMapBlocks: %3d  /%3d", nonstatic_oop_map_count, max_nonstatic_oop_maps);
    if (nonstatic_oop_map_count > 0) {
      OopMapBlock* map = nonstatic_oop_maps;
      OopMapBlock* last_map = last_oop_map();
      assert(map <= last_map, "Last less than first");
      while (map <= last_map) {
        st->print_cr("    Offset: %3d  -%3d Count: %3d", map->offset(),
            map->offset() + map->offset_span() - heapOopSize, map->count());
        map++;
      }
    }
  }

  void print_value_on(outputStream* st) const {
    print_on(st);
  }

};

void ClassFileParser::throwValueTypeLimitation(THREAD_AND_LOCATION_DECL,
                                               const char* msg,
                                               const Symbol* name,
                                               const Symbol* sig) const {

  ResourceMark rm(THREAD);
  if (name == NULL || sig == NULL) {
    Exceptions::fthrow(THREAD_AND_LOCATION_ARGS,
        vmSymbols::java_lang_ClassFormatError(),
        "class: %s - %s", _class_name->as_C_string(), msg);
  }
  else {
    Exceptions::fthrow(THREAD_AND_LOCATION_ARGS,
        vmSymbols::java_lang_ClassFormatError(),
        "\"%s\" sig: \"%s\" class: %s - %s", name->as_C_string(), sig->as_C_string(),
        _class_name->as_C_string(), msg);
  }
}

// Layout fields and fill in FieldLayoutInfo.  Could use more refactoring!
void ClassFileParser::layout_fields(ConstantPool* cp,
                                    const FieldAllocationCount* fac,
                                    const ClassAnnotationCollector* parsed_annotations,
                                    FieldLayoutInfo* info,
                                    TRAPS) {

  assert(cp != NULL, "invariant");

  // Field size and offset computation
  int nonstatic_field_size = _super_klass == NULL ? 0 :
                               _super_klass->nonstatic_field_size();
  int next_nonstatic_valuetype_offset = 0;
  int first_nonstatic_valuetype_offset = 0;

  // Fields that are value types are handled differently depending if they are static or not:
  // - static fields are oops
  // - non-static fields are embedded

  // Count the contended fields by type.
  //
  // We ignore static fields, because @Contended is not supported for them.
  // The layout code below will also ignore the static fields.
  int nonstatic_contended_count = 0;
  FieldAllocationCount fac_contended;
  for (AllFieldStream fs(_fields, cp); !fs.done(); fs.next()) {
    FieldAllocationType atype = (FieldAllocationType) fs.allocation_type();
    if (fs.is_contended()) {
      fac_contended.count[atype]++;
      if (!fs.access_flags().is_static()) {
        nonstatic_contended_count++;
      }
    }
  }


  // Calculate the starting byte offsets
  int next_static_oop_offset    = InstanceMirrorKlass::offset_of_static_fields();
  // Value types in static fields are not embedded, they are handled with oops
  int next_static_double_offset = next_static_oop_offset +
                                  ((fac->count[STATIC_OOP] + fac->count[STATIC_FLATTENABLE]) * heapOopSize);
  if (fac->count[STATIC_DOUBLE]) {
    next_static_double_offset = align_up(next_static_double_offset, BytesPerLong);
  }

  int next_static_word_offset   = next_static_double_offset +
                                    ((fac->count[STATIC_DOUBLE]) * BytesPerLong);
  int next_static_short_offset  = next_static_word_offset +
                                    ((fac->count[STATIC_WORD]) * BytesPerInt);
  int next_static_byte_offset   = next_static_short_offset +
                                  ((fac->count[STATIC_SHORT]) * BytesPerShort);

  int nonstatic_fields_start  = instanceOopDesc::base_offset_in_bytes() +
                                nonstatic_field_size * heapOopSize;

  // First field of value types is aligned on a long boundary in order to ease
  // in-lining of value types (with header removal) in packed arrays and
  // flatten value types
  int initial_value_type_padding = 0;
  if (is_value_type()) {
    int old = nonstatic_fields_start;
    nonstatic_fields_start = align_up(nonstatic_fields_start, BytesPerLong);
    initial_value_type_padding = nonstatic_fields_start - old;
  }

  int next_nonstatic_field_offset = nonstatic_fields_start;

  const bool is_contended_class     = parsed_annotations->is_contended();

  // Class is contended, pad before all the fields
  if (is_contended_class) {
    next_nonstatic_field_offset += ContendedPaddingWidth;
  }

  // Temporary value types restrictions
  if (is_value_type()) {
    if (is_contended_class) {
      throwValueTypeLimitation(THREAD_AND_LOCATION, "Value Types do not support @Contended annotation yet");
      return;
    }
  }

  // Compute the non-contended fields count.
  // The packing code below relies on these counts to determine if some field
  // can be squeezed into the alignment gap. Contended fields are obviously
  // exempt from that.
  unsigned int nonstatic_double_count = fac->count[NONSTATIC_DOUBLE] - fac_contended.count[NONSTATIC_DOUBLE];
  unsigned int nonstatic_word_count   = fac->count[NONSTATIC_WORD]   - fac_contended.count[NONSTATIC_WORD];
  unsigned int nonstatic_short_count  = fac->count[NONSTATIC_SHORT]  - fac_contended.count[NONSTATIC_SHORT];
  unsigned int nonstatic_byte_count   = fac->count[NONSTATIC_BYTE]   - fac_contended.count[NONSTATIC_BYTE];
  unsigned int nonstatic_oop_count    = fac->count[NONSTATIC_OOP]    - fac_contended.count[NONSTATIC_OOP];

  int static_value_type_count = 0;
  int nonstatic_value_type_count = 0;
  int* nonstatic_value_type_indexes = NULL;
  Klass** nonstatic_value_type_klasses = NULL;
  unsigned int value_type_oop_map_count = 0;
  int not_flattened_value_types = 0;

  int max_nonstatic_value_type = fac->count[NONSTATIC_FLATTENABLE] + 1;

  nonstatic_value_type_indexes = NEW_RESOURCE_ARRAY_IN_THREAD(THREAD, int,
                                                              max_nonstatic_value_type);
  for (int i = 0; i < max_nonstatic_value_type; i++) {
    nonstatic_value_type_indexes[i] = -1;
  }
  nonstatic_value_type_klasses = NEW_RESOURCE_ARRAY_IN_THREAD(THREAD, Klass*,
                                                              max_nonstatic_value_type);

  for (AllFieldStream fs(_fields, _cp); !fs.done(); fs.next()) {
    if (fs.allocation_type() == STATIC_FLATTENABLE) {
      // Pre-resolve the flattenable field and check for value type circularity
      // issues.  Note that super-class circularity checks are not needed here
      // because flattenable fields can only be in value types and value types
      // only have java.lang.Object as their super class.
      // Also, note that super-interface circularity checks are not needed
      // because interfaces cannot be value types.
      ResourceMark rm;
      if (!fs.signature()->is_Q_signature()) {
        THROW(vmSymbols::java_lang_ClassFormatError());
      }
      Klass* klass =
        SystemDictionary::resolve_flattenable_field_or_fail(&fs,
                                                            Handle(THREAD, _loader_data->class_loader()),
                                                            _protection_domain, true, CHECK);
      assert(klass != NULL, "Sanity check");
      if (!klass->access_flags().is_value_type()) {
        THROW(vmSymbols::java_lang_IncompatibleClassChangeError());
      }
      static_value_type_count++;
    } else if (fs.allocation_type() == NONSTATIC_FLATTENABLE) {
      // Pre-resolve the flattenable field and check for value type circularity issues.
      ResourceMark rm;
      if (!fs.signature()->is_Q_signature()) {
        THROW(vmSymbols::java_lang_ClassFormatError());
      }
      Klass* klass =
        SystemDictionary::resolve_flattenable_field_or_fail(&fs,
                                                            Handle(THREAD, _loader_data->class_loader()),
                                                            _protection_domain, true, CHECK);
      assert(klass != NULL, "Sanity check");
      if (!klass->access_flags().is_value_type()) {
        THROW(vmSymbols::java_lang_IncompatibleClassChangeError());
      }
      ValueKlass* vk = ValueKlass::cast(klass);
      // Conditions to apply flattening or not should be defined in a single place
      if ((ValueFieldMaxFlatSize < 0) || (vk->size_helper() * HeapWordSize) <= ValueFieldMaxFlatSize) {
        nonstatic_value_type_indexes[nonstatic_value_type_count] = fs.index();
        nonstatic_value_type_klasses[nonstatic_value_type_count] = klass;
        nonstatic_value_type_count++;

        ValueKlass* vklass = ValueKlass::cast(klass);
        if (vklass->contains_oops()) {
          value_type_oop_map_count += vklass->nonstatic_oop_map_count();
        }
        fs.set_flattened(true);
      } else {
        not_flattened_value_types++;
        fs.set_flattened(false);
      }
    }
  }

  // Adjusting non_static_oop_count to take into account not flattened value types;
  nonstatic_oop_count += not_flattened_value_types;

  // Total non-static fields count, including every contended field
  unsigned int nonstatic_fields_count = fac->count[NONSTATIC_DOUBLE] + fac->count[NONSTATIC_WORD] +
                                        fac->count[NONSTATIC_SHORT] + fac->count[NONSTATIC_BYTE] +
                                        fac->count[NONSTATIC_OOP] + fac->count[NONSTATIC_FLATTENABLE];

  const bool super_has_nonstatic_fields =
          (_super_klass != NULL && _super_klass->has_nonstatic_fields());
  const bool has_nonstatic_fields =
    super_has_nonstatic_fields || (nonstatic_fields_count != 0);
  const bool has_nonstatic_value_fields = nonstatic_value_type_count > 0;

  if (is_value_type() && (!has_nonstatic_fields)) {
    // There are a number of fixes required throughout the type system and JIT
    throwValueTypeLimitation(THREAD_AND_LOCATION, "Value Types do not support zero instance size yet");
    return;
  }

  // Prepare list of oops for oop map generation.
  //
  // "offset" and "count" lists are describing the set of contiguous oop
  // regions. offset[i] is the start of the i-th region, which then has
  // count[i] oops following. Before we know how many regions are required,
  // we pessimistically allocate the maps to fit all the oops into the
  // distinct regions.
  //
  int super_oop_map_count = (_super_klass == NULL) ? 0 :_super_klass->nonstatic_oop_map_count();
  int max_oop_map_count =
      super_oop_map_count +
      fac->count[NONSTATIC_OOP] +
      value_type_oop_map_count +
      not_flattened_value_types;

  OopMapBlocksBuilder* nonstatic_oop_maps = new OopMapBlocksBuilder(max_oop_map_count, THREAD);
  if (super_oop_map_count > 0) {
    nonstatic_oop_maps->initialize_inherited_blocks(_super_klass->start_of_nonstatic_oop_maps(),
                                                    _super_klass->nonstatic_oop_map_count());
  }

  int first_nonstatic_oop_offset = 0; // will be set for first oop field

  bool compact_fields   = CompactFields;
  int allocation_style = FieldsAllocationStyle;
  if( allocation_style < 0 || allocation_style > 2 ) { // Out of range?
    assert(false, "0 <= FieldsAllocationStyle <= 2");
    allocation_style = 1; // Optimistic
  }

  // The next classes have predefined hard-coded fields offsets
  // (see in JavaClasses::compute_hard_coded_offsets()).
  // Use default fields allocation order for them.
  if( (allocation_style != 0 || compact_fields ) && _loader_data->class_loader() == NULL &&
      (_class_name == vmSymbols::java_lang_AssertionStatusDirectives() ||
       _class_name == vmSymbols::java_lang_Class() ||
       _class_name == vmSymbols::java_lang_ClassLoader() ||
       _class_name == vmSymbols::java_lang_ref_Reference() ||
       _class_name == vmSymbols::java_lang_ref_SoftReference() ||
       _class_name == vmSymbols::java_lang_StackTraceElement() ||
       _class_name == vmSymbols::java_lang_String() ||
       _class_name == vmSymbols::java_lang_Throwable() ||
       _class_name == vmSymbols::java_lang_Boolean() ||
       _class_name == vmSymbols::java_lang_Character() ||
       _class_name == vmSymbols::java_lang_Float() ||
       _class_name == vmSymbols::java_lang_Double() ||
       _class_name == vmSymbols::java_lang_Byte() ||
       _class_name == vmSymbols::java_lang_Short() ||
       _class_name == vmSymbols::java_lang_Integer() ||
       _class_name == vmSymbols::java_lang_Long())) {
    allocation_style = 0;     // Allocate oops first
    compact_fields   = false; // Don't compact fields
  }

  int next_nonstatic_oop_offset = 0;
  int next_nonstatic_double_offset = 0;

  // Rearrange fields for a given allocation style
  if( allocation_style == 0 ) {
    // Fields order: oops, longs/doubles, ints, shorts/chars, bytes, padded fields
    next_nonstatic_oop_offset    = next_nonstatic_field_offset;
    next_nonstatic_double_offset = next_nonstatic_oop_offset +
                                    (nonstatic_oop_count * heapOopSize);
  } else if( allocation_style == 1 ) {
    // Fields order: longs/doubles, ints, shorts/chars, bytes, oops, padded fields
    next_nonstatic_double_offset = next_nonstatic_field_offset;
  } else if( allocation_style == 2 ) {
    // Fields allocation: oops fields in super and sub classes are together.
    if( nonstatic_field_size > 0 && super_oop_map_count > 0 ) {
      if (next_nonstatic_field_offset == nonstatic_oop_maps->last_oop_map()->end_offset()) {
        allocation_style = 0;   // allocate oops first
        next_nonstatic_oop_offset    = next_nonstatic_field_offset;
        next_nonstatic_double_offset = next_nonstatic_oop_offset +
                                       (nonstatic_oop_count * heapOopSize);
      }
    }
    if( allocation_style == 2 ) {
      allocation_style = 1;     // allocate oops last
      next_nonstatic_double_offset = next_nonstatic_field_offset;
    }
  } else {
    ShouldNotReachHere();
  }

  int nonstatic_oop_space_count   = 0;
  int nonstatic_word_space_count  = 0;
  int nonstatic_short_space_count = 0;
  int nonstatic_byte_space_count  = 0;
  int nonstatic_oop_space_offset = 0;
  int nonstatic_word_space_offset = 0;
  int nonstatic_short_space_offset = 0;
  int nonstatic_byte_space_offset = 0;

  // Try to squeeze some of the fields into the gaps due to
  // long/double alignment.
  if (nonstatic_double_count > 0) {
    int offset = next_nonstatic_double_offset;
    next_nonstatic_double_offset = align_up(offset, BytesPerLong);
    if (compact_fields && offset != next_nonstatic_double_offset) {
      // Allocate available fields into the gap before double field.
      int length = next_nonstatic_double_offset - offset;
      assert(length == BytesPerInt, "");
      nonstatic_word_space_offset = offset;
      if (nonstatic_word_count > 0) {
        nonstatic_word_count      -= 1;
        nonstatic_word_space_count = 1; // Only one will fit
        length -= BytesPerInt;
        offset += BytesPerInt;
      }
      nonstatic_short_space_offset = offset;
      while (length >= BytesPerShort && nonstatic_short_count > 0) {
        nonstatic_short_count       -= 1;
        nonstatic_short_space_count += 1;
        length -= BytesPerShort;
        offset += BytesPerShort;
      }
      nonstatic_byte_space_offset = offset;
      while (length > 0 && nonstatic_byte_count > 0) {
        nonstatic_byte_count       -= 1;
        nonstatic_byte_space_count += 1;
        length -= 1;
      }
      // Allocate oop field in the gap if there are no other fields for that.
      nonstatic_oop_space_offset = offset;
      if (length >= heapOopSize && nonstatic_oop_count > 0 &&
          allocation_style != 0) { // when oop fields not first
        nonstatic_oop_count      -= 1;
        nonstatic_oop_space_count = 1; // Only one will fit
        length -= heapOopSize;
        offset += heapOopSize;
      }
    }
  }

  int next_nonstatic_word_offset = next_nonstatic_double_offset +
                                     (nonstatic_double_count * BytesPerLong);
  int next_nonstatic_short_offset = next_nonstatic_word_offset +
                                      (nonstatic_word_count * BytesPerInt);
  int next_nonstatic_byte_offset = next_nonstatic_short_offset +
                                     (nonstatic_short_count * BytesPerShort);
  int next_nonstatic_padded_offset = next_nonstatic_byte_offset +
                                       nonstatic_byte_count;

  // let oops jump before padding with this allocation style
  if( allocation_style == 1 ) {
    next_nonstatic_oop_offset = next_nonstatic_padded_offset;
    if( nonstatic_oop_count > 0 ) {
      next_nonstatic_oop_offset = align_up(next_nonstatic_oop_offset, heapOopSize);
    }
    next_nonstatic_padded_offset = next_nonstatic_oop_offset + (nonstatic_oop_count * heapOopSize);
  }

  // Aligning embedded value types
  // bug below, the current algorithm to layout embedded value types always put them at the
  // end of the layout, which doesn't match the different allocation policies the VM is
  // supposed to provide => FixMe
  // Note also that the current alignment policy is to make each value type starting on a
  // 64 bits boundary. This could be optimized later. For instance, it could be nice to
  // align value types according to their most constrained internal type.
  next_nonstatic_valuetype_offset = align_up(next_nonstatic_padded_offset, BytesPerLong);
  int next_value_type_index = 0;

  // Iterate over fields again and compute correct offsets.
  // The field allocation type was temporarily stored in the offset slot.
  // oop fields are located before non-oop fields (static and non-static).
  for (AllFieldStream fs(_fields, cp); !fs.done(); fs.next()) {

    // skip already laid out fields
    if (fs.is_offset_set()) continue;

    // contended instance fields are handled below
    if (fs.is_contended() && !fs.access_flags().is_static()) continue;

    int real_offset = 0;
    const FieldAllocationType atype = (const FieldAllocationType) fs.allocation_type();

    // pack the rest of the fields
    switch (atype) {
      // Value types in static fields are handled with oops
      case STATIC_FLATTENABLE:   // Fallthrough
      case STATIC_OOP:
        real_offset = next_static_oop_offset;
        next_static_oop_offset += heapOopSize;
        break;
      case STATIC_BYTE:
        real_offset = next_static_byte_offset;
        next_static_byte_offset += 1;
        break;
      case STATIC_SHORT:
        real_offset = next_static_short_offset;
        next_static_short_offset += BytesPerShort;
        break;
      case STATIC_WORD:
        real_offset = next_static_word_offset;
        next_static_word_offset += BytesPerInt;
        break;
      case STATIC_DOUBLE:
        real_offset = next_static_double_offset;
        next_static_double_offset += BytesPerLong;
        break;
      case NONSTATIC_FLATTENABLE:
        if (fs.is_flattened()) {
          Klass* klass = nonstatic_value_type_klasses[next_value_type_index];
          assert(klass != NULL, "Klass should have been loaded and resolved earlier");
          assert(klass->access_flags().is_value_type(),"Must be a value type");
          ValueKlass* vklass = ValueKlass::cast(klass);
          real_offset = next_nonstatic_valuetype_offset;
          next_nonstatic_valuetype_offset += (vklass->size_helper()) * wordSize - vklass->first_field_offset();
          // aligning next value type on a 64 bits boundary
          next_nonstatic_valuetype_offset = align_up(next_nonstatic_valuetype_offset, BytesPerLong);
          next_value_type_index += 1;

          if (vklass->contains_oops()) { // add flatten oop maps
            int diff = real_offset - vklass->first_field_offset();
            const OopMapBlock* map = vklass->start_of_nonstatic_oop_maps();
            const OopMapBlock* const last_map = map + vklass->nonstatic_oop_map_count();
            while (map < last_map) {
              nonstatic_oop_maps->add(map->offset() + diff, map->count());
              map++;
            }
          }
          break;
        } else {
          // Fall through
        }
      case NONSTATIC_OOP:
        if( nonstatic_oop_space_count > 0 ) {
          real_offset = nonstatic_oop_space_offset;
          nonstatic_oop_space_offset += heapOopSize;
          nonstatic_oop_space_count  -= 1;
        } else {
          real_offset = next_nonstatic_oop_offset;
          next_nonstatic_oop_offset += heapOopSize;
        }
        nonstatic_oop_maps->add(real_offset, 1);
        break;
      case NONSTATIC_BYTE:
        if( nonstatic_byte_space_count > 0 ) {
          real_offset = nonstatic_byte_space_offset;
          nonstatic_byte_space_offset += 1;
          nonstatic_byte_space_count  -= 1;
        } else {
          real_offset = next_nonstatic_byte_offset;
          next_nonstatic_byte_offset += 1;
        }
        break;
      case NONSTATIC_SHORT:
        if( nonstatic_short_space_count > 0 ) {
          real_offset = nonstatic_short_space_offset;
          nonstatic_short_space_offset += BytesPerShort;
          nonstatic_short_space_count  -= 1;
        } else {
          real_offset = next_nonstatic_short_offset;
          next_nonstatic_short_offset += BytesPerShort;
        }
        break;
      case NONSTATIC_WORD:
        if( nonstatic_word_space_count > 0 ) {
          real_offset = nonstatic_word_space_offset;
          nonstatic_word_space_offset += BytesPerInt;
          nonstatic_word_space_count  -= 1;
        } else {
          real_offset = next_nonstatic_word_offset;
          next_nonstatic_word_offset += BytesPerInt;
        }
        break;
      case NONSTATIC_DOUBLE:
        real_offset = next_nonstatic_double_offset;
        next_nonstatic_double_offset += BytesPerLong;
        break;
      default:
        ShouldNotReachHere();
    }
    fs.set_offset(real_offset);
  }


  // Handle the contended cases.
  //
  // Each contended field should not intersect the cache line with another contended field.
  // In the absence of alignment information, we end up with pessimistically separating
  // the fields with full-width padding.
  //
  // Additionally, this should not break alignment for the fields, so we round the alignment up
  // for each field.
  if (nonstatic_contended_count > 0) {

    // if there is at least one contended field, we need to have pre-padding for them
    next_nonstatic_padded_offset += ContendedPaddingWidth;

    // collect all contended groups
    ResourceBitMap bm(cp->size());
    for (AllFieldStream fs(_fields, cp); !fs.done(); fs.next()) {
      // skip already laid out fields
      if (fs.is_offset_set()) continue;

      if (fs.is_contended()) {
        bm.set_bit(fs.contended_group());
      }
    }

    int current_group = -1;
    while ((current_group = (int)bm.get_next_one_offset(current_group + 1)) != (int)bm.size()) {

      for (AllFieldStream fs(_fields, cp); !fs.done(); fs.next()) {

        // skip already laid out fields
        if (fs.is_offset_set()) continue;

        // skip non-contended fields and fields from different group
        if (!fs.is_contended() || (fs.contended_group() != current_group)) continue;

        // handle statics below
        if (fs.access_flags().is_static()) continue;

        int real_offset = 0;
        FieldAllocationType atype = (FieldAllocationType) fs.allocation_type();

        switch (atype) {
          case NONSTATIC_BYTE:
            next_nonstatic_padded_offset = align_up(next_nonstatic_padded_offset, 1);
            real_offset = next_nonstatic_padded_offset;
            next_nonstatic_padded_offset += 1;
            break;

          case NONSTATIC_SHORT:
            next_nonstatic_padded_offset = align_up(next_nonstatic_padded_offset, BytesPerShort);
            real_offset = next_nonstatic_padded_offset;
            next_nonstatic_padded_offset += BytesPerShort;
            break;

          case NONSTATIC_WORD:
            next_nonstatic_padded_offset = align_up(next_nonstatic_padded_offset, BytesPerInt);
            real_offset = next_nonstatic_padded_offset;
            next_nonstatic_padded_offset += BytesPerInt;
            break;

          case NONSTATIC_DOUBLE:
            next_nonstatic_padded_offset = align_up(next_nonstatic_padded_offset, BytesPerLong);
            real_offset = next_nonstatic_padded_offset;
            next_nonstatic_padded_offset += BytesPerLong;
            break;

            // Value types in static fields are handled with oops
          case NONSTATIC_FLATTENABLE:
            throwValueTypeLimitation(THREAD_AND_LOCATION,
                                     "@Contended annotation not supported for value types yet", fs.name(), fs.signature());
            return;

          case NONSTATIC_OOP:
            next_nonstatic_padded_offset = align_up(next_nonstatic_padded_offset, heapOopSize);
            real_offset = next_nonstatic_padded_offset;
            next_nonstatic_padded_offset += heapOopSize;
            nonstatic_oop_maps->add(real_offset, 1);
            break;

          default:
            ShouldNotReachHere();
        }

        if (fs.contended_group() == 0) {
          // Contended group defines the equivalence class over the fields:
          // the fields within the same contended group are not inter-padded.
          // The only exception is default group, which does not incur the
          // equivalence, and so requires intra-padding.
          next_nonstatic_padded_offset += ContendedPaddingWidth;
        }

        fs.set_offset(real_offset);
      } // for

      // Start laying out the next group.
      // Note that this will effectively pad the last group in the back;
      // this is expected to alleviate memory contention effects for
      // subclass fields and/or adjacent object.
      // If this was the default group, the padding is already in place.
      if (current_group != 0) {
        next_nonstatic_padded_offset += ContendedPaddingWidth;
      }
    }

    // handle static fields
  }

  // Entire class is contended, pad in the back.
  // This helps to alleviate memory contention effects for subclass fields
  // and/or adjacent object.
  if (is_contended_class) {
    assert(!is_value_type(), "@Contended not supported for value types yet");
    next_nonstatic_padded_offset += ContendedPaddingWidth;
  }

  int notaligned_nonstatic_fields_end;
  if (nonstatic_value_type_count != 0) {
    notaligned_nonstatic_fields_end = next_nonstatic_valuetype_offset;
  } else {
    notaligned_nonstatic_fields_end = next_nonstatic_padded_offset;
  }

  int nonstatic_field_sz_align = heapOopSize;
  if (is_value_type()) {
    if ((notaligned_nonstatic_fields_end - nonstatic_fields_start) > heapOopSize) {
      nonstatic_field_sz_align = BytesPerLong; // value copy of fields only uses jlong copy
    }
  }
  int nonstatic_fields_end      = align_up(notaligned_nonstatic_fields_end, nonstatic_field_sz_align);
  int instance_end              = align_up(notaligned_nonstatic_fields_end, wordSize);
  int static_fields_end         = align_up(next_static_byte_offset, wordSize);

  int static_field_size         = (static_fields_end -
                                   InstanceMirrorKlass::offset_of_static_fields()) / wordSize;
  nonstatic_field_size          = nonstatic_field_size +
                                  (nonstatic_fields_end - nonstatic_fields_start) / heapOopSize;

  int instance_size             = align_object_size(instance_end / wordSize);

  assert(instance_size == align_object_size(align_up(
         (instanceOopDesc::base_offset_in_bytes() + nonstatic_field_size*heapOopSize)
         + initial_value_type_padding, wordSize) / wordSize), "consistent layout helper value");


  // Invariant: nonstatic_field end/start should only change if there are
  // nonstatic fields in the class, or if the class is contended. We compare
  // against the non-aligned value, so that end alignment will not fail the
  // assert without actually having the fields.
  assert((notaligned_nonstatic_fields_end == nonstatic_fields_start) ||
         is_contended_class ||
         (nonstatic_fields_count > 0), "double-check nonstatic start/end");

  // Number of non-static oop map blocks allocated at end of klass.
  nonstatic_oop_maps->compact(THREAD);

#ifndef PRODUCT
  if ((PrintFieldLayout && !is_value_type()) ||
      (PrintValueLayout && (is_value_type() || has_nonstatic_value_fields))) {
    print_field_layout(_class_name,
          _fields,
          cp,
          instance_size,
          nonstatic_fields_start,
          nonstatic_fields_end,
          static_fields_end);
    nonstatic_oop_maps->print_on(tty);
    tty->print("\n");
  }

#endif
  // Pass back information needed for InstanceKlass creation
  info->oop_map_blocks = nonstatic_oop_maps;
  info->instance_size = instance_size;
  info->static_field_size = static_field_size;
  info->nonstatic_field_size = nonstatic_field_size;
  info->has_nonstatic_fields = has_nonstatic_fields;
}

void ClassFileParser::set_precomputed_flags(InstanceKlass* ik, TRAPS) {
  assert(ik != NULL, "invariant");

  const Klass* const super = ik->super();

  // Check if this klass has an empty finalize method (i.e. one with return bytecode only),
  // in which case we don't have to register objects as finalizable
  if (!_has_empty_finalizer) {
    if (_has_finalizer ||
        (super != NULL && super->has_finalizer())) {
      ik->set_has_finalizer();
    }
  }

#ifdef ASSERT
  bool f = false;
  const Method* const m = ik->lookup_method(vmSymbols::finalize_method_name(),
                                           vmSymbols::void_method_signature());
  if (m != NULL && !m->is_empty_method()) {
      f = true;
  }

  // Spec doesn't prevent agent from redefinition of empty finalizer.
  // Despite the fact that it's generally bad idea and redefined finalizer
  // will not work as expected we shouldn't abort vm in this case
  if (!ik->has_redefined_this_or_super()) {
    assert(ik->has_finalizer() == f, "inconsistent has_finalizer");
  }
#endif

  // Check if this klass supports the java.lang.Cloneable interface
  if (SystemDictionary::Cloneable_klass_loaded()) {
    if (ik->is_subtype_of(SystemDictionary::Cloneable_klass())) {
      if (ik->is_value()) {
        throwValueTypeLimitation(THREAD_AND_LOCATION, "Value Types do not support Cloneable");
        return;
      }
      ik->set_is_cloneable();
    }
  }

  // Check if this klass has a vanilla default constructor
  if (super == NULL) {
    // java.lang.Object has empty default constructor
    ik->set_has_vanilla_constructor();
  } else {
    if (super->has_vanilla_constructor() &&
        _has_vanilla_constructor) {
      ik->set_has_vanilla_constructor();
    }
#ifdef ASSERT
    bool v = false;
    if (super->has_vanilla_constructor()) {
      const Method* const constructor =
        ik->find_method(vmSymbols::object_initializer_name(),
                       vmSymbols::void_method_signature());
      if (constructor != NULL && constructor->is_vanilla_constructor()) {
        v = true;
      }
    }
    assert(v == ik->has_vanilla_constructor(), "inconsistent has_vanilla_constructor");
#endif
  }

  // If it cannot be fast-path allocated, set a bit in the layout helper.
  // See documentation of InstanceKlass::can_be_fastpath_allocated().
  assert(ik->size_helper() > 0, "layout_helper is initialized");
  if ((!RegisterFinalizersAtInit && ik->has_finalizer())
      || ik->is_abstract() || ik->is_interface()
      || (ik->name() == vmSymbols::java_lang_Class() && ik->class_loader() == NULL)
      || ik->size_helper() >= FastAllocateSizeLimit) {
    // Forbid fast-path allocation.
    const jint lh = Klass::instance_layout_helper(ik->size_helper(), true);
    ik->set_layout_helper(lh);
  }
}

<<<<<<< HEAD
bool ClassFileParser::supports_value_types() const {
  // Value types are only supported by class file version 55 and later
  return _major_version >= JAVA_11_VERSION;
}

// Attach super classes and interface classes to class loader data
static void record_defined_class_dependencies(const InstanceKlass* defined_klass,
                                              TRAPS) {
  assert(defined_klass != NULL, "invariant");

  ClassLoaderData* const defining_loader_data = defined_klass->class_loader_data();
  if (defining_loader_data->is_the_null_class_loader_data()) {
      // Dependencies to null class loader data are implicit.
      return;
  } else {
    // add super class dependency
    Klass* const super = defined_klass->super();
    if (super != NULL) {
      defining_loader_data->record_dependency(super);
    }

    // add super interface dependencies
    const Array<InstanceKlass*>* const local_interfaces = defined_klass->local_interfaces();
    if (local_interfaces != NULL) {
      const int length = local_interfaces->length();
      for (int i = 0; i < length; i++) {
        defining_loader_data->record_dependency(local_interfaces->at(i));
      }
    }

    for(int i = 0; i < defined_klass->java_fields_count(); i++) {
      if ((defined_klass->field_access_flags(i) & JVM_ACC_FLATTENABLE) != 0) {
        const Klass* klass = defined_klass->get_value_field_klass(i);
        defining_loader_data->record_dependency(klass);
      }
    }
  }
}

=======
>>>>>>> 8ec2db0a
// utility methods for appending an array with check for duplicates

static void append_interfaces(GrowableArray<InstanceKlass*>* result,
                              const Array<InstanceKlass*>* const ifs) {
  // iterate over new interfaces
  for (int i = 0; i < ifs->length(); i++) {
    InstanceKlass* const e = ifs->at(i);
    assert(e->is_klass() && e->is_interface(), "just checking");
    // add new interface
    result->append_if_missing(e);
  }
}

static Array<InstanceKlass*>* compute_transitive_interfaces(const InstanceKlass* super,
                                                            Array<InstanceKlass*>* local_ifs,
                                                            ClassLoaderData* loader_data,
                                                            TRAPS) {
  assert(local_ifs != NULL, "invariant");
  assert(loader_data != NULL, "invariant");

  // Compute maximum size for transitive interfaces
  int max_transitive_size = 0;
  int super_size = 0;
  // Add superclass transitive interfaces size
  if (super != NULL) {
    super_size = super->transitive_interfaces()->length();
    max_transitive_size += super_size;
  }
  // Add local interfaces' super interfaces
  const int local_size = local_ifs->length();
  for (int i = 0; i < local_size; i++) {
    InstanceKlass* const l = local_ifs->at(i);
    max_transitive_size += l->transitive_interfaces()->length();
  }
  // Finally add local interfaces
  max_transitive_size += local_size;
  // Construct array
  if (max_transitive_size == 0) {
    // no interfaces, use canonicalized array
    return Universe::the_empty_instance_klass_array();
  } else if (max_transitive_size == super_size) {
    // no new local interfaces added, share superklass' transitive interface array
    return super->transitive_interfaces();
  } else if (max_transitive_size == local_size) {
    // only local interfaces added, share local interface array
    return local_ifs;
  } else {
    ResourceMark rm;
    GrowableArray<InstanceKlass*>* const result = new GrowableArray<InstanceKlass*>(max_transitive_size);

    // Copy down from superclass
    if (super != NULL) {
      append_interfaces(result, super->transitive_interfaces());
    }

    // Copy down from local interfaces' superinterfaces
    for (int i = 0; i < local_size; i++) {
      InstanceKlass* const l = local_ifs->at(i);
      append_interfaces(result, l->transitive_interfaces());
    }
    // Finally add local interfaces
    append_interfaces(result, local_ifs);

    // length will be less than the max_transitive_size if duplicates were removed
    const int length = result->length();
    assert(length <= max_transitive_size, "just checking");
    Array<InstanceKlass*>* const new_result =
      MetadataFactory::new_array<InstanceKlass*>(loader_data, length, CHECK_NULL);
    for (int i = 0; i < length; i++) {
      InstanceKlass* const e = result->at(i);
      assert(e != NULL, "just checking");
      new_result->at_put(i, e);
    }
    return new_result;
  }
}

static void check_super_class_access(const InstanceKlass* this_klass, TRAPS) {
  assert(this_klass != NULL, "invariant");
  const Klass* const super = this_klass->super();
  if (super != NULL) {

    // If the loader is not the boot loader then throw an exception if its
    // superclass is in package jdk.internal.reflect and its loader is not a
    // special reflection class loader
    if (!this_klass->class_loader_data()->is_the_null_class_loader_data()) {
      assert(super->is_instance_klass(), "super is not instance klass");
      PackageEntry* super_package = super->package();
      if (super_package != NULL &&
          super_package->name()->fast_compare(vmSymbols::jdk_internal_reflect()) == 0 &&
          !java_lang_ClassLoader::is_reflection_class_loader(this_klass->class_loader())) {
        ResourceMark rm(THREAD);
        Exceptions::fthrow(
          THREAD_AND_LOCATION,
          vmSymbols::java_lang_IllegalAccessError(),
          "class %s loaded by %s cannot access jdk/internal/reflect superclass %s",
          this_klass->external_name(),
          this_klass->class_loader_data()->loader_name_and_id(),
          super->external_name());
        return;
      }
    }

    Reflection::VerifyClassAccessResults vca_result =
      Reflection::verify_class_access(this_klass, InstanceKlass::cast(super), false);
    if (vca_result != Reflection::ACCESS_OK) {
      ResourceMark rm(THREAD);
      char* msg = Reflection::verify_class_access_msg(this_klass,
                                                      InstanceKlass::cast(super),
                                                      vca_result);
      if (msg == NULL) {
        bool same_module = (this_klass->module() == super->module());
        Exceptions::fthrow(
          THREAD_AND_LOCATION,
          vmSymbols::java_lang_IllegalAccessError(),
          "class %s cannot access its %ssuperclass %s (%s%s%s)",
          this_klass->external_name(),
          super->is_abstract() ? "abstract " : "",
          super->external_name(),
          (same_module) ? this_klass->joint_in_module_of_loader(super) : this_klass->class_in_module_of_loader(),
          (same_module) ? "" : "; ",
          (same_module) ? "" : super->class_in_module_of_loader());
      } else {
        // Add additional message content.
        Exceptions::fthrow(
          THREAD_AND_LOCATION,
          vmSymbols::java_lang_IllegalAccessError(),
          "superclass access check failed: %s",
          msg);
      }
    }
  }
}


static void check_super_interface_access(const InstanceKlass* this_klass, TRAPS) {
  assert(this_klass != NULL, "invariant");
  const Array<InstanceKlass*>* const local_interfaces = this_klass->local_interfaces();
  const int lng = local_interfaces->length();
  for (int i = lng - 1; i >= 0; i--) {
    InstanceKlass* const k = local_interfaces->at(i);
    assert (k != NULL && k->is_interface(), "invalid interface");
    Reflection::VerifyClassAccessResults vca_result =
      Reflection::verify_class_access(this_klass, k, false);
    if (vca_result != Reflection::ACCESS_OK) {
      ResourceMark rm(THREAD);
      char* msg = Reflection::verify_class_access_msg(this_klass,
                                                      k,
                                                      vca_result);
      if (msg == NULL) {
        bool same_module = (this_klass->module() == k->module());
        Exceptions::fthrow(
          THREAD_AND_LOCATION,
          vmSymbols::java_lang_IllegalAccessError(),
          "class %s cannot access its superinterface %s (%s%s%s)",
          this_klass->external_name(),
          k->external_name(),
          (same_module) ? this_klass->joint_in_module_of_loader(k) : this_klass->class_in_module_of_loader(),
          (same_module) ? "" : "; ",
          (same_module) ? "" : k->class_in_module_of_loader());
      } else {
        // Add additional message content.
        Exceptions::fthrow(
          THREAD_AND_LOCATION,
          vmSymbols::java_lang_IllegalAccessError(),
          "superinterface check failed: %s",
          msg);
      }
    }
  }
}


static void check_final_method_override(const InstanceKlass* this_klass, TRAPS) {
  assert(this_klass != NULL, "invariant");
  const Array<Method*>* const methods = this_klass->methods();
  const int num_methods = methods->length();

  // go thru each method and check if it overrides a final method
  for (int index = 0; index < num_methods; index++) {
    const Method* const m = methods->at(index);

    // skip private, static, and <init> methods
    if ((!m->is_private() && !m->is_static()) &&
        (m->name() != vmSymbols::object_initializer_name())) {

      const Symbol* const name = m->name();
      const Symbol* const signature = m->signature();
      const Klass* k = this_klass->super();
      const Method* super_m = NULL;
      while (k != NULL) {
        // skip supers that don't have final methods.
        if (k->has_final_method()) {
          // lookup a matching method in the super class hierarchy
          super_m = InstanceKlass::cast(k)->lookup_method(name, signature);
          if (super_m == NULL) {
            break; // didn't find any match; get out
          }

          if (super_m->is_final() && !super_m->is_static() &&
              !super_m->access_flags().is_private()) {
            // matching method in super is final, and not static or private
            bool can_access = Reflection::verify_member_access(this_klass,
                                                               super_m->method_holder(),
                                                               super_m->method_holder(),
                                                               super_m->access_flags(),
                                                              false, false, CHECK);
            if (can_access) {
              // this class can access super final method and therefore override
              ResourceMark rm(THREAD);
              Exceptions::fthrow(THREAD_AND_LOCATION,
                                 vmSymbols::java_lang_VerifyError(),
                                 "class %s overrides final method %s.%s%s",
                                 this_klass->external_name(),
                                 super_m->method_holder()->external_name(),
                                 name->as_C_string(),
                                 signature->as_C_string()
                                 );
              return;
            }
          }

          // continue to look from super_m's holder's super.
          k = super_m->method_holder()->super();
          continue;
        }

        k = k->super();
      }
    }
  }
}


// assumes that this_klass is an interface
static void check_illegal_static_method(const InstanceKlass* this_klass, TRAPS) {
  assert(this_klass != NULL, "invariant");
  assert(this_klass->is_interface(), "not an interface");
  const Array<Method*>* methods = this_klass->methods();
  const int num_methods = methods->length();

  for (int index = 0; index < num_methods; index++) {
    const Method* const m = methods->at(index);
    // if m is static and not the init method, throw a verify error
    if ((m->is_static()) && (m->name() != vmSymbols::class_initializer_name())) {
      ResourceMark rm(THREAD);
      Exceptions::fthrow(
        THREAD_AND_LOCATION,
        vmSymbols::java_lang_VerifyError(),
        "Illegal static method %s in interface %s",
        m->name()->as_C_string(),
        this_klass->external_name()
      );
      return;
    }
  }
}

// utility methods for format checking

void ClassFileParser::verify_legal_class_modifiers(jint flags, TRAPS) const {
  const bool is_module = (flags & JVM_ACC_MODULE) != 0;
  const bool is_value_type = (flags & JVM_ACC_VALUE) != 0;
  assert(_major_version >= JAVA_9_VERSION || !is_module, "JVM_ACC_MODULE should not be set");
  assert(supports_value_types() || !is_value_type, "JVM_ACC_VALUE should not be set");
  if (is_module) {
    ResourceMark rm(THREAD);
    Exceptions::fthrow(
      THREAD_AND_LOCATION,
      vmSymbols::java_lang_NoClassDefFoundError(),
      "%s is not a class because access_flag ACC_MODULE is set",
      _class_name->as_C_string());
    return;
  }

  if (is_value_type && !EnableValhalla) {
    ResourceMark rm(THREAD);
    Exceptions::fthrow(
      THREAD_AND_LOCATION,
      vmSymbols::java_lang_ClassFormatError(),
      "Class modifier ACC_VALUE in class %s requires option -XX:+EnableValhalla",
      _class_name->as_C_string()
    );
  }

  if (!_need_verify) { return; }

  const bool is_interface  = (flags & JVM_ACC_INTERFACE)  != 0;
  const bool is_abstract   = (flags & JVM_ACC_ABSTRACT)   != 0;
  const bool is_final      = (flags & JVM_ACC_FINAL)      != 0;
  const bool is_super      = (flags & JVM_ACC_SUPER)      != 0;
  const bool is_enum       = (flags & JVM_ACC_ENUM)       != 0;
  const bool is_annotation = (flags & JVM_ACC_ANNOTATION) != 0;
  const bool major_gte_15  = _major_version >= JAVA_1_5_VERSION;

  if ((is_abstract && is_final) ||
      (is_interface && !is_abstract) ||
      (is_interface && major_gte_15 && (is_super || is_enum)) ||
      (!is_interface && major_gte_15 && is_annotation) ||
      (is_value_type && (is_interface || is_abstract || is_enum || !is_final))) {
    ResourceMark rm(THREAD);
    Exceptions::fthrow(
      THREAD_AND_LOCATION,
      vmSymbols::java_lang_ClassFormatError(),
      "Illegal class modifiers in class %s: 0x%X",
      _class_name->as_C_string(), flags
    );
    return;
  }
}

static bool has_illegal_visibility(jint flags) {
  const bool is_public    = (flags & JVM_ACC_PUBLIC)    != 0;
  const bool is_protected = (flags & JVM_ACC_PROTECTED) != 0;
  const bool is_private   = (flags & JVM_ACC_PRIVATE)   != 0;

  return ((is_public && is_protected) ||
          (is_public && is_private) ||
          (is_protected && is_private));
}

// A legal major_version.minor_version must be one of the following:
//
//   Major_version = 45, any minor_version.
//   Major_version >= 46 and major_version <= current_major_version and minor_version = 0.
//   Major_version = current_major_version and minor_version = 65535 and --enable-preview is present.
//
static void verify_class_version(u2 major, u2 minor, Symbol* class_name, TRAPS){
  const u2 max_version = JVM_CLASSFILE_MAJOR_VERSION;
  if (major != JAVA_MIN_SUPPORTED_VERSION) { // All 45.* are ok including 45.65535
    if (minor == JAVA_PREVIEW_MINOR_VERSION) {
      if (major != max_version) {
        ResourceMark rm(THREAD);
        Exceptions::fthrow(
          THREAD_AND_LOCATION,
          vmSymbols::java_lang_UnsupportedClassVersionError(),
          "%s (class file version %u.%u) was compiled with preview features that are unsupported. "
          "This version of the Java Runtime only recognizes preview features for class file version %u.%u",
          class_name->as_C_string(), major, minor, JVM_CLASSFILE_MAJOR_VERSION, JAVA_PREVIEW_MINOR_VERSION);
        return;
      }

      if (!Arguments::enable_preview()) {
        ResourceMark rm(THREAD);
        Exceptions::fthrow(
          THREAD_AND_LOCATION,
          vmSymbols::java_lang_UnsupportedClassVersionError(),
          "Preview features are not enabled for %s (class file version %u.%u). Try running with '--enable-preview'",
          class_name->as_C_string(), major, minor);
        return;
      }

    } else { // minor != JAVA_PREVIEW_MINOR_VERSION
      if (major > max_version) {
        ResourceMark rm(THREAD);
        Exceptions::fthrow(
          THREAD_AND_LOCATION,
          vmSymbols::java_lang_UnsupportedClassVersionError(),
          "%s has been compiled by a more recent version of the Java Runtime (class file version %u.%u), "
          "this version of the Java Runtime only recognizes class file versions up to %u.0",
          class_name->as_C_string(), major, minor, JVM_CLASSFILE_MAJOR_VERSION);
      } else if (major < JAVA_MIN_SUPPORTED_VERSION) {
        ResourceMark rm(THREAD);
        Exceptions::fthrow(
          THREAD_AND_LOCATION,
          vmSymbols::java_lang_UnsupportedClassVersionError(),
          "%s (class file version %u.%u) was compiled with an invalid major version",
          class_name->as_C_string(), major, minor);
      } else if (minor != 0) {
        ResourceMark rm(THREAD);
        Exceptions::fthrow(
          THREAD_AND_LOCATION,
          vmSymbols::java_lang_UnsupportedClassVersionError(),
          "%s (class file version %u.%u) was compiled with an invalid non-zero minor version",
          class_name->as_C_string(), major, minor);
      }
    }
  }
}

void ClassFileParser::verify_legal_field_modifiers(jint flags,
                                                   bool is_interface,
                                                   bool is_value_type,
                                                   TRAPS) const {
  if (!_need_verify) { return; }

  const bool is_public    = (flags & JVM_ACC_PUBLIC)    != 0;
  const bool is_protected = (flags & JVM_ACC_PROTECTED) != 0;
  const bool is_private   = (flags & JVM_ACC_PRIVATE)   != 0;
  const bool is_static    = (flags & JVM_ACC_STATIC)    != 0;
  const bool is_final     = (flags & JVM_ACC_FINAL)     != 0;
  const bool is_volatile  = (flags & JVM_ACC_VOLATILE)  != 0;
  const bool is_transient = (flags & JVM_ACC_TRANSIENT) != 0;
  const bool is_enum      = (flags & JVM_ACC_ENUM)      != 0;
  const bool major_gte_15 = _major_version >= JAVA_1_5_VERSION;

  bool is_illegal = false;

  if (is_interface) {
    if (!is_public || !is_static || !is_final || is_private ||
        is_protected || is_volatile || is_transient ||
        (major_gte_15 && is_enum)) {
      is_illegal = true;
    }
  } else { // not interface
    if (has_illegal_visibility(flags) || (is_final && is_volatile)) {
      is_illegal = true;
    } else {
      if (is_value_type && !is_static && !is_final) {
        is_illegal = true;
      }
    }
  }

  if (is_illegal) {
    ResourceMark rm(THREAD);
    Exceptions::fthrow(
      THREAD_AND_LOCATION,
      vmSymbols::java_lang_ClassFormatError(),
      "Illegal field modifiers in class %s: 0x%X",
      _class_name->as_C_string(), flags);
    return;
  }
}

void ClassFileParser::verify_legal_method_modifiers(jint flags,
                                                    bool is_interface,
                                                    bool is_value_type,
                                                    const Symbol* name,
                                                    TRAPS) const {
  if (!_need_verify) { return; }

  const bool is_public       = (flags & JVM_ACC_PUBLIC)       != 0;
  const bool is_private      = (flags & JVM_ACC_PRIVATE)      != 0;
  const bool is_static       = (flags & JVM_ACC_STATIC)       != 0;
  const bool is_final        = (flags & JVM_ACC_FINAL)        != 0;
  const bool is_native       = (flags & JVM_ACC_NATIVE)       != 0;
  const bool is_abstract     = (flags & JVM_ACC_ABSTRACT)     != 0;
  const bool is_bridge       = (flags & JVM_ACC_BRIDGE)       != 0;
  const bool is_strict       = (flags & JVM_ACC_STRICT)       != 0;
  const bool is_synchronized = (flags & JVM_ACC_SYNCHRONIZED) != 0;
  const bool is_protected    = (flags & JVM_ACC_PROTECTED)    != 0;
  const bool major_gte_15    = _major_version >= JAVA_1_5_VERSION;
  const bool major_gte_8     = _major_version >= JAVA_8_VERSION;
  const bool is_initializer  = (name == vmSymbols::object_initializer_name());

  bool is_illegal = false;

  if (is_interface) {
    if (major_gte_8) {
      // Class file version is JAVA_8_VERSION or later Methods of
      // interfaces may set any of the flags except ACC_PROTECTED,
      // ACC_FINAL, ACC_NATIVE, and ACC_SYNCHRONIZED; they must
      // have exactly one of the ACC_PUBLIC or ACC_PRIVATE flags set.
      if ((is_public == is_private) || /* Only one of private and public should be true - XNOR */
          (is_native || is_protected || is_final || is_synchronized) ||
          // If a specific method of a class or interface has its
          // ACC_ABSTRACT flag set, it must not have any of its
          // ACC_FINAL, ACC_NATIVE, ACC_PRIVATE, ACC_STATIC,
          // ACC_STRICT, or ACC_SYNCHRONIZED flags set.  No need to
          // check for ACC_FINAL, ACC_NATIVE or ACC_SYNCHRONIZED as
          // those flags are illegal irrespective of ACC_ABSTRACT being set or not.
          (is_abstract && (is_private || is_static || is_strict))) {
        is_illegal = true;
      }
    } else if (major_gte_15) {
      // Class file version in the interval [JAVA_1_5_VERSION, JAVA_8_VERSION)
      if (!is_public || is_private || is_protected || is_static || is_final ||
          is_synchronized || is_native || !is_abstract || is_strict) {
        is_illegal = true;
      }
    } else {
      // Class file version is pre-JAVA_1_5_VERSION
      if (!is_public || is_static || is_final || is_native || !is_abstract) {
        is_illegal = true;
      }
    }
  } else { // not interface
    if (has_illegal_visibility(flags)) {
      is_illegal = true;
    } else {
      if (is_initializer) {
        if (is_static || is_final || is_synchronized || is_native ||
            is_abstract || (major_gte_15 && is_bridge)) {
          is_illegal = true;
        }
      } else { // not initializer
        if (is_value_type && is_synchronized && !is_static) {
          is_illegal = true;
        } else {
          if (is_abstract) {
            if ((is_final || is_native || is_private || is_static ||
                (major_gte_15 && (is_synchronized || is_strict)))) {
              is_illegal = true;
            }
          }
        }
      }
    }
  }

  if (is_illegal) {
    ResourceMark rm(THREAD);
    Exceptions::fthrow(
      THREAD_AND_LOCATION,
      vmSymbols::java_lang_ClassFormatError(),
      "Method %s in class %s has illegal modifiers: 0x%X",
      name->as_C_string(), _class_name->as_C_string(), flags);
    return;
  }
}

void ClassFileParser::verify_legal_utf8(const unsigned char* buffer,
                                        int length,
                                        TRAPS) const {
  assert(_need_verify, "only called when _need_verify is true");
  if (!UTF8::is_legal_utf8(buffer, length, _major_version <= 47)) {
    classfile_parse_error("Illegal UTF8 string in constant pool in class file %s", CHECK);
  }
}

// Unqualified names may not contain the characters '.', ';', '[', or '/'.
// In class names, '/' separates unqualified names.  This is verified in this function also.
// Method names also may not contain the characters '<' or '>', unless <init>
// or <clinit>.  Note that method names may not be <init> or <clinit> in this
// method.  Because these names have been checked as special cases before
// calling this method in verify_legal_method_name.
//
// This method is also called from the modular system APIs in modules.cpp
// to verify the validity of module and package names.
bool ClassFileParser::verify_unqualified_name(const char* name,
                                              unsigned int length,
                                              int type) {
  for (const char* p = name; p != name + length;) {
    jchar ch = *p;
    if (ch < 128) {
      if (ch == '.' || ch == ';' || ch == '[' ) {
        return false;   // do not permit '.', ';', or '['
      }
      if (ch == '/') {
        // check for '//' or leading or trailing '/' which are not legal
        // unqualified name must not be empty
        if (type == ClassFileParser::LegalClass) {
          if (p == name || p+1 >= name+length || *(p+1) == '/') {
           return false;
          }
        } else {
          return false;   // do not permit '/' unless it's class name
        }
      }
      if (type == ClassFileParser::LegalMethod && (ch == '<' || ch == '>')) {
        return false;   // do not permit '<' or '>' in method names
      }
      p++;
    } else {
      char* tmp_p = UTF8::next(p, &ch);
      p = tmp_p;
    }
  }
  return true;
}

// Take pointer to a string. Skip over the longest part of the string that could
// be taken as a fieldname. Allow '/' if slash_ok is true.
// Return a pointer to just past the fieldname.
// Return NULL if no fieldname at all was found, or in the case of slash_ok
// being true, we saw consecutive slashes (meaning we were looking for a
// qualified path but found something that was badly-formed).
static const char* skip_over_field_name(const char* name,
                                        bool slash_ok,
                                        unsigned int length) {
  const char* p;
  jboolean last_is_slash = false;
  jboolean not_first_ch = false;

  for (p = name; p != name + length; not_first_ch = true) {
    const char* old_p = p;
    jchar ch = *p;
    if (ch < 128) {
      p++;
      // quick check for ascii
      if ((ch >= 'a' && ch <= 'z') ||
        (ch >= 'A' && ch <= 'Z') ||
        (ch == '_' || ch == '$') ||
        (not_first_ch && ch >= '0' && ch <= '9')) {
        last_is_slash = false;
        continue;
      }
      if (slash_ok && ch == '/') {
        if (last_is_slash) {
          return NULL;  // Don't permit consecutive slashes
        }
        last_is_slash = true;
        continue;
      }
    }
    else {
      jint unicode_ch;
      char* tmp_p = UTF8::next_character(p, &unicode_ch);
      p = tmp_p;
      last_is_slash = false;
      // Check if ch is Java identifier start or is Java identifier part
      // 4672820: call java.lang.Character methods directly without generating separate tables.
      EXCEPTION_MARK;

      // return value
      JavaValue result(T_BOOLEAN);
      // Set up the arguments to isJavaIdentifierStart and isJavaIdentifierPart
      JavaCallArguments args;
      args.push_int(unicode_ch);

      // public static boolean isJavaIdentifierStart(char ch);
      JavaCalls::call_static(&result,
        SystemDictionary::Character_klass(),
        vmSymbols::isJavaIdentifierStart_name(),
        vmSymbols::int_bool_signature(),
        &args,
        THREAD);

      if (HAS_PENDING_EXCEPTION) {
        CLEAR_PENDING_EXCEPTION;
        return 0;
      }
      if (result.get_jboolean()) {
        continue;
      }

      if (not_first_ch) {
        // public static boolean isJavaIdentifierPart(char ch);
        JavaCalls::call_static(&result,
          SystemDictionary::Character_klass(),
          vmSymbols::isJavaIdentifierPart_name(),
          vmSymbols::int_bool_signature(),
          &args,
          THREAD);

        if (HAS_PENDING_EXCEPTION) {
          CLEAR_PENDING_EXCEPTION;
          return 0;
        }

        if (result.get_jboolean()) {
          continue;
        }
      }
    }
    return (not_first_ch) ? old_p : NULL;
  }
  return (not_first_ch) ? p : NULL;
}

// Take pointer to a string. Skip over the longest part of the string that could
// be taken as a field signature. Allow "void" if void_ok.
// Return a pointer to just past the signature.
// Return NULL if no legal signature is found.
const char* ClassFileParser::skip_over_field_signature(const char* signature,
                                                       bool void_ok,
                                                       unsigned int length,
                                                       TRAPS) const {
  unsigned int array_dim = 0;
  while (length > 0) {
    switch (signature[0]) {
    case JVM_SIGNATURE_VOID: if (!void_ok) { return NULL; }
    case JVM_SIGNATURE_BOOLEAN:
    case JVM_SIGNATURE_BYTE:
    case JVM_SIGNATURE_CHAR:
    case JVM_SIGNATURE_SHORT:
    case JVM_SIGNATURE_INT:
    case JVM_SIGNATURE_FLOAT:
    case JVM_SIGNATURE_LONG:
    case JVM_SIGNATURE_DOUBLE:
      return signature + 1;
    case JVM_SIGNATURE_VALUETYPE:
      // Can't enable this check until JDK upgrades the bytecode generators
      // if (_major_version < CONSTANT_CLASS_DESCRIPTORS ) {
      //   classfile_parse_error("Class name contains illegal Q-signature "
      //                                    "in descriptor in class file %s",
      //                                    CHECK_0);
      // }
      // fall through
    case JVM_SIGNATURE_CLASS:
    {
      if (_major_version < JAVA_1_5_VERSION) {
        // Skip over the class name if one is there
        const char* const p = skip_over_field_name(signature + 1, true, --length);

        // The next character better be a semicolon
        if (p && (p - signature) > 1 && p[0] == ';') {
          return p + 1;
        }
      }
      else {
        // Skip leading 'L' or 'Q' and ignore first appearance of ';'
        length--;
        signature++;
        char* c = strchr((char*) signature, ';');
        // Format check signature
        if (c != NULL) {
          ResourceMark rm(THREAD);
          int newlen = c - (char*) signature;
          char* sig = NEW_RESOURCE_ARRAY(char, newlen + 1);
          strncpy(sig, signature, newlen);
          sig[newlen] = '\0';

          bool legal = verify_unqualified_name(sig, newlen, LegalClass);
          if (!legal) {
            classfile_parse_error("Class name contains illegal character "
                                  "in descriptor in class file %s",
                                  CHECK_0);
            return NULL;
          }
          return signature + newlen + 1;
        }
      }
      return NULL;
    }
    case JVM_SIGNATURE_ARRAY:
      array_dim++;
      if (array_dim > 255) {
        // 4277370: array descriptor is valid only if it represents 255 or fewer dimensions.
        classfile_parse_error("Array type descriptor has more than 255 dimensions in class file %s", CHECK_0);
      }
      // The rest of what's there better be a legal signature
      signature++;
      length--;
      void_ok = false;
      break;
    default:
      return NULL;
    }
  }
  return NULL;
}

// Checks if name is a legal class name.
void ClassFileParser::verify_legal_class_name(const Symbol* name, TRAPS) const {
  if (!_need_verify || _relax_verify) { return; }

  char buf[fixed_buffer_size];
  char* bytes = name->as_utf8_flexible_buffer(THREAD, buf, fixed_buffer_size);
  unsigned int length = name->utf8_length();
  bool legal = false;

  if (length > 0) {
    const char* p;
    if (bytes[0] == JVM_SIGNATURE_ARRAY) {
      p = skip_over_field_signature(bytes, false, length, CHECK);
      legal = (p != NULL) && ((p - bytes) == (int)length);
    } else if (_major_version < JAVA_1_5_VERSION) {
      if (bytes[0] != '<') {
        p = skip_over_field_name(bytes, true, length);
        legal = (p != NULL) && ((p - bytes) == (int)length);
      }
    } else if (_major_version >= CONSTANT_CLASS_DESCRIPTORS && bytes[length - 1] == ';' ) {
      // Support for L...; and Q...; descriptors
      legal = verify_unqualified_name(bytes + 1, length - 2, LegalClass);
    } else {
      // 4900761: relax the constraints based on JSR202 spec
      // Class names may be drawn from the entire Unicode character set.
      // Identifiers between '/' must be unqualified names.
      // The utf8 string has been verified when parsing cpool entries.
      legal = verify_unqualified_name(bytes, length, LegalClass);
    }
  }
  if (!legal) {
    ResourceMark rm(THREAD);
    assert(_class_name != NULL, "invariant");
    Exceptions::fthrow(
      THREAD_AND_LOCATION,
      vmSymbols::java_lang_ClassFormatError(),
      "Illegal class name \"%s\" in class file %s", bytes,
      _class_name->as_C_string()
    );
    return;
  }
}

// Checks if name is a legal field name.
void ClassFileParser::verify_legal_field_name(const Symbol* name, TRAPS) const {
  if (!_need_verify || _relax_verify) { return; }

  char buf[fixed_buffer_size];
  char* bytes = name->as_utf8_flexible_buffer(THREAD, buf, fixed_buffer_size);
  unsigned int length = name->utf8_length();
  bool legal = false;

  if (length > 0) {
    if (_major_version < JAVA_1_5_VERSION) {
      if (bytes[0] != '<') {
        const char* p = skip_over_field_name(bytes, false, length);
        legal = (p != NULL) && ((p - bytes) == (int)length);
      }
    } else {
      // 4881221: relax the constraints based on JSR202 spec
      legal = verify_unqualified_name(bytes, length, LegalField);
    }
  }

  if (!legal) {
    ResourceMark rm(THREAD);
    assert(_class_name != NULL, "invariant");
    Exceptions::fthrow(
      THREAD_AND_LOCATION,
      vmSymbols::java_lang_ClassFormatError(),
      "Illegal field name \"%s\" in class %s", bytes,
      _class_name->as_C_string()
    );
    return;
  }
}

// Checks if name is a legal method name.
void ClassFileParser::verify_legal_method_name(const Symbol* name, TRAPS) const {
  if (!_need_verify || _relax_verify) { return; }

  assert(name != NULL, "method name is null");
  char buf[fixed_buffer_size];
  char* bytes = name->as_utf8_flexible_buffer(THREAD, buf, fixed_buffer_size);
  unsigned int length = name->utf8_length();
  bool legal = false;

  if (length > 0) {
    if (bytes[0] == '<') {
      if (name == vmSymbols::object_initializer_name() || name == vmSymbols::class_initializer_name()) {
        legal = true;
      }
    } else if (_major_version < JAVA_1_5_VERSION) {
      const char* p;
      p = skip_over_field_name(bytes, false, length);
      legal = (p != NULL) && ((p - bytes) == (int)length);
    } else {
      // 4881221: relax the constraints based on JSR202 spec
      legal = verify_unqualified_name(bytes, length, LegalMethod);
    }
  }

  if (!legal) {
    ResourceMark rm(THREAD);
    assert(_class_name != NULL, "invariant");
    Exceptions::fthrow(
      THREAD_AND_LOCATION,
      vmSymbols::java_lang_ClassFormatError(),
      "Illegal method name \"%s\" in class %s", bytes,
      _class_name->as_C_string()
    );
    return;
  }
}


// Checks if signature is a legal field signature.
void ClassFileParser::verify_legal_field_signature(const Symbol* name,
                                                   const Symbol* signature,
                                                   TRAPS) const {
  if (!_need_verify) { return; }

  char buf[fixed_buffer_size];
  const char* const bytes = signature->as_utf8_flexible_buffer(THREAD, buf, fixed_buffer_size);
  const unsigned int length = signature->utf8_length();
  const char* const p = skip_over_field_signature(bytes, false, length, CHECK);

  if (p == NULL || (p - bytes) != (int)length) {
    throwIllegalSignature("Field", name, signature, CHECK);
  }
}

// Checks if signature is a legal method signature.
// Returns number of parameters
int ClassFileParser::verify_legal_method_signature(const Symbol* name,
                                                   const Symbol* signature,
                                                   TRAPS) const {
  if (!_need_verify) {
    // make sure caller's args_size will be less than 0 even for non-static
    // method so it will be recomputed in compute_size_of_parameters().
    return -2;
  }

  // Class initializers cannot have args for class format version >= 51.
  if (name == vmSymbols::class_initializer_name() &&
      signature != vmSymbols::void_method_signature() &&
      _major_version >= JAVA_7_VERSION) {
    throwIllegalSignature("Method", name, signature, CHECK_0);
    return 0;
  }

  unsigned int args_size = 0;
  char buf[fixed_buffer_size];
  const char* p = signature->as_utf8_flexible_buffer(THREAD, buf, fixed_buffer_size);
  unsigned int length = signature->utf8_length();
  const char* nextp;

  // The first character must be a '('
  if ((length > 0) && (*p++ == JVM_SIGNATURE_FUNC)) {
    length--;
    // Skip over legal field signatures
    nextp = skip_over_field_signature(p, false, length, CHECK_0);
    while ((length > 0) && (nextp != NULL)) {
      args_size++;
      if (p[0] == 'J' || p[0] == 'D') {
        args_size++;
      }
      length -= nextp - p;
      p = nextp;
      nextp = skip_over_field_signature(p, false, length, CHECK_0);
    }
    // The first non-signature thing better be a ')'
    if ((length > 0) && (*p++ == JVM_SIGNATURE_ENDFUNC)) {
      length--;
      if (name->utf8_length() > 0 && name->char_at(0) == '<') {
        // All internal methods must return void
        if ((length == 1) && (p[0] == JVM_SIGNATURE_VOID)) {
          return args_size;
        }
      } else {
        // Now we better just have a return value
        nextp = skip_over_field_signature(p, true, length, CHECK_0);
        if (nextp && ((int)length == (nextp - p))) {
          return args_size;
        }
      }
    }
  }
  // Report error
  throwIllegalSignature("Method", name, signature, CHECK_0);
  return 0;
}

int ClassFileParser::static_field_size() const {
  assert(_field_info != NULL, "invariant");
  return _field_info->static_field_size;
}

int ClassFileParser::total_oop_map_count() const {
  assert(_field_info != NULL, "invariant");
  return _field_info->oop_map_blocks->nonstatic_oop_map_count;
}

jint ClassFileParser::layout_size() const {
  assert(_field_info != NULL, "invariant");
  return _field_info->instance_size;
}

static void check_methods_for_intrinsics(const InstanceKlass* ik,
                                         const Array<Method*>* methods) {
  assert(ik != NULL, "invariant");
  assert(methods != NULL, "invariant");

  // Set up Method*::intrinsic_id as soon as we know the names of methods.
  // (We used to do this lazily, but now we query it in Rewriter,
  // which is eagerly done for every method, so we might as well do it now,
  // when everything is fresh in memory.)
  const vmSymbols::SID klass_id = Method::klass_id_for_intrinsics(ik);

  if (klass_id != vmSymbols::NO_SID) {
    for (int j = 0; j < methods->length(); ++j) {
      Method* method = methods->at(j);
      method->init_intrinsic_id();

      if (CheckIntrinsics) {
        // Check if an intrinsic is defined for method 'method',
        // but the method is not annotated with @HotSpotIntrinsicCandidate.
        if (method->intrinsic_id() != vmIntrinsics::_none &&
            !method->intrinsic_candidate()) {
              tty->print("Compiler intrinsic is defined for method [%s], "
              "but the method is not annotated with @HotSpotIntrinsicCandidate.%s",
              method->name_and_sig_as_C_string(),
              NOT_DEBUG(" Method will not be inlined.") DEBUG_ONLY(" Exiting.")
            );
          tty->cr();
          DEBUG_ONLY(vm_exit(1));
        }
        // Check is the method 'method' is annotated with @HotSpotIntrinsicCandidate,
        // but there is no intrinsic available for it.
        if (method->intrinsic_candidate() &&
          method->intrinsic_id() == vmIntrinsics::_none) {
            tty->print("Method [%s] is annotated with @HotSpotIntrinsicCandidate, "
              "but no compiler intrinsic is defined for the method.%s",
              method->name_and_sig_as_C_string(),
              NOT_DEBUG("") DEBUG_ONLY(" Exiting.")
            );
          tty->cr();
          DEBUG_ONLY(vm_exit(1));
        }
      }
    } // end for

#ifdef ASSERT
    if (CheckIntrinsics) {
      // Check for orphan methods in the current class. A method m
      // of a class C is orphan if an intrinsic is defined for method m,
      // but class C does not declare m.
      // The check is potentially expensive, therefore it is available
      // only in debug builds.

      for (int id = vmIntrinsics::FIRST_ID; id < (int)vmIntrinsics::ID_LIMIT; ++id) {
        if (vmIntrinsics::_compiledLambdaForm == id) {
          // The _compiledLamdbdaForm intrinsic is a special marker for bytecode
          // generated for the JVM from a LambdaForm and therefore no method
          // is defined for it.
          continue;
        }

        if (vmIntrinsics::class_for(vmIntrinsics::ID_from(id)) == klass_id) {
          // Check if the current class contains a method with the same
          // name, flags, signature.
          bool match = false;
          for (int j = 0; j < methods->length(); ++j) {
            const Method* method = methods->at(j);
            if (method->intrinsic_id() == id) {
              match = true;
              break;
            }
          }

          if (!match) {
            char buf[1000];
            tty->print("Compiler intrinsic is defined for method [%s], "
                       "but the method is not available in class [%s].%s",
                        vmIntrinsics::short_name_as_C_string(vmIntrinsics::ID_from(id),
                                                             buf, sizeof(buf)),
                        ik->name()->as_C_string(),
                        NOT_DEBUG("") DEBUG_ONLY(" Exiting.")
            );
            tty->cr();
            DEBUG_ONLY(vm_exit(1));
          }
        }
      } // end for
    } // CheckIntrinsics
#endif // ASSERT
  }
}

InstanceKlass* ClassFileParser::create_instance_klass(bool changed_by_loadhook, TRAPS) {
  if (_klass != NULL) {
    return _klass;
  }

  InstanceKlass* const ik =
    InstanceKlass::allocate_instance_klass(*this, CHECK_NULL);

  fill_instance_klass(ik, changed_by_loadhook, CHECK_NULL);

  assert(_klass == ik, "invariant");


  if (ik->should_store_fingerprint()) {
    ik->store_fingerprint(_stream->compute_fingerprint());
  }

  ik->set_has_passed_fingerprint_check(false);
  if (UseAOT && ik->supers_have_passed_fingerprint_checks()) {
    uint64_t aot_fp = AOTLoader::get_saved_fingerprint(ik);
    uint64_t fp = ik->has_stored_fingerprint() ? ik->get_stored_fingerprint() : _stream->compute_fingerprint();
    if (aot_fp != 0 && aot_fp == fp) {
      // This class matches with a class saved in an AOT library
      ik->set_has_passed_fingerprint_check(true);
    } else {
      ResourceMark rm;
      log_info(class, fingerprint)("%s :  expected = " PTR64_FORMAT " actual = " PTR64_FORMAT,
                                 ik->external_name(), aot_fp, _stream->compute_fingerprint());
    }
  }

  if (ik->is_value()) {
    ValueKlass* vk = ValueKlass::cast(ik);
    oop val = ik->allocate_instance(CHECK_NULL);
    vk->set_default_value(val);
  }

  return ik;
}

void ClassFileParser::fill_instance_klass(InstanceKlass* ik, bool changed_by_loadhook, TRAPS) {
  assert(ik != NULL, "invariant");

  // Set name and CLD before adding to CLD
  ik->set_class_loader_data(_loader_data);
  ik->set_name(_class_name);

  // Add all classes to our internal class loader list here,
  // including classes in the bootstrap (NULL) class loader.
  const bool publicize = !is_internal();

  _loader_data->add_class(ik, publicize);

  set_klass_to_deallocate(ik);

  assert(_field_info != NULL, "invariant");
  assert(ik->static_field_size() == _field_info->static_field_size, "sanity");
  assert(ik->nonstatic_oop_map_count() == _field_info->oop_map_blocks->nonstatic_oop_map_count,
    "sanity");

  assert(ik->is_instance_klass(), "sanity");
  assert(ik->size_helper() == _field_info->instance_size, "sanity");

  // Fill in information already parsed
  ik->set_should_verify_class(_need_verify);

  // Not yet: supers are done below to support the new subtype-checking fields
  ik->set_nonstatic_field_size(_field_info->nonstatic_field_size);
  ik->set_has_nonstatic_fields(_field_info->has_nonstatic_fields);
  assert(_fac != NULL, "invariant");
  ik->set_static_oop_field_count(_fac->count[STATIC_OOP] + _fac->count[STATIC_FLATTENABLE]);

  // this transfers ownership of a lot of arrays from
  // the parser onto the InstanceKlass*
  apply_parsed_class_metadata(ik, _java_fields_count, CHECK);

  // note that is not safe to use the fields in the parser from this point on
  assert(NULL == _cp, "invariant");
  assert(NULL == _fields, "invariant");
  assert(NULL == _methods, "invariant");
  assert(NULL == _inner_classes, "invariant");
  assert(NULL == _nest_members, "invariant");
  assert(NULL == _local_interfaces, "invariant");
  assert(NULL == _combined_annotations, "invariant");

  if (_has_final_method) {
    ik->set_has_final_method();
  }

  ik->copy_method_ordering(_method_ordering, CHECK);
  // The InstanceKlass::_methods_jmethod_ids cache
  // is managed on the assumption that the initial cache
  // size is equal to the number of methods in the class. If
  // that changes, then InstanceKlass::idnum_can_increment()
  // has to be changed accordingly.
  ik->set_initial_method_idnum(ik->methods()->length());

  ik->set_this_class_index(_this_class_index);

  if (is_unsafe_anonymous()) {
    // _this_class_index is a CONSTANT_Class entry that refers to this
    // anonymous class itself. If this class needs to refer to its own methods or
    // fields, it would use a CONSTANT_MethodRef, etc, which would reference
    // _this_class_index. However, because this class is anonymous (it's
    // not stored in SystemDictionary), _this_class_index cannot be resolved
    // with ConstantPool::klass_at_impl, which does a SystemDictionary lookup.
    // Therefore, we must eagerly resolve _this_class_index now.
    ik->constants()->klass_at_put(_this_class_index, ik);
  }

  ik->set_minor_version(_minor_version);
  ik->set_major_version(_major_version);
  ik->set_has_nonstatic_concrete_methods(_has_nonstatic_concrete_methods);
  ik->set_declares_nonstatic_concrete_methods(_declares_nonstatic_concrete_methods);

  if (_unsafe_anonymous_host != NULL) {
    assert (ik->is_unsafe_anonymous(), "should be the same");
    ik->set_unsafe_anonymous_host(_unsafe_anonymous_host);
  }

  // Set PackageEntry for this_klass
  oop cl = ik->class_loader();
  Handle clh = Handle(THREAD, java_lang_ClassLoader::non_reflection_class_loader(cl));
  ClassLoaderData* cld = ClassLoaderData::class_loader_data_or_null(clh());
  ik->set_package(cld, CHECK);

  const Array<Method*>* const methods = ik->methods();
  assert(methods != NULL, "invariant");
  const int methods_len = methods->length();

  check_methods_for_intrinsics(ik, methods);

  // Fill in field values obtained by parse_classfile_attributes
  if (_parsed_annotations->has_any_annotations()) {
    _parsed_annotations->apply_to(ik);
  }

  apply_parsed_class_attributes(ik);

  // Miranda methods
  if ((_num_miranda_methods > 0) ||
      // if this class introduced new miranda methods or
      (_super_klass != NULL && _super_klass->has_miranda_methods())
        // super class exists and this class inherited miranda methods
     ) {
       ik->set_has_miranda_methods(); // then set a flag
  }

  // Fill in information needed to compute superclasses.
  ik->initialize_supers(const_cast<InstanceKlass*>(_super_klass), _transitive_interfaces, CHECK);
  ik->set_transitive_interfaces(_transitive_interfaces);
  _transitive_interfaces = NULL;

  // Initialize itable offset tables
  klassItable::setup_itable_offset_table(ik);

  // Compute transitive closure of interfaces this class implements
  // Do final class setup
  OopMapBlocksBuilder* oop_map_blocks = _field_info->oop_map_blocks;
  if (oop_map_blocks->nonstatic_oop_map_count > 0) {
    oop_map_blocks->copy(ik->start_of_nonstatic_oop_maps());
  }

  // Fill in has_finalizer, has_vanilla_constructor, and layout_helper
  set_precomputed_flags(ik, CHECK);

  // check if this class can access its super class
  check_super_class_access(ik, CHECK);

  // check if this class can access its superinterfaces
  check_super_interface_access(ik, CHECK);

  // check if this class overrides any final method
  check_final_method_override(ik, CHECK);

  // reject static interface methods prior to Java 8
  if (ik->is_interface() && _major_version < JAVA_8_VERSION) {
    check_illegal_static_method(ik, CHECK);
  }

  // Obtain this_klass' module entry
  ModuleEntry* module_entry = ik->module();
  assert(module_entry != NULL, "module_entry should always be set");

  // Obtain java.lang.Module
  Handle module_handle(THREAD, module_entry->module());

  // Allocate mirror and initialize static fields
  // The create_mirror() call will also call compute_modifiers()
  java_lang_Class::create_mirror(ik,
                                 Handle(THREAD, _loader_data->class_loader()),
                                 module_handle,
                                 _protection_domain,
                                 CHECK);

  assert(_all_mirandas != NULL, "invariant");

  // Generate any default methods - default methods are public interface methods
  // that have a default implementation.  This is new with Java 8.
  if (_has_nonstatic_concrete_methods) {
    DefaultMethods::generate_default_methods(ik,
                                             _all_mirandas,
                                             CHECK);
  }

  // Add read edges to the unnamed modules of the bootstrap and app class loaders.
  if (changed_by_loadhook && !module_handle.is_null() && module_entry->is_named() &&
      !module_entry->has_default_read_edges()) {
    if (!module_entry->set_has_default_read_edges()) {
      // We won a potential race
      JvmtiExport::add_default_read_edges(module_handle, THREAD);
    }
  }

<<<<<<< HEAD
  int nfields = ik->java_fields_count();
  if (ik->is_value()) nfields++;
  for (int i = 0; i < nfields; i++) {
    if (ik->field_access_flags(i) & JVM_ACC_FLATTENABLE) {
      Symbol* klass_name = ik->field_signature(i)->fundamental_name(CHECK);
      // Value classes must have been pre-loaded
      Klass* klass = SystemDictionary::find(klass_name,
          Handle(THREAD, ik->class_loader()),
          Handle(THREAD, ik->protection_domain()), CHECK);
      assert(klass != NULL, "Sanity check");
      assert(klass->access_flags().is_value_type(), "Value type expected");
      ik->set_value_field_klass(i, klass);
      klass_name->decrement_refcount();
    } else if (is_value_type() && ((ik->field_access_flags(i) & JVM_ACC_FIELD_INTERNAL) != 0)
        && ((ik->field_access_flags(i) & JVM_ACC_STATIC) != 0)) {
      ValueKlass::cast(ik)->set_default_value_offset(ik->field_offset(i));
    }
  }

  if (is_value_type()) {
    ValueKlass::cast(ik)->initialize_calling_convention(CHECK);
  }

  // Update the loader_data graph.
  record_defined_class_dependencies(ik, CHECK);

=======
>>>>>>> 8ec2db0a
  ClassLoadingService::notify_class_loaded(ik, false /* not shared class */);

  if (!is_internal()) {
    if (log_is_enabled(Info, class, load)) {
      ResourceMark rm;
      const char* module_name = (module_entry->name() == NULL) ? UNNAMED_MODULE : module_entry->name()->as_C_string();
      ik->print_class_load_logging(_loader_data, module_name, _stream);
    }

    if (ik->minor_version() == JAVA_PREVIEW_MINOR_VERSION &&
        ik->major_version() != JAVA_MIN_SUPPORTED_VERSION &&
        log_is_enabled(Info, class, preview)) {
      ResourceMark rm;
      log_info(class, preview)("Loading class %s that depends on preview features (class file version %d.65535)",
                               ik->external_name(), ik->major_version());
    }

    if (log_is_enabled(Debug, class, resolve))  {
      ResourceMark rm;
      // print out the superclass.
      const char * from = ik->external_name();
      if (ik->java_super() != NULL) {
        log_debug(class, resolve)("%s %s (super)",
                   from,
                   ik->java_super()->external_name());
      }
      // print out each of the interface classes referred to by this class.
      const Array<InstanceKlass*>* const local_interfaces = ik->local_interfaces();
      if (local_interfaces != NULL) {
        const int length = local_interfaces->length();
        for (int i = 0; i < length; i++) {
          const InstanceKlass* const k = local_interfaces->at(i);
          const char * to = k->external_name();
          log_debug(class, resolve)("%s %s (interface)", from, to);
        }
      }
    }
  }

  JFR_ONLY(INIT_ID(ik);)

  // If we reach here, all is well.
  // Now remove the InstanceKlass* from the _klass_to_deallocate field
  // in order for it to not be destroyed in the ClassFileParser destructor.
  set_klass_to_deallocate(NULL);

  // it's official
  set_klass(ik);

  debug_only(ik->verify();)
}

// For an unsafe anonymous class that is in the unnamed package, move it to its host class's
// package by prepending its host class's package name to its class name and setting
// its _class_name field.
void ClassFileParser::prepend_host_package_name(const InstanceKlass* unsafe_anonymous_host, TRAPS) {
  ResourceMark rm(THREAD);
  assert(strrchr(_class_name->as_C_string(), '/') == NULL,
         "Unsafe anonymous class should not be in a package");
  const char* host_pkg_name =
    ClassLoader::package_from_name(unsafe_anonymous_host->name()->as_C_string(), NULL);

  if (host_pkg_name != NULL) {
    size_t host_pkg_len = strlen(host_pkg_name);
    int class_name_len = _class_name->utf8_length();
    char* new_anon_name =
      NEW_RESOURCE_ARRAY(char, host_pkg_len + 1 + class_name_len);
    // Copy host package name and trailing /.
    strncpy(new_anon_name, host_pkg_name, host_pkg_len);
    new_anon_name[host_pkg_len] = '/';
    // Append unsafe anonymous class name. The unsafe anonymous class name can contain odd
    // characters.  So, do a strncpy instead of using sprintf("%s...").
    strncpy(new_anon_name + host_pkg_len + 1, (char *)_class_name->base(), class_name_len);

    // Create a symbol and update the anonymous class name.
    _class_name = SymbolTable::new_symbol(new_anon_name,
                                          (int)host_pkg_len + 1 + class_name_len,
                                          CHECK);
  }
}

// If the host class and the anonymous class are in the same package then do
// nothing.  If the anonymous class is in the unnamed package then move it to its
// host's package.  If the classes are in different packages then throw an IAE
// exception.
void ClassFileParser::fix_unsafe_anonymous_class_name(TRAPS) {
  assert(_unsafe_anonymous_host != NULL, "Expected an unsafe anonymous class");

  const jbyte* anon_last_slash = UTF8::strrchr((const jbyte*)_class_name->base(),
                                               _class_name->utf8_length(), '/');
  if (anon_last_slash == NULL) {  // Unnamed package
    prepend_host_package_name(_unsafe_anonymous_host, CHECK);
  } else {
    if (!_unsafe_anonymous_host->is_same_class_package(_unsafe_anonymous_host->class_loader(), _class_name)) {
      ResourceMark rm(THREAD);
      THROW_MSG(vmSymbols::java_lang_IllegalArgumentException(),
        err_msg("Host class %s and anonymous class %s are in different packages",
        _unsafe_anonymous_host->name()->as_C_string(), _class_name->as_C_string()));
    }
  }
}

static bool relax_format_check_for(ClassLoaderData* loader_data) {
  bool trusted = (loader_data->is_the_null_class_loader_data() ||
                  SystemDictionary::is_platform_class_loader(loader_data->class_loader()));
  bool need_verify =
    // verifyAll
    (BytecodeVerificationLocal && BytecodeVerificationRemote) ||
    // verifyRemote
    (!BytecodeVerificationLocal && BytecodeVerificationRemote && !trusted);
  return !need_verify;
}

ClassFileParser::ClassFileParser(ClassFileStream* stream,
                                 Symbol* name,
                                 ClassLoaderData* loader_data,
                                 Handle protection_domain,
                                 const InstanceKlass* unsafe_anonymous_host,
                                 GrowableArray<Handle>* cp_patches,
                                 Publicity pub_level,
                                 TRAPS) :
  _stream(stream),
  _requested_name(name),
  _loader_data(loader_data),
  _unsafe_anonymous_host(unsafe_anonymous_host),
  _cp_patches(cp_patches),
  _num_patched_klasses(0),
  _max_num_patched_klasses(0),
  _orig_cp_size(0),
  _first_patched_klass_resolved_index(0),
  _super_klass(),
  _cp(NULL),
  _fields(NULL),
  _methods(NULL),
  _inner_classes(NULL),
  _nest_members(NULL),
  _nest_host(0),
  _local_interfaces(NULL),
  _transitive_interfaces(NULL),
  _combined_annotations(NULL),
  _annotations(NULL),
  _type_annotations(NULL),
  _fields_annotations(NULL),
  _fields_type_annotations(NULL),
  _klass(NULL),
  _klass_to_deallocate(NULL),
  _parsed_annotations(NULL),
  _fac(NULL),
  _field_info(NULL),
  _method_ordering(NULL),
  _all_mirandas(NULL),
  _vtable_size(0),
  _itable_size(0),
  _num_miranda_methods(0),
  _rt(REF_NONE),
  _protection_domain(protection_domain),
  _access_flags(),
  _pub_level(pub_level),
  _bad_constant_seen(0),
  _synthetic_flag(false),
  _sde_length(false),
  _sde_buffer(NULL),
  _sourcefile_index(0),
  _generic_signature_index(0),
  _major_version(0),
  _minor_version(0),
  _this_class_index(0),
  _super_class_index(0),
  _itfs_len(0),
  _java_fields_count(0),
  _need_verify(false),
  _relax_verify(false),
  _has_nonstatic_concrete_methods(false),
  _declares_nonstatic_concrete_methods(false),
  _has_final_method(false),
  _has_flattenable_fields(false),
  _has_finalizer(false),
  _has_empty_finalizer(false),
  _has_vanilla_constructor(false),
  _max_bootstrap_specifier_index(-1) {

  _class_name = name != NULL ? name : vmSymbols::unknown_class_name();

  assert(THREAD->is_Java_thread(), "invariant");
  assert(_loader_data != NULL, "invariant");
  assert(stream != NULL, "invariant");
  assert(_stream != NULL, "invariant");
  assert(_stream->buffer() == _stream->current(), "invariant");
  assert(_class_name != NULL, "invariant");
  assert(0 == _access_flags.as_int(), "invariant");

  // Figure out whether we can skip format checking (matching classic VM behavior)
  if (DumpSharedSpaces) {
    // verify == true means it's a 'remote' class (i.e., non-boot class)
    // Verification decision is based on BytecodeVerificationRemote flag
    // for those classes.
    _need_verify = (stream->need_verify()) ? BytecodeVerificationRemote :
                                              BytecodeVerificationLocal;
  }
  else {
    _need_verify = Verifier::should_verify_for(_loader_data->class_loader(),
                                               stream->need_verify());
  }
  if (_cp_patches != NULL) {
    int len = _cp_patches->length();
    for (int i=0; i<len; i++) {
      if (has_cp_patch_at(i)) {
        Handle patch = cp_patch_at(i);
        if (java_lang_String::is_instance(patch()) || java_lang_Class::is_instance(patch())) {
          // We need to append the names of the patched classes to the end of the constant pool,
          // because a patched class may have a Utf8 name that's not already included in the
          // original constant pool. These class names are used when patch_constant_pool()
          // calls patch_class().
          //
          // Note that a String in cp_patch_at(i) may be used to patch a Utf8, a String, or a Class.
          // At this point, we don't know the tag for index i yet, because we haven't parsed the
          // constant pool. So we can only assume the worst -- every String is used to patch a Class.
          _max_num_patched_klasses++;
        }
      }
    }
  }

  // synch back verification state to stream
  stream->set_verify(_need_verify);

  // Check if verification needs to be relaxed for this class file
  // Do not restrict it to jdk1.0 or jdk1.1 to maintain backward compatibility (4982376)
  _relax_verify = relax_format_check_for(_loader_data);

  parse_stream(stream, CHECK);

  post_process_parsed_stream(stream, _cp, CHECK);
}

void ClassFileParser::clear_class_metadata() {
  // metadata created before the instance klass is created.  Must be
  // deallocated if classfile parsing returns an error.
  _cp = NULL;
  _fields = NULL;
  _methods = NULL;
  _inner_classes = NULL;
  _nest_members = NULL;
  _local_interfaces = NULL;
  _combined_annotations = NULL;
  _annotations = _type_annotations = NULL;
  _fields_annotations = _fields_type_annotations = NULL;
}

// Destructor to clean up
ClassFileParser::~ClassFileParser() {
  if (_cp != NULL) {
    MetadataFactory::free_metadata(_loader_data, _cp);
  }
  if (_fields != NULL) {
    MetadataFactory::free_array<u2>(_loader_data, _fields);
  }

  if (_methods != NULL) {
    // Free methods
    InstanceKlass::deallocate_methods(_loader_data, _methods);
  }

  // beware of the Universe::empty_blah_array!!
  if (_inner_classes != NULL && _inner_classes != Universe::the_empty_short_array()) {
    MetadataFactory::free_array<u2>(_loader_data, _inner_classes);
  }

  if (_nest_members != NULL && _nest_members != Universe::the_empty_short_array()) {
    MetadataFactory::free_array<u2>(_loader_data, _nest_members);
  }

  // Free interfaces
  InstanceKlass::deallocate_interfaces(_loader_data, _super_klass,
                                       _local_interfaces, _transitive_interfaces);

  if (_combined_annotations != NULL) {
    // After all annotations arrays have been created, they are installed into the
    // Annotations object that will be assigned to the InstanceKlass being created.

    // Deallocate the Annotations object and the installed annotations arrays.
    _combined_annotations->deallocate_contents(_loader_data);

    // If the _combined_annotations pointer is non-NULL,
    // then the other annotations fields should have been cleared.
    assert(_annotations             == NULL, "Should have been cleared");
    assert(_type_annotations        == NULL, "Should have been cleared");
    assert(_fields_annotations      == NULL, "Should have been cleared");
    assert(_fields_type_annotations == NULL, "Should have been cleared");
  } else {
    // If the annotations arrays were not installed into the Annotations object,
    // then they have to be deallocated explicitly.
    MetadataFactory::free_array<u1>(_loader_data, _annotations);
    MetadataFactory::free_array<u1>(_loader_data, _type_annotations);
    Annotations::free_contents(_loader_data, _fields_annotations);
    Annotations::free_contents(_loader_data, _fields_type_annotations);
  }

  clear_class_metadata();
  _transitive_interfaces = NULL;

  // deallocate the klass if already created.  Don't directly deallocate, but add
  // to the deallocate list so that the klass is removed from the CLD::_klasses list
  // at a safepoint.
  if (_klass_to_deallocate != NULL) {
    _loader_data->add_to_deallocate_list(_klass_to_deallocate);
  }
}

void ClassFileParser::parse_stream(const ClassFileStream* const stream,
                                   TRAPS) {

  assert(stream != NULL, "invariant");
  assert(_class_name != NULL, "invariant");

  // BEGIN STREAM PARSING
  stream->guarantee_more(8, CHECK);  // magic, major, minor
  // Magic value
  const u4 magic = stream->get_u4_fast();
  guarantee_property(magic == JAVA_CLASSFILE_MAGIC,
                     "Incompatible magic value %u in class file %s",
                     magic, CHECK);

  // Version numbers
  _minor_version = stream->get_u2_fast();
  _major_version = stream->get_u2_fast();

  if (DumpSharedSpaces && _major_version < JAVA_1_5_VERSION) {
    ResourceMark rm;
    warning("Pre JDK 1.5 class not supported by CDS: %u.%u %s",
            _major_version,  _minor_version, _class_name->as_C_string());
    Exceptions::fthrow(
      THREAD_AND_LOCATION,
      vmSymbols::java_lang_UnsupportedClassVersionError(),
      "Unsupported major.minor version for dump time %u.%u",
      _major_version,
      _minor_version);
  }

  // Check version numbers - we check this even with verifier off
  verify_class_version(_major_version, _minor_version, _class_name, CHECK);

  stream->guarantee_more(3, CHECK); // length, first cp tag
  u2 cp_size = stream->get_u2_fast();

  guarantee_property(
    cp_size >= 1, "Illegal constant pool size %u in class file %s",
    cp_size, CHECK);

  _orig_cp_size = cp_size;
  if (int(cp_size) + _max_num_patched_klasses > 0xffff) {
    THROW_MSG(vmSymbols::java_lang_InternalError(), "not enough space for patched classes");
  }
  cp_size += _max_num_patched_klasses;

  _cp = ConstantPool::allocate(_loader_data,
                               cp_size,
                               CHECK);

  ConstantPool* const cp = _cp;

  parse_constant_pool(stream, cp, _orig_cp_size, CHECK);

  assert(cp_size == (const u2)cp->length(), "invariant");

  // ACCESS FLAGS
  stream->guarantee_more(8, CHECK);  // flags, this_class, super_class, infs_len

  jint recognized_modifiers = JVM_RECOGNIZED_CLASS_MODIFIERS;
  // JVM_ACC_MODULE is defined in JDK-9 and later.
  if (_major_version >= JAVA_9_VERSION) {
    recognized_modifiers |= JVM_ACC_MODULE;
  }
  // JVM_ACC_VALUE is defined for class file version 55 and later
  if (supports_value_types()) {
    recognized_modifiers |= JVM_ACC_VALUE;
  }

  // Access flags
  jint flags = stream->get_u2_fast() & recognized_modifiers;

  if ((flags & JVM_ACC_INTERFACE) && _major_version < JAVA_6_VERSION) {
    // Set abstract bit for old class files for backward compatibility
    flags |= JVM_ACC_ABSTRACT;
  }

  verify_legal_class_modifiers(flags, CHECK);

  short bad_constant = class_bad_constant_seen();
  if (bad_constant != 0) {
    // Do not throw CFE until after the access_flags are checked because if
    // ACC_MODULE is set in the access flags, then NCDFE must be thrown, not CFE.
    classfile_parse_error("Unknown constant tag %u in class file %s", bad_constant, CHECK);
  }

  _access_flags.set_flags(flags);

  // This class and superclass
  _this_class_index = stream->get_u2_fast();
  check_property(
    valid_cp_range(_this_class_index, cp_size) &&
      cp->tag_at(_this_class_index).is_unresolved_klass(),
    "Invalid this class index %u in constant pool in class file %s",
    _this_class_index, CHECK);

  Symbol* const class_name_in_cp = cp->klass_name_at(_this_class_index);
  assert(class_name_in_cp != NULL, "class_name can't be null");

  // Update _class_name which could be null previously
  // to reflect the name in the constant pool
  _class_name = class_name_in_cp;

  // Don't need to check whether this class name is legal or not.
  // It has been checked when constant pool is parsed.
  // However, make sure it is not an array type.
  if (_need_verify) {
    guarantee_property(_class_name->char_at(0) != JVM_SIGNATURE_ARRAY,
                       "Bad class name in class file %s",
                       CHECK);
  }

  // Checks if name in class file matches requested name
  if (_requested_name != NULL && _requested_name != _class_name) {
    ResourceMark rm(THREAD);
    Exceptions::fthrow(
      THREAD_AND_LOCATION,
      vmSymbols::java_lang_NoClassDefFoundError(),
      "%s (wrong name: %s)",
      _class_name->as_C_string(),
      _requested_name != NULL ? _requested_name->as_C_string() : "NoName"
    );
    return;
  }

  // if this is an anonymous class fix up its name if it's in the unnamed
  // package.  Otherwise, throw IAE if it is in a different package than
  // its host class.
  if (_unsafe_anonymous_host != NULL) {
    fix_unsafe_anonymous_class_name(CHECK);
  }

  // Verification prevents us from creating names with dots in them, this
  // asserts that that's the case.
  assert(is_internal_format(_class_name), "external class name format used internally");

  if (!is_internal()) {
    LogTarget(Debug, class, preorder) lt;
    if (lt.is_enabled()){
      ResourceMark rm(THREAD);
      LogStream ls(lt);
      ls.print("%s", _class_name->as_klass_external_name());
      if (stream->source() != NULL) {
        ls.print(" source: %s", stream->source());
      }
      ls.cr();
    }

#if INCLUDE_CDS
    if (DumpLoadedClassList != NULL && stream->source() != NULL && classlist_file->is_open()) {
      if (!ClassLoader::has_jrt_entry()) {
        warning("DumpLoadedClassList and CDS are not supported in exploded build");
        DumpLoadedClassList = NULL;
      } else if (SystemDictionaryShared::is_sharing_possible(_loader_data) &&
                 _unsafe_anonymous_host == NULL) {
        // Only dump the classes that can be stored into CDS archive.
        // Unsafe anonymous classes such as generated LambdaForm classes are also not included.
        oop class_loader = _loader_data->class_loader();
        ResourceMark rm(THREAD);
        bool skip = false;
        if (class_loader == NULL || SystemDictionary::is_platform_class_loader(class_loader)) {
          // For the boot and platform class loaders, skip classes that are not found in the
          // java runtime image, such as those found in the --patch-module entries.
          // These classes can't be loaded from the archive during runtime.
          if (!ClassLoader::is_modules_image(stream->source()) && strncmp(stream->source(), "jrt:", 4) != 0) {
            skip = true;
          }

          if (class_loader == NULL && ClassLoader::contains_append_entry(stream->source())) {
            // .. but don't skip the boot classes that are loaded from -Xbootclasspath/a
            // as they can be loaded from the archive during runtime.
            skip = false;
          }
        }
        if (skip) {
          tty->print_cr("skip writing class %s from source %s to classlist file",
            _class_name->as_C_string(), stream->source());
        } else {
          classlist_file->print_cr("%s", _class_name->as_C_string());
          classlist_file->flush();
        }
      }
    }
#endif
  }

  // SUPERKLASS
  _super_class_index = stream->get_u2_fast();
  _super_klass = parse_super_class(cp,
                                   _super_class_index,
                                   _need_verify,
                                   CHECK);

  // Interfaces
  _itfs_len = stream->get_u2_fast();
  parse_interfaces(stream,
                   _itfs_len,
                   cp,
                   &_has_nonstatic_concrete_methods,
                   CHECK);

  assert(_local_interfaces != NULL, "invariant");

  // Fields (offsets are filled in later)
  _fac = new FieldAllocationCount();
  parse_fields(stream,
               _access_flags.is_interface(),
               _access_flags.is_value_type(),
               _fac,
               cp,
               cp_size,
               &_java_fields_count,
               CHECK);

  assert(_fields != NULL, "invariant");

  // Methods
  AccessFlags promoted_flags;
  parse_methods(stream,
                _access_flags.is_interface(),
                _access_flags.is_value_type(),
                &promoted_flags,
                &_has_final_method,
                &_declares_nonstatic_concrete_methods,
                CHECK);

  assert(_methods != NULL, "invariant");

  // promote flags from parse_methods() to the klass' flags
  _access_flags.add_promoted_flags(promoted_flags.as_int());

  if (_declares_nonstatic_concrete_methods) {
    _has_nonstatic_concrete_methods = true;
  }

  // Additional attributes/annotations
  _parsed_annotations = new ClassAnnotationCollector();
  parse_classfile_attributes(stream, cp, _parsed_annotations, CHECK);

  assert(_inner_classes != NULL, "invariant");

  // Finalize the Annotations metadata object,
  // now that all annotation arrays have been created.
  create_combined_annotations(CHECK);

  // Make sure this is the end of class file stream
  guarantee_property(stream->at_eos(),
                     "Extra bytes at the end of class file %s",
                     CHECK);

  // all bytes in stream read and parsed
}

void ClassFileParser::post_process_parsed_stream(const ClassFileStream* const stream,
                                                 ConstantPool* cp,
                                                 TRAPS) {
  assert(stream != NULL, "invariant");
  assert(stream->at_eos(), "invariant");
  assert(cp != NULL, "invariant");
  assert(_loader_data != NULL, "invariant");

  if (_class_name == vmSymbols::java_lang_Object()) {
    check_property(_local_interfaces == Universe::the_empty_instance_klass_array(),
                   "java.lang.Object cannot implement an interface in class file %s",
                   CHECK);
  }
  // We check super class after class file is parsed and format is checked
  if (_super_class_index > 0 && NULL ==_super_klass) {
    Symbol* const super_class_name = cp->klass_name_at(_super_class_index);
    if (_access_flags.is_interface()) {
      // Before attempting to resolve the superclass, check for class format
      // errors not checked yet.
      guarantee_property(super_class_name == vmSymbols::java_lang_Object(),
        "Interfaces must have java.lang.Object as superclass in class file %s",
        CHECK);
    }
    Handle loader(THREAD, _loader_data->class_loader());
    _super_klass = (const InstanceKlass*)
                       SystemDictionary::resolve_super_or_fail(_class_name,
                                                               super_class_name,
                                                               loader,
                                                               _protection_domain,
                                                               true,
                                                               CHECK);
  }

  if (_super_klass != NULL) {
    if (_super_klass->has_nonstatic_concrete_methods()) {
      _has_nonstatic_concrete_methods = true;
    }

    if (_super_klass->is_interface()) {
      ResourceMark rm(THREAD);
      Exceptions::fthrow(
        THREAD_AND_LOCATION,
        vmSymbols::java_lang_IncompatibleClassChangeError(),
        "class %s has interface %s as super class",
        _class_name->as_klass_external_name(),
        _super_klass->external_name()
      );
      return;
    }

    // For a value class, only java/lang/Object is an acceptable super class
    if (_access_flags.get_flags() & JVM_ACC_VALUE) {
      guarantee_property(_super_klass->name() == vmSymbols::java_lang_Object(),
        "Value type must have java.lang.Object as superclass in class file %s",
        CHECK);
    }

    // Make sure super class is not final
    if (_super_klass->is_final()) {
      THROW_MSG(vmSymbols::java_lang_VerifyError(), "Cannot inherit from final class");
    }
  }

  // Compute the transitive list of all unique interfaces implemented by this class
  _transitive_interfaces =
    compute_transitive_interfaces(_super_klass,
                                  _local_interfaces,
                                  _loader_data,
                                  CHECK);

  assert(_transitive_interfaces != NULL, "invariant");

  // sort methods
  _method_ordering = sort_methods(_methods);

  _all_mirandas = new GrowableArray<Method*>(20);

  Handle loader(THREAD, _loader_data->class_loader());
  klassVtable::compute_vtable_size_and_num_mirandas(&_vtable_size,
                                                    &_num_miranda_methods,
                                                    _all_mirandas,
                                                    _super_klass,
                                                    _methods,
                                                    _access_flags,
                                                    _major_version,
                                                    loader,
                                                    _class_name,
                                                    _local_interfaces,
                                                    CHECK);

  // Size of Java itable (in words)
  _itable_size = _access_flags.is_interface() ? 0 :
    klassItable::compute_itable_size(_transitive_interfaces);

  assert(_fac != NULL, "invariant");
  assert(_parsed_annotations != NULL, "invariant");


  for (AllFieldStream fs(_fields, cp); !fs.done(); fs.next()) {
    if (fs.is_flattenable()) {
      // Pre-load value class
      Klass* klass = SystemDictionary::resolve_flattenable_field_or_fail(&fs,
          Handle(THREAD, _loader_data->class_loader()),
          _protection_domain, true, CHECK);
      assert(klass != NULL, "Sanity check");
      assert(klass->access_flags().is_value_type(), "Value type expected");
      _has_flattenable_fields = true;
    }
  }

  _field_info = new FieldLayoutInfo();
  layout_fields(cp, _fac, _parsed_annotations, _field_info, CHECK);

  // Compute reference typ
  _rt = (NULL ==_super_klass) ? REF_NONE : _super_klass->reference_type();

}

void ClassFileParser::set_klass(InstanceKlass* klass) {

#ifdef ASSERT
  if (klass != NULL) {
    assert(NULL == _klass, "leaking?");
  }
#endif

  _klass = klass;
}

void ClassFileParser::set_klass_to_deallocate(InstanceKlass* klass) {

#ifdef ASSERT
  if (klass != NULL) {
    assert(NULL == _klass_to_deallocate, "leaking?");
  }
#endif

  _klass_to_deallocate = klass;
}

// Caller responsible for ResourceMark
// clone stream with rewound position
const ClassFileStream* ClassFileParser::clone_stream() const {
  assert(_stream != NULL, "invariant");

  return _stream->clone();
}

// ----------------------------------------------------------------------------
// debugging

#ifdef ASSERT

// return true if class_name contains no '.' (internal format is '/')
bool ClassFileParser::is_internal_format(Symbol* class_name) {
  if (class_name != NULL) {
    ResourceMark rm;
    char* name = class_name->as_C_string();
    return strchr(name, '.') == NULL;
  } else {
    return true;
  }
}

#endif<|MERGE_RESOLUTION|>--- conflicted
+++ resolved
@@ -4744,48 +4744,11 @@
   }
 }
 
-<<<<<<< HEAD
 bool ClassFileParser::supports_value_types() const {
   // Value types are only supported by class file version 55 and later
   return _major_version >= JAVA_11_VERSION;
 }
 
-// Attach super classes and interface classes to class loader data
-static void record_defined_class_dependencies(const InstanceKlass* defined_klass,
-                                              TRAPS) {
-  assert(defined_klass != NULL, "invariant");
-
-  ClassLoaderData* const defining_loader_data = defined_klass->class_loader_data();
-  if (defining_loader_data->is_the_null_class_loader_data()) {
-      // Dependencies to null class loader data are implicit.
-      return;
-  } else {
-    // add super class dependency
-    Klass* const super = defined_klass->super();
-    if (super != NULL) {
-      defining_loader_data->record_dependency(super);
-    }
-
-    // add super interface dependencies
-    const Array<InstanceKlass*>* const local_interfaces = defined_klass->local_interfaces();
-    if (local_interfaces != NULL) {
-      const int length = local_interfaces->length();
-      for (int i = 0; i < length; i++) {
-        defining_loader_data->record_dependency(local_interfaces->at(i));
-      }
-    }
-
-    for(int i = 0; i < defined_klass->java_fields_count(); i++) {
-      if ((defined_klass->field_access_flags(i) & JVM_ACC_FLATTENABLE) != 0) {
-        const Klass* klass = defined_klass->get_value_field_klass(i);
-        defining_loader_data->record_dependency(klass);
-      }
-    }
-  }
-}
-
-=======
->>>>>>> 8ec2db0a
 // utility methods for appending an array with check for duplicates
 
 static void append_interfaces(GrowableArray<InstanceKlass*>* result,
@@ -6033,7 +5996,6 @@
     }
   }
 
-<<<<<<< HEAD
   int nfields = ik->java_fields_count();
   if (ik->is_value()) nfields++;
   for (int i = 0; i < nfields; i++) {
@@ -6057,11 +6019,6 @@
     ValueKlass::cast(ik)->initialize_calling_convention(CHECK);
   }
 
-  // Update the loader_data graph.
-  record_defined_class_dependencies(ik, CHECK);
-
-=======
->>>>>>> 8ec2db0a
   ClassLoadingService::notify_class_loaded(ik, false /* not shared class */);
 
   if (!is_internal()) {
