/*
 * Copyright (c) 1997, 2018, Oracle and/or its affiliates. All rights reserved.
 * DO NOT ALTER OR REMOVE COPYRIGHT NOTICES OR THIS FILE HEADER.
 *
 * This code is free software; you can redistribute it and/or modify it
 * under the terms of the GNU General Public License version 2 only, as
 * published by the Free Software Foundation.
 *
 * This code is distributed in the hope that it will be useful, but WITHOUT
 * ANY WARRANTY; without even the implied warranty of MERCHANTABILITY or
 * FITNESS FOR A PARTICULAR PURPOSE.  See the GNU General Public License
 * version 2 for more details (a copy is included in the LICENSE file that
 * accompanied this code).
 *
 * You should have received a copy of the GNU General Public License version
 * 2 along with this work; if not, write to the Free Software Foundation,
 * Inc., 51 Franklin St, Fifth Floor, Boston, MA 02110-1301 USA.
 *
 * Please contact Oracle, 500 Oracle Parkway, Redwood Shores, CA 94065 USA
 * or visit www.oracle.com if you need additional information or have any
 * questions.
 *
 */

#include "precompiled.hpp"
#include "jvm.h"
#include "aot/aotLoader.hpp"
#include "classfile/classFileParser.hpp"
#include "classfile/classFileStream.hpp"
#include "classfile/classLoader.hpp"
#include "classfile/classLoaderData.inline.hpp"
#include "classfile/classLoaderDataGraph.inline.hpp"
#include "classfile/classLoaderExt.hpp"
#include "classfile/dictionary.hpp"
#include "classfile/javaClasses.inline.hpp"
#include "classfile/klassFactory.hpp"
#include "classfile/loaderConstraints.hpp"
#include "classfile/packageEntry.hpp"
#include "classfile/placeholders.hpp"
#include "classfile/protectionDomainCache.hpp"
#include "classfile/resolutionErrors.hpp"
#include "classfile/stringTable.hpp"
#include "classfile/systemDictionary.hpp"
#include "classfile/vmSymbols.hpp"
#include "code/codeCache.hpp"
#include "compiler/compileBroker.hpp"
#include "gc/shared/gcTraceTime.inline.hpp"
#include "gc/shared/oopStorage.inline.hpp"
#include "interpreter/bytecodeStream.hpp"
#include "interpreter/interpreter.hpp"
#include "jfr/jfrEvents.hpp"
#include "logging/log.hpp"
#include "logging/logStream.hpp"
#include "memory/filemap.hpp"
#include "memory/heapShared.hpp"
#include "memory/metaspaceClosure.hpp"
#include "memory/oopFactory.hpp"
#include "memory/resourceArea.hpp"
#include "oops/access.inline.hpp"
#include "oops/instanceKlass.hpp"
#include "oops/instanceRefKlass.hpp"
#include "oops/klass.inline.hpp"
#include "oops/method.inline.hpp"
#include "oops/methodData.hpp"
#include "oops/objArrayKlass.hpp"
#include "oops/objArrayOop.inline.hpp"
#include "oops/oop.inline.hpp"
#include "oops/symbol.hpp"
#include "oops/typeArrayKlass.hpp"
#include "prims/jvmtiExport.hpp"
#include "prims/resolvedMethodTable.hpp"
#include "prims/methodHandles.hpp"
#include "runtime/arguments.hpp"
#include "runtime/arguments_ext.hpp"
#include "runtime/biasedLocking.hpp"
#include "runtime/fieldType.hpp"
#include "runtime/handles.inline.hpp"
#include "runtime/java.hpp"
#include "runtime/javaCalls.hpp"
#include "runtime/mutexLocker.hpp"
#include "runtime/orderAccess.hpp"
#include "runtime/sharedRuntime.hpp"
#include "runtime/signature.hpp"
#include "services/classLoadingService.hpp"
#include "services/diagnosticCommand.hpp"
#include "services/threadService.hpp"
#include "utilities/macros.hpp"
#if INCLUDE_CDS
#include "classfile/systemDictionaryShared.hpp"
#endif
#if INCLUDE_JVMCI
#include "jvmci/jvmciRuntime.hpp"
#endif
#if INCLUDE_JFR
#include "jfr/jfr.hpp"
#endif

PlaceholderTable*      SystemDictionary::_placeholders        = NULL;
LoaderConstraintTable* SystemDictionary::_loader_constraints  = NULL;
ResolutionErrorTable*  SystemDictionary::_resolution_errors   = NULL;
SymbolPropertyTable*   SystemDictionary::_invoke_method_table = NULL;
ProtectionDomainCacheTable*   SystemDictionary::_pd_cache_table = NULL;

int         SystemDictionary::_number_of_modifications = 0;
oop         SystemDictionary::_system_loader_lock_obj     =  NULL;

InstanceKlass*      SystemDictionary::_well_known_klasses[SystemDictionary::WKID_LIMIT]
                                                          =  { NULL /*, NULL...*/ };

InstanceKlass*      SystemDictionary::_box_klasses[T_VOID+1]      =  { NULL /*, NULL...*/ };

oop         SystemDictionary::_java_system_loader         =  NULL;
oop         SystemDictionary::_java_platform_loader       =  NULL;

bool        SystemDictionary::_has_checkPackageAccess     =  false;

// Default ProtectionDomainCacheSize value

const int defaultProtectionDomainCacheSize = 1009;

OopStorage* SystemDictionary::_vm_weak_oop_storage = NULL;


// ----------------------------------------------------------------------------
// Java-level SystemLoader and PlatformLoader

oop SystemDictionary::java_system_loader() {
  return _java_system_loader;
}

oop SystemDictionary::java_platform_loader() {
  return _java_platform_loader;
}

void SystemDictionary::compute_java_loaders(TRAPS) {
  JavaValue result(T_OBJECT);
  InstanceKlass* class_loader_klass = SystemDictionary::ClassLoader_klass();
  JavaCalls::call_static(&result,
                         class_loader_klass,
                         vmSymbols::getSystemClassLoader_name(),
                         vmSymbols::void_classloader_signature(),
                         CHECK);

  _java_system_loader = (oop)result.get_jobject();

  JavaCalls::call_static(&result,
                         class_loader_klass,
                         vmSymbols::getPlatformClassLoader_name(),
                         vmSymbols::void_classloader_signature(),
                         CHECK);

  _java_platform_loader = (oop)result.get_jobject();
}

ClassLoaderData* SystemDictionary::register_loader(Handle class_loader) {
  if (class_loader() == NULL) return ClassLoaderData::the_null_class_loader_data();
  return ClassLoaderDataGraph::find_or_create(class_loader);
}

// ----------------------------------------------------------------------------
// Parallel class loading check

bool SystemDictionary::is_parallelCapable(Handle class_loader) {
  if (class_loader.is_null()) return true;
  if (AlwaysLockClassLoader) return false;
  return java_lang_ClassLoader::parallelCapable(class_loader());
}
// ----------------------------------------------------------------------------
// ParallelDefineClass flag does not apply to bootclass loader
bool SystemDictionary::is_parallelDefine(Handle class_loader) {
   if (class_loader.is_null()) return false;
   if (AllowParallelDefineClass && java_lang_ClassLoader::parallelCapable(class_loader())) {
     return true;
   }
   return false;
}

// Returns true if the passed class loader is the builtin application class loader
// or a custom system class loader. A customer system class loader can be
// specified via -Djava.system.class.loader.
bool SystemDictionary::is_system_class_loader(oop class_loader) {
  if (class_loader == NULL) {
    return false;
  }
  return (class_loader->klass() == SystemDictionary::jdk_internal_loader_ClassLoaders_AppClassLoader_klass() ||
         oopDesc::equals(class_loader, _java_system_loader));
}

// Returns true if the passed class loader is the platform class loader.
bool SystemDictionary::is_platform_class_loader(oop class_loader) {
  if (class_loader == NULL) {
    return false;
  }
  return (class_loader->klass() == SystemDictionary::jdk_internal_loader_ClassLoaders_PlatformClassLoader_klass());
}

// ----------------------------------------------------------------------------
// Resolving of classes

// Forwards to resolve_or_null

Klass* SystemDictionary::resolve_or_fail(Symbol* class_name, Handle class_loader, Handle protection_domain, bool throw_error, TRAPS) {
  Klass* klass = resolve_or_null(class_name, class_loader, protection_domain, THREAD);
  if (HAS_PENDING_EXCEPTION || klass == NULL) {
    // can return a null klass
    klass = handle_resolution_exception(class_name, throw_error, klass, THREAD);
  }
  return klass;
}

Klass* SystemDictionary::handle_resolution_exception(Symbol* class_name,
                                                     bool throw_error,
                                                     Klass* klass, TRAPS) {
  if (HAS_PENDING_EXCEPTION) {
    // If we have a pending exception we forward it to the caller, unless throw_error is true,
    // in which case we have to check whether the pending exception is a ClassNotFoundException,
    // and if so convert it to a NoClassDefFoundError
    // And chain the original ClassNotFoundException
    if (throw_error && PENDING_EXCEPTION->is_a(SystemDictionary::ClassNotFoundException_klass())) {
      ResourceMark rm(THREAD);
      assert(klass == NULL, "Should not have result with exception pending");
      Handle e(THREAD, PENDING_EXCEPTION);
      CLEAR_PENDING_EXCEPTION;
      THROW_MSG_CAUSE_NULL(vmSymbols::java_lang_NoClassDefFoundError(), class_name->as_C_string(), e);
    } else {
      return NULL;
    }
  }
  // Class not found, throw appropriate error or exception depending on value of throw_error
  if (klass == NULL) {
    ResourceMark rm(THREAD);
    if (throw_error) {
      THROW_MSG_NULL(vmSymbols::java_lang_NoClassDefFoundError(), class_name->as_C_string());
    } else {
      THROW_MSG_NULL(vmSymbols::java_lang_ClassNotFoundException(), class_name->as_C_string());
    }
  }
  return klass;
}


Klass* SystemDictionary::resolve_or_fail(Symbol* class_name,
                                           bool throw_error, TRAPS)
{
  return resolve_or_fail(class_name, Handle(), Handle(), throw_error, THREAD);
}


// Forwards to resolve_array_class_or_null or resolve_instance_class_or_null

Klass* SystemDictionary::resolve_or_null(Symbol* class_name, Handle class_loader, Handle protection_domain, TRAPS) {
  if (FieldType::is_array(class_name)) {
    return resolve_array_class_or_null(class_name, class_loader, protection_domain, THREAD);
  } else {
    return resolve_instance_class_or_null_helper(class_name, class_loader, protection_domain, THREAD);
  }
}

// name may be in the form of "java/lang/Object" or "Ljava/lang/Object;"
InstanceKlass* SystemDictionary::resolve_instance_class_or_null_helper(Symbol* class_name,
                                                                       Handle class_loader,
                                                                       Handle protection_domain,
                                                                       TRAPS) {
  assert(class_name != NULL && !FieldType::is_array(class_name), "must be");
  if (FieldType::is_obj(class_name)) {
    ResourceMark rm(THREAD);
    // Ignore wrapping L and ;.
    TempNewSymbol name = SymbolTable::new_symbol(class_name->as_C_string() + 1,
                                   class_name->utf8_length() - 2, CHECK_NULL);
    return resolve_instance_class_or_null(name, class_loader, protection_domain, THREAD);
  } else {
    return resolve_instance_class_or_null(class_name, class_loader, protection_domain, THREAD);
  }
}

Klass* SystemDictionary::resolve_or_null(Symbol* class_name, TRAPS) {
  return resolve_or_null(class_name, Handle(), Handle(), THREAD);
}

// Forwards to resolve_instance_class_or_null

Klass* SystemDictionary::resolve_array_class_or_null(Symbol* class_name,
                                                     Handle class_loader,
                                                     Handle protection_domain,
                                                     TRAPS) {
  assert(FieldType::is_array(class_name), "must be array");
  Klass* k = NULL;
  FieldArrayInfo fd;
  // dimension and object_key in FieldArrayInfo are assigned as a side-effect
  // of this call
  BasicType t = FieldType::get_array_info(class_name, fd, CHECK_NULL);
  if (t == T_OBJECT) {
    // naked oop "k" is OK here -- we assign back into it
    k = SystemDictionary::resolve_instance_class_or_null(fd.object_key(),
                                                         class_loader,
                                                         protection_domain,
                                                         CHECK_NULL);
    if (k != NULL) {
      k = k->array_klass(fd.dimension(), CHECK_NULL);
    }
  } else {
    k = Universe::typeArrayKlassObj(t);
    k = TypeArrayKlass::cast(k)->array_klass(fd.dimension(), CHECK_NULL);
  }
  return k;
}


// Must be called for any super-class or super-interface resolution
// during class definition to allow class circularity checking
// super-interface callers:
//    parse_interfaces - for defineClass & jvmtiRedefineClasses
// super-class callers:
//   ClassFileParser - for defineClass & jvmtiRedefineClasses
//   load_shared_class - while loading a class from shared archive
//   resolve_instance_class_or_null:
//     via: handle_parallel_super_load
//      when resolving a class that has an existing placeholder with
//      a saved superclass [i.e. a defineClass is currently in progress]
//      if another thread is trying to resolve the class, it must do
//      super-class checks on its own thread to catch class circularity
// This last call is critical in class circularity checking for cases
// where classloading is delegated to different threads and the
// classloader lock is released.
// Take the case: Base->Super->Base
//   1. If thread T1 tries to do a defineClass of class Base
//    resolve_super_or_fail creates placeholder: T1, Base (super Super)
//   2. resolve_instance_class_or_null does not find SD or placeholder for Super
//    so it tries to load Super
//   3. If we load the class internally, or user classloader uses same thread
//      loadClassFromxxx or defineClass via parseClassFile Super ...
//      3.1 resolve_super_or_fail creates placeholder: T1, Super (super Base)
//      3.3 resolve_instance_class_or_null Base, finds placeholder for Base
//      3.4 calls resolve_super_or_fail Base
//      3.5 finds T1,Base -> throws class circularity
//OR 4. If T2 tries to resolve Super via defineClass Super ...
//      4.1 resolve_super_or_fail creates placeholder: T2, Super (super Base)
//      4.2 resolve_instance_class_or_null Base, finds placeholder for Base (super Super)
//      4.3 calls resolve_super_or_fail Super in parallel on own thread T2
//      4.4 finds T2, Super -> throws class circularity
// Must be called, even if superclass is null, since this is
// where the placeholder entry is created which claims this
// thread is loading this class/classloader.
// Be careful when modifying this code: once you have run
// placeholders()->find_and_add(PlaceholderTable::LOAD_SUPER),
// you need to find_and_remove it before returning.
// So be careful to not exit with a CHECK_ macro betweeen these calls.
InstanceKlass* SystemDictionary::resolve_super_or_fail(Symbol* child_name,
                                                       Symbol* super_name,
                                                       Handle class_loader,
                                                       Handle protection_domain,
                                                       bool is_superclass,
                                                       TRAPS) {
  assert(!FieldType::is_array(super_name), "invalid super class name");
#if INCLUDE_CDS
  if (DumpSharedSpaces) {
    // Special processing for handling UNREGISTERED shared classes.
    InstanceKlass* k = SystemDictionaryShared::dump_time_resolve_super_or_fail(child_name,
        super_name, class_loader, protection_domain, is_superclass, CHECK_NULL);
    if (k) {
      return k;
    }
  }
#endif // INCLUDE_CDS

  // Double-check, if child class is already loaded, just return super-class,interface
  // Don't add a placedholder if already loaded, i.e. already in appropriate class loader
  // dictionary.
  // Make sure there's a placeholder for the *child* before resolving.
  // Used as a claim that this thread is currently loading superclass/classloader
  // Used here for ClassCircularity checks and also for heap verification
  // (every InstanceKlass needs to be in its class loader dictionary or have a placeholder).
  // Must check ClassCircularity before checking if super class is already loaded.
  //
  // We might not already have a placeholder if this child_name was
  // first seen via resolve_from_stream (jni_DefineClass or JVM_DefineClass);
  // the name of the class might not be known until the stream is actually
  // parsed.
  // Bugs 4643874, 4715493

  ClassLoaderData* loader_data = class_loader_data(class_loader);
  Dictionary* dictionary = loader_data->dictionary();
  unsigned int d_hash = dictionary->compute_hash(child_name);
  unsigned int p_hash = placeholders()->compute_hash(child_name);
  int p_index = placeholders()->hash_to_index(p_hash);
  // can't throw error holding a lock
  bool child_already_loaded = false;
  bool throw_circularity_error = false;
  {
    MutexLocker mu(SystemDictionary_lock, THREAD);
    InstanceKlass* childk = find_class(d_hash, child_name, dictionary);
    InstanceKlass* quicksuperk;
    // to support // loading: if child done loading, just return superclass
    // if super_name, & class_loader don't match:
    // if initial define, SD update will give LinkageError
    // if redefine: compare_class_versions will give HIERARCHY_CHANGED
    // so we don't throw an exception here.
    // see: nsk redefclass014 & java.lang.instrument Instrument032
    if ((childk != NULL ) && (is_superclass) &&
        ((quicksuperk = childk->java_super()) != NULL) &&
         ((quicksuperk->name() == super_name) &&
            (oopDesc::equals(quicksuperk->class_loader(), class_loader())))) {
           return quicksuperk;
    } else {
      PlaceholderEntry* probe = placeholders()->get_entry(p_index, p_hash, child_name, loader_data);
      if (probe && probe->check_seen_thread(THREAD, PlaceholderTable::LOAD_SUPER)) {
          throw_circularity_error = true;
      }
    }
    if (!throw_circularity_error) {
      // Be careful not to exit resolve_super
      PlaceholderEntry* newprobe = placeholders()->find_and_add(p_index, p_hash, child_name, loader_data, PlaceholderTable::LOAD_SUPER, super_name, THREAD);
    }
  }
  if (throw_circularity_error) {
      ResourceMark rm(THREAD);
      THROW_MSG_NULL(vmSymbols::java_lang_ClassCircularityError(), child_name->as_C_string());
  }

// java.lang.Object should have been found above
  assert(super_name != NULL, "null super class for resolving");
  // Resolve the super class or interface, check results on return
  InstanceKlass* superk =
    SystemDictionary::resolve_instance_class_or_null_helper(super_name,
                                                            class_loader,
                                                            protection_domain,
                                                            THREAD);

  // Clean up of placeholders moved so that each classloadAction registrar self-cleans up
  // It is no longer necessary to keep the placeholder table alive until update_dictionary
  // or error. GC used to walk the placeholder table as strong roots.
  // The instanceKlass is kept alive because the class loader is on the stack,
  // which keeps the loader_data alive, as well as all instanceKlasses in
  // the loader_data. parseClassFile adds the instanceKlass to loader_data.
  {
    MutexLocker mu(SystemDictionary_lock, THREAD);
    placeholders()->find_and_remove(p_index, p_hash, child_name, loader_data, PlaceholderTable::LOAD_SUPER, THREAD);
    SystemDictionary_lock->notify_all();
  }
  if (HAS_PENDING_EXCEPTION || superk == NULL) {
    // can null superk
    Klass* k = handle_resolution_exception(super_name, true, superk, THREAD);
    assert(k == NULL || k == superk, "must be");
    if (k == NULL) {
      superk = NULL;
    }
  }

  return superk;
}

void SystemDictionary::validate_protection_domain(InstanceKlass* klass,
                                                  Handle class_loader,
                                                  Handle protection_domain,
                                                  TRAPS) {
  if(!has_checkPackageAccess()) return;

  // Now we have to call back to java to check if the initating class has access
  JavaValue result(T_VOID);
  LogTarget(Debug, protectiondomain) lt;
  if (lt.is_enabled()) {
    ResourceMark rm;
    // Print out trace information
    LogStream ls(lt);
    ls.print_cr("Checking package access");
    if (class_loader() != NULL) {
      ls.print("class loader: ");
      class_loader()->print_value_on(&ls);
    } else {
      ls.print_cr("class loader: NULL");
    }
    if (protection_domain() != NULL) {
      ls.print(" protection domain: ");
      protection_domain()->print_value_on(&ls);
    } else {
      ls.print_cr(" protection domain: NULL");
    }
    ls.print(" loading: "); klass->print_value_on(&ls);
    ls.cr();
  }

  // This handle and the class_loader handle passed in keeps this class from
  // being unloaded through several GC points.
  // The class_loader handle passed in is the initiating loader.
  Handle mirror(THREAD, klass->java_mirror());

  InstanceKlass* system_loader = SystemDictionary::ClassLoader_klass();
  JavaCalls::call_special(&result,
                         class_loader,
                         system_loader,
                         vmSymbols::checkPackageAccess_name(),
                         vmSymbols::class_protectiondomain_signature(),
                         mirror,
                         protection_domain,
                         THREAD);

  if (HAS_PENDING_EXCEPTION) {
    log_debug(protectiondomain)("DENIED !!!!!!!!!!!!!!!!!!!!!");
  } else {
   log_debug(protectiondomain)("granted");
  }

  if (HAS_PENDING_EXCEPTION) return;

  // If no exception has been thrown, we have validated the protection domain
  // Insert the protection domain of the initiating class into the set.
  {
    ClassLoaderData* loader_data = class_loader_data(class_loader);
    Dictionary* dictionary = loader_data->dictionary();

    Symbol*  kn = klass->name();
    unsigned int d_hash = dictionary->compute_hash(kn);

    MutexLocker mu(SystemDictionary_lock, THREAD);
    int d_index = dictionary->hash_to_index(d_hash);
    dictionary->add_protection_domain(d_index, d_hash, klass,
                                      protection_domain, THREAD);
  }
}

// We only get here if this thread finds that another thread
// has already claimed the placeholder token for the current operation,
// but that other thread either never owned or gave up the
// object lock
// Waits on SystemDictionary_lock to indicate placeholder table updated
// On return, caller must recheck placeholder table state
//
// We only get here if
//  1) custom classLoader, i.e. not bootstrap classloader
//  2) custom classLoader has broken the class loader objectLock
//     so another thread got here in parallel
//
// lockObject must be held.
// Complicated dance due to lock ordering:
// Must first release the classloader object lock to
// allow initial definer to complete the class definition
// and to avoid deadlock
// Reclaim classloader lock object with same original recursion count
// Must release SystemDictionary_lock after notify, since
// class loader lock must be claimed before SystemDictionary_lock
// to prevent deadlocks
//
// The notify allows applications that did an untimed wait() on
// the classloader object lock to not hang.
void SystemDictionary::double_lock_wait(Handle lockObject, TRAPS) {
  assert_lock_strong(SystemDictionary_lock);

  bool calledholdinglock
      = ObjectSynchronizer::current_thread_holds_lock((JavaThread*)THREAD, lockObject);
  assert(calledholdinglock,"must hold lock for notify");
  assert((!oopDesc::equals(lockObject(), _system_loader_lock_obj) && !is_parallelCapable(lockObject)), "unexpected double_lock_wait");
  ObjectSynchronizer::notifyall(lockObject, THREAD);
  intptr_t recursions =  ObjectSynchronizer::complete_exit(lockObject, THREAD);
  SystemDictionary_lock->wait();
  SystemDictionary_lock->unlock();
  ObjectSynchronizer::reenter(lockObject, recursions, THREAD);
  SystemDictionary_lock->lock();
}

// If the class in is in the placeholder table, class loading is in progress
// For cases where the application changes threads to load classes, it
// is critical to ClassCircularity detection that we try loading
// the superclass on the same thread internally, so we do parallel
// super class loading here.
// This also is critical in cases where the original thread gets stalled
// even in non-circularity situations.
// Note: must call resolve_super_or_fail even if null super -
// to force placeholder entry creation for this class for circularity detection
// Caller must check for pending exception
// Returns non-null Klass* if other thread has completed load
// and we are done,
// If return null Klass* and no pending exception, the caller must load the class
InstanceKlass* SystemDictionary::handle_parallel_super_load(
    Symbol* name, Symbol* superclassname, Handle class_loader,
    Handle protection_domain, Handle lockObject, TRAPS) {

  ClassLoaderData* loader_data = class_loader_data(class_loader);
  Dictionary* dictionary = loader_data->dictionary();
  unsigned int d_hash = dictionary->compute_hash(name);
  unsigned int p_hash = placeholders()->compute_hash(name);
  int p_index = placeholders()->hash_to_index(p_hash);

  // superk is not used, resolve_super called for circularity check only
  // This code is reached in two situations. One if this thread
  // is loading the same class twice (e.g. ClassCircularity, or
  // java.lang.instrument).
  // The second is if another thread started the resolve_super first
  // and has not yet finished.
  // In both cases the original caller will clean up the placeholder
  // entry on error.
  Klass* superk = SystemDictionary::resolve_super_or_fail(name,
                                                          superclassname,
                                                          class_loader,
                                                          protection_domain,
                                                          true,
                                                          CHECK_NULL);

  // parallelCapable class loaders do NOT wait for parallel superclass loads to complete
  // Serial class loaders and bootstrap classloader do wait for superclass loads
 if (!class_loader.is_null() && is_parallelCapable(class_loader)) {
    MutexLocker mu(SystemDictionary_lock, THREAD);
    // Check if classloading completed while we were loading superclass or waiting
    return find_class(d_hash, name, dictionary);
  }

  // must loop to both handle other placeholder updates
  // and spurious notifications
  bool super_load_in_progress = true;
  PlaceholderEntry* placeholder;
  while (super_load_in_progress) {
    MutexLocker mu(SystemDictionary_lock, THREAD);
    // Check if classloading completed while we were loading superclass or waiting
    InstanceKlass* check = find_class(d_hash, name, dictionary);
    if (check != NULL) {
      // Klass is already loaded, so just return it
      return check;
    } else {
      placeholder = placeholders()->get_entry(p_index, p_hash, name, loader_data);
      if (placeholder && placeholder->super_load_in_progress() ){
        // We only get here if the application has released the
        // classloader lock when another thread was in the middle of loading a
        // superclass/superinterface for this class, and now
        // this thread is also trying to load this class.
        // To minimize surprises, the first thread that started to
        // load a class should be the one to complete the loading
        // with the classfile it initially expected.
        // This logic has the current thread wait once it has done
        // all the superclass/superinterface loading it can, until
        // the original thread completes the class loading or fails
        // If it completes we will use the resulting InstanceKlass
        // which we will find below in the systemDictionary.
        // We also get here for parallel bootstrap classloader
        if (class_loader.is_null()) {
          SystemDictionary_lock->wait();
        } else {
          double_lock_wait(lockObject, THREAD);
        }
      } else {
        // If not in SD and not in PH, other thread's load must have failed
        super_load_in_progress = false;
      }
    }
  }
  return NULL;
}

static void post_class_load_event(EventClassLoad* event, const InstanceKlass* k, const ClassLoaderData* init_cld) {
  assert(event != NULL, "invariant");
  assert(k != NULL, "invariant");
  assert(event->should_commit(), "invariant");
  event->set_loadedClass(k);
  event->set_definingClassLoader(k->class_loader_data());
  event->set_initiatingClassLoader(init_cld);
  event->commit();
}


// Be careful when modifying this code: once you have run
// placeholders()->find_and_add(PlaceholderTable::LOAD_INSTANCE),
// you need to find_and_remove it before returning.
// So be careful to not exit with a CHECK_ macro betweeen these calls.
//
// name must be in the form of "java/lang/Object" -- cannot be "Ljava/lang/Object;"
InstanceKlass* SystemDictionary::resolve_instance_class_or_null(Symbol* name,
                                                                Handle class_loader,
                                                                Handle protection_domain,
                                                                TRAPS) {
  assert(name != NULL && !FieldType::is_array(name) &&
         !FieldType::is_obj(name), "invalid class name");

  EventClassLoad class_load_start_event;

  HandleMark hm(THREAD);

  // Fix for 4474172; see evaluation for more details
  class_loader = Handle(THREAD, java_lang_ClassLoader::non_reflection_class_loader(class_loader()));
  ClassLoaderData* loader_data = register_loader(class_loader);
  Dictionary* dictionary = loader_data->dictionary();
  unsigned int d_hash = dictionary->compute_hash(name);

  // Do lookup to see if class already exist and the protection domain
  // has the right access
  // This call uses find which checks protection domain already matches
  // All subsequent calls use find_class, and set has_loaded_class so that
  // before we return a result we call out to java to check for valid protection domain
  // to allow returning the Klass* and add it to the pd_set if it is valid
  {
    InstanceKlass* probe = dictionary->find(d_hash, name, protection_domain);
    if (probe != NULL) return probe;
  }

  // Non-bootstrap class loaders will call out to class loader and
  // define via jvm/jni_DefineClass which will acquire the
  // class loader object lock to protect against multiple threads
  // defining the class in parallel by accident.
  // This lock must be acquired here so the waiter will find
  // any successful result in the SystemDictionary and not attempt
  // the define.
  // ParallelCapable Classloaders and the bootstrap classloader
  // do not acquire lock here.
  bool DoObjectLock = true;
  if (is_parallelCapable(class_loader)) {
    DoObjectLock = false;
  }

  unsigned int p_hash = placeholders()->compute_hash(name);
  int p_index = placeholders()->hash_to_index(p_hash);

  // Class is not in SystemDictionary so we have to do loading.
  // Make sure we are synchronized on the class loader before we proceed
  Handle lockObject = compute_loader_lock_object(class_loader, THREAD);
  check_loader_lock_contention(lockObject, THREAD);
  ObjectLocker ol(lockObject, THREAD, DoObjectLock);

  // Check again (after locking) if class already exist in SystemDictionary
  bool class_has_been_loaded   = false;
  bool super_load_in_progress  = false;
  bool havesupername = false;
  InstanceKlass* k = NULL;
  PlaceholderEntry* placeholder;
  Symbol* superclassname = NULL;

  assert(THREAD->can_call_java(),
         "can not load classes with compiler thread: class=%s, classloader=%s",
         name->as_C_string(),
         class_loader.is_null() ? "null" : class_loader->klass()->name()->as_C_string());
  {
    MutexLocker mu(SystemDictionary_lock, THREAD);
    InstanceKlass* check = find_class(d_hash, name, dictionary);
    if (check != NULL) {
      // InstanceKlass is already loaded, so just return it
      class_has_been_loaded = true;
      k = check;
    } else {
      placeholder = placeholders()->get_entry(p_index, p_hash, name, loader_data);
      if (placeholder && placeholder->super_load_in_progress()) {
         super_load_in_progress = true;
         if (placeholder->havesupername() == true) {
           superclassname = placeholder->supername();
           havesupername = true;
         }
      }
    }
  }

  // If the class is in the placeholder table, class loading is in progress
  if (super_load_in_progress && havesupername==true) {
    k = handle_parallel_super_load(name,
                                   superclassname,
                                   class_loader,
                                   protection_domain,
                                   lockObject, THREAD);
    if (HAS_PENDING_EXCEPTION) {
      return NULL;
    }
    if (k != NULL) {
      class_has_been_loaded = true;
    }
  }

  bool throw_circularity_error = false;
  if (!class_has_been_loaded) {
    bool load_instance_added = false;

    // add placeholder entry to record loading instance class
    // Five cases:
    // All cases need to prevent modifying bootclasssearchpath
    // in parallel with a classload of same classname
    // Redefineclasses uses existence of the placeholder for the duration
    // of the class load to prevent concurrent redefinition of not completely
    // defined classes.
    // case 1. traditional classloaders that rely on the classloader object lock
    //   - no other need for LOAD_INSTANCE
    // case 2. traditional classloaders that break the classloader object lock
    //    as a deadlock workaround. Detection of this case requires that
    //    this check is done while holding the classloader object lock,
    //    and that lock is still held when calling classloader's loadClass.
    //    For these classloaders, we ensure that the first requestor
    //    completes the load and other requestors wait for completion.
    // case 3. Bootstrap classloader - don't own objectLocker
    //    This classloader supports parallelism at the classloader level,
    //    but only allows a single load of a class/classloader pair.
    //    No performance benefit and no deadlock issues.
    // case 4. parallelCapable user level classloaders - without objectLocker
    //    Allow parallel classloading of a class/classloader pair

    {
      MutexLocker mu(SystemDictionary_lock, THREAD);
      if (class_loader.is_null() || !is_parallelCapable(class_loader)) {
        PlaceholderEntry* oldprobe = placeholders()->get_entry(p_index, p_hash, name, loader_data);
        if (oldprobe) {
          // only need check_seen_thread once, not on each loop
          // 6341374 java/lang/Instrument with -Xcomp
          if (oldprobe->check_seen_thread(THREAD, PlaceholderTable::LOAD_INSTANCE)) {
            throw_circularity_error = true;
          } else {
            // case 1: traditional: should never see load_in_progress.
            while (!class_has_been_loaded && oldprobe && oldprobe->instance_load_in_progress()) {

              // case 3: bootstrap classloader: prevent futile classloading,
              // wait on first requestor
              if (class_loader.is_null()) {
                SystemDictionary_lock->wait();
              } else {
              // case 2: traditional with broken classloader lock. wait on first
              // requestor.
                double_lock_wait(lockObject, THREAD);
              }
              // Check if classloading completed while we were waiting
              InstanceKlass* check = find_class(d_hash, name, dictionary);
              if (check != NULL) {
                // Klass is already loaded, so just return it
                k = check;
                class_has_been_loaded = true;
              }
              // check if other thread failed to load and cleaned up
              oldprobe = placeholders()->get_entry(p_index, p_hash, name, loader_data);
            }
          }
        }
      }
      // All cases: add LOAD_INSTANCE holding SystemDictionary_lock
      // case 4: parallelCapable: allow competing threads to try
      // LOAD_INSTANCE in parallel

      if (!throw_circularity_error && !class_has_been_loaded) {
        PlaceholderEntry* newprobe = placeholders()->find_and_add(p_index, p_hash, name, loader_data, PlaceholderTable::LOAD_INSTANCE, NULL, THREAD);
        load_instance_added = true;
        // For class loaders that do not acquire the classloader object lock,
        // if they did not catch another thread holding LOAD_INSTANCE,
        // need a check analogous to the acquire ObjectLocker/find_class
        // i.e. now that we hold the LOAD_INSTANCE token on loading this class/CL
        // one final check if the load has already completed
        // class loaders holding the ObjectLock shouldn't find the class here
        InstanceKlass* check = find_class(d_hash, name, dictionary);
        if (check != NULL) {
        // Klass is already loaded, so return it after checking/adding protection domain
          k = check;
          class_has_been_loaded = true;
        }
      }
    }

    // must throw error outside of owning lock
    if (throw_circularity_error) {
      assert(!HAS_PENDING_EXCEPTION && load_instance_added == false,"circularity error cleanup");
      ResourceMark rm(THREAD);
      THROW_MSG_NULL(vmSymbols::java_lang_ClassCircularityError(), name->as_C_string());
    }

    if (!class_has_been_loaded) {

      // Do actual loading
      k = load_instance_class(name, class_loader, THREAD);

      // If everything was OK (no exceptions, no null return value), and
      // class_loader is NOT the defining loader, do a little more bookkeeping.
      if (!HAS_PENDING_EXCEPTION && k != NULL &&
        !oopDesc::equals(k->class_loader(), class_loader())) {

        check_constraints(d_hash, k, class_loader, false, THREAD);

        // Need to check for a PENDING_EXCEPTION again; check_constraints
        // can throw and doesn't use the CHECK macro.
        if (!HAS_PENDING_EXCEPTION) {
          { // Grabbing the Compile_lock prevents systemDictionary updates
            // during compilations.
            MutexLocker mu(Compile_lock, THREAD);
            update_dictionary(d_hash, p_index, p_hash,
              k, class_loader, THREAD);
          }

          if (JvmtiExport::should_post_class_load()) {
            Thread *thread = THREAD;
            assert(thread->is_Java_thread(), "thread->is_Java_thread()");
            JvmtiExport::post_class_load((JavaThread *) thread, k);
          }
        }
      }
    } // load_instance_class

    if (load_instance_added == true) {
      // clean up placeholder entries for LOAD_INSTANCE success or error
      // This brackets the SystemDictionary updates for both defining
      // and initiating loaders
      MutexLocker mu(SystemDictionary_lock, THREAD);
      placeholders()->find_and_remove(p_index, p_hash, name, loader_data, PlaceholderTable::LOAD_INSTANCE, THREAD);
      SystemDictionary_lock->notify_all();
    }
  }

  if (HAS_PENDING_EXCEPTION || k == NULL) {
    return NULL;
  }
  if (class_load_start_event.should_commit()) {
    post_class_load_event(&class_load_start_event, k, loader_data);
  }
#ifdef ASSERT
  {
    ClassLoaderData* loader_data = k->class_loader_data();
    MutexLocker mu(SystemDictionary_lock, THREAD);
    InstanceKlass* kk = find_class(name, loader_data);
    assert(kk == k, "should be present in dictionary");
  }
#endif

  // return if the protection domain in NULL
  if (protection_domain() == NULL) return k;

  // Check the protection domain has the right access
  if (dictionary->is_valid_protection_domain(d_hash, name,
                                             protection_domain)) {
    return k;
  }

  // Verify protection domain. If it fails an exception is thrown
  validate_protection_domain(k, class_loader, protection_domain, CHECK_NULL);

  return k;
}


// This routine does not lock the system dictionary.
//
// Since readers don't hold a lock, we must make sure that system
// dictionary entries are only removed at a safepoint (when only one
// thread is running), and are added to in a safe way (all links must
// be updated in an MT-safe manner).
//
// Callers should be aware that an entry could be added just after
// _dictionary->bucket(index) is read here, so the caller will not see
// the new entry.

Klass* SystemDictionary::find(Symbol* class_name,
                              Handle class_loader,
                              Handle protection_domain,
                              TRAPS) {

  // The result of this call should be consistent with the result
  // of the call to resolve_instance_class_or_null().
  // See evaluation 6790209 and 4474172 for more details.
  class_loader = Handle(THREAD, java_lang_ClassLoader::non_reflection_class_loader(class_loader()));
  ClassLoaderData* loader_data = ClassLoaderData::class_loader_data_or_null(class_loader());

  if (loader_data == NULL) {
    // If the ClassLoaderData has not been setup,
    // then the class loader has no entries in the dictionary.
    return NULL;
  }

  Dictionary* dictionary = loader_data->dictionary();
  unsigned int d_hash = dictionary->compute_hash(class_name);
  return dictionary->find(d_hash, class_name,
                          protection_domain);
}


// Look for a loaded instance or array klass by name.  Do not do any loading.
// return NULL in case of error.
Klass* SystemDictionary::find_instance_or_array_klass(Symbol* class_name,
                                                      Handle class_loader,
                                                      Handle protection_domain,
                                                      TRAPS) {
  Klass* k = NULL;
  assert(class_name != NULL, "class name must be non NULL");

  if (FieldType::is_array(class_name)) {
    // The name refers to an array.  Parse the name.
    // dimension and object_key in FieldArrayInfo are assigned as a
    // side-effect of this call
    FieldArrayInfo fd;
    BasicType t = FieldType::get_array_info(class_name, fd, CHECK_(NULL));
    if (t != T_OBJECT) {
      k = Universe::typeArrayKlassObj(t);
    } else {
      k = SystemDictionary::find(fd.object_key(), class_loader, protection_domain, THREAD);
    }
    if (k != NULL) {
      k = k->array_klass_or_null(fd.dimension());
    }
  } else {
    k = find(class_name, class_loader, protection_domain, THREAD);
  }
  return k;
}

// Note: this method is much like resolve_from_stream, but
// does not publish the classes via the SystemDictionary.
// Handles Lookup.defineClass nonfindable, unsafe_DefineAnonymousClass
// and redefineclasses. RedefinedClasses do not add to the class hierarchy.
InstanceKlass* SystemDictionary::parse_stream(Symbol* class_name,
                                              Handle class_loader,
                                              Handle protection_domain,
                                              ClassFileStream* st,
                                              const InstanceKlass* unsafe_anonymous_host,
                                              GrowableArray<Handle>* cp_patches,
                                              const bool is_nonfindable,
                                              const bool is_weaknonfindable,
                                              const bool can_access_vm_annotations,
                                              InstanceKlass* dynamic_nest_host,
                                              Handle classData,
                                              TRAPS) {

  EventClassLoad class_load_start_event;

  ClassLoaderData* loader_data;

  if (unsafe_anonymous_host != NULL) {
    // - for unsafe anonymous class: create a new short-lived CLD that uses the same
    //                               class loader as the unsafe_anonymous_host.
    guarantee(oopDesc::equals(unsafe_anonymous_host->class_loader(), class_loader()), "should be the same");
    loader_data = ClassLoaderData::shortlived_class_loader_data(class_loader);
  } else if (is_nonfindable) {
    // - for weak nonfindable class: create a new short-lived CLD whose loader is
    //                               the Lookup class' loader.
    // - for nonfindable class: add the class to the Lookup class' loader's CLD.
    if (is_weaknonfindable) {
      loader_data = ClassLoaderData::shortlived_class_loader_data(class_loader);
    } else {
      // This nonfindable class goes into the regular CLD pool for this loader.
      loader_data = register_loader(class_loader);
    }
  } else {
    loader_data = ClassLoaderData::class_loader_data(class_loader());
  }

  assert(st != NULL, "invariant");
  assert(st->need_verify(), "invariant");

  // Parse stream and create a klass.
  // Note that we do this even though this klass might
  // already be present in the SystemDictionary, otherwise we would not
  // throw potential ClassFormatErrors.

  InstanceKlass* k = KlassFactory::create_from_stream(st,
                                                      class_name,
                                                      loader_data,
                                                      protection_domain,
                                                      unsafe_anonymous_host,
                                                      cp_patches,
                                                      is_nonfindable,
                                                      can_access_vm_annotations,
                                                      dynamic_nest_host,
                                                      classData,
                                                      CHECK_NULL);

  if ((is_nonfindable || (unsafe_anonymous_host != NULL)) && k != NULL) {
    // Weak nonfindable and unsafe anonymous classes must update ClassLoaderData holder
    // so that they can be unloaded when the mirror is no longer referenced.
    if (is_weaknonfindable || (unsafe_anonymous_host != NULL)) {
      k->class_loader_data()->initialize_holder(Handle(THREAD, k->java_mirror()));
    }

    {
      MutexLocker mu_r(Compile_lock, THREAD);

      // Add to class hierarchy, initialize vtables, and do possible
      // deoptimizations.
      add_to_hierarchy(k, CHECK_NULL); // No exception, but can block

      // But, do not add to dictionary.

      // compiled code dependencies need to be validated anyway
      notice_modification();
    }

    // Rewrite and patch constant pool here.
    k->link_class(CHECK_NULL);
    if (cp_patches != NULL) {
      k->constants()->patch_resolved_references(cp_patches);
    }

    // Initialize it now, since nobody else will.
    // FIXME: why must we eager initialize? It should be initialized upon use.
    k->eager_initialize(CHECK_NULL);

    // notify jvmti
    if (JvmtiExport::should_post_class_load()) {
        assert(THREAD->is_Java_thread(), "thread->is_Java_thread()");
        JvmtiExport::post_class_load((JavaThread *) THREAD, k);
    }
    if (class_load_start_event.should_commit()) {
      post_class_load_event(&class_load_start_event, k, loader_data);
    }
  }
  assert(unsafe_anonymous_host != NULL || NULL == cp_patches,
         "cp_patches only found with unsafe_anonymous_host");

  return k;
}

// Add a klass to the system from a stream (called by jni_DefineClass and
// JVM_DefineClass).
// Note: class_name can be NULL. In that case we do not know the name of
// the class until we have parsed the stream.

InstanceKlass* SystemDictionary::resolve_from_stream(Symbol* class_name,
                                                     Handle class_loader,
                                                     Handle protection_domain,
                                                     ClassFileStream* st,
                                                     InstanceKlass* dynamic_nest_host,
                                                     TRAPS) {

  HandleMark hm(THREAD);

  // Classloaders that support parallelism, e.g. bootstrap classloader,
  // do not acquire lock here
  bool DoObjectLock = true;
  if (is_parallelCapable(class_loader)) {
    DoObjectLock = false;
  }

  ClassLoaderData* loader_data = register_loader(class_loader);

  // Make sure we are synchronized on the class loader before we proceed
  Handle lockObject = compute_loader_lock_object(class_loader, THREAD);
  check_loader_lock_contention(lockObject, THREAD);
  ObjectLocker ol(lockObject, THREAD, DoObjectLock);

  assert(st != NULL, "invariant");

  // Parse the stream and create a klass.
  // Note that we do this even though this klass might
  // already be present in the SystemDictionary, otherwise we would not
  // throw potential ClassFormatErrors.
 InstanceKlass* k = NULL;

#if INCLUDE_CDS
  if (!DumpSharedSpaces) {
    k = SystemDictionaryShared::lookup_from_stream(class_name,
                                                   class_loader,
                                                   protection_domain,
                                                   st,
                                                   CHECK_NULL);
  }
#endif

  if (k == NULL) {
    if (st->buffer() == NULL) {
      return NULL;
    }
    k = KlassFactory::create_from_stream(st,
                                         class_name,
                                         loader_data,
                                         protection_domain,
                                         NULL,  // unsafe_anonymous_host
                                         NULL,  // cp_patches
                                         false, // is_nonfindable
                                         false, // can_access_vm_annotations
                                         dynamic_nest_host,
                                         Handle(), // classData
                                         CHECK_NULL);
  }

  assert(k != NULL, "no klass created");
  Symbol* h_name = k->name();
  assert(class_name == NULL || class_name == h_name, "name mismatch");

  // Add class just loaded
  // If a class loader supports parallel classloading handle parallel define requests
  // find_or_define_instance_class may return a different InstanceKlass
  if (is_parallelCapable(class_loader)) {
    InstanceKlass* defined_k = find_or_define_instance_class(h_name, class_loader, k, THREAD);
    if (!HAS_PENDING_EXCEPTION && defined_k != k) {
      // If a parallel capable class loader already defined this class, register 'k' for cleanup.
      assert(defined_k != NULL, "Should have a klass if there's no exception");
      loader_data->add_to_deallocate_list(k);
      k = defined_k;
    }
  } else {
    define_instance_class(k, THREAD);
  }

  // If defining the class throws an exception register 'k' for cleanup.
  if (HAS_PENDING_EXCEPTION) {
    assert(k != NULL, "Must have an instance klass here!");
    loader_data->add_to_deallocate_list(k);
    return NULL;
  }

  // Make sure we have an entry in the SystemDictionary on success
  debug_only( {
    MutexLocker mu(SystemDictionary_lock, THREAD);

    Klass* check = find_class(h_name, k->class_loader_data());
    assert(check == k, "should be present in the dictionary");
  } );

  return k;
}

#if INCLUDE_CDS
// Load a class for boot loader from the shared spaces. This also
// forces the super class and all interfaces to be loaded.
InstanceKlass* SystemDictionary::load_shared_boot_class(Symbol* class_name,
                                                        TRAPS) {
  InstanceKlass* ik = SystemDictionaryShared::find_builtin_class(class_name);
  if (ik != NULL && ik->is_shared_boot_class()) {
    return load_shared_class(ik, Handle(), Handle(), THREAD);
  }
  return NULL;
}

// Check if a shared class can be loaded by the specific classloader:
//
// NULL classloader:
//   - Module class from "modules" jimage. ModuleEntry must be defined in the classloader.
//   - Class from -Xbootclasspath/a. The class has no defined PackageEntry, or must
//     be defined in an unnamed module.
bool SystemDictionary::is_shared_class_visible(Symbol* class_name,
                                               InstanceKlass* ik,
                                               Handle class_loader, TRAPS) {
  assert(!ModuleEntryTable::javabase_moduleEntry()->is_patched(),
         "Cannot use sharing if java.base is patched");
  ResourceMark rm;
  int path_index = ik->shared_classpath_index();
  ClassLoaderData* loader_data = class_loader_data(class_loader);
  if (path_index < 0) {
    // path_index < 0 indicates that the class is intended for a custom loader
    // and should not be loaded by boot/platform/app loaders
    if (loader_data->is_builtin_class_loader_data()) {
      return false;
    } else {
      return true;
    }
  }
  SharedClassPathEntry* ent =
            (SharedClassPathEntry*)FileMapInfo::shared_path(path_index);
  if (!Universe::is_module_initialized()) {
    assert(ent != NULL && ent->is_modules_image(),
           "Loading non-bootstrap classes before the module system is initialized");
    assert(class_loader.is_null(), "sanity");
    return true;
  }
  // Get the pkg_entry from the classloader
  TempNewSymbol pkg_name = NULL;
  PackageEntry* pkg_entry = NULL;
  ModuleEntry* mod_entry = NULL;
  const char* pkg_string = NULL;
  pkg_name = InstanceKlass::package_from_name(class_name, CHECK_false);
  if (pkg_name != NULL) {
    pkg_string = pkg_name->as_C_string();
    if (loader_data != NULL) {
      pkg_entry = loader_data->packages()->lookup_only(pkg_name);
    }
    if (pkg_entry != NULL) {
      mod_entry = pkg_entry->module();
    }
  }

  // If the archived class is from a module that has been patched at runtime,
  // the class cannot be loaded from the archive.
  if (mod_entry != NULL && mod_entry->is_patched()) {
    return false;
  }

  if (class_loader.is_null()) {
    assert(ent != NULL, "Shared class for NULL classloader must have valid SharedClassPathEntry");
    // The NULL classloader can load archived class originated from the
    // "modules" jimage and the -Xbootclasspath/a. For class from the
    // "modules" jimage, the PackageEntry/ModuleEntry must be defined
    // by the NULL classloader.
    if (mod_entry != NULL) {
      // PackageEntry/ModuleEntry is found in the classloader. Check if the
      // ModuleEntry's location agrees with the archived class' origination.
      if (ent->is_modules_image() && mod_entry->location()->starts_with("jrt:")) {
        return true; // Module class from the "module" jimage
      }
    }

    // If the archived class is not from the "module" jimage, the class can be
    // loaded by the NULL classloader if
    //
    // 1. the class is from the unamed package
    // 2. or, the class is not from a module defined in the NULL classloader
    // 3. or, the class is from an unamed module
    if (!ent->is_modules_image() && ik->is_shared_boot_class()) {
      // the class is from the -Xbootclasspath/a
      if (pkg_string == NULL ||
          pkg_entry == NULL ||
          pkg_entry->in_unnamed_module()) {
        assert(mod_entry == NULL ||
               mod_entry == loader_data->unnamed_module(),
               "the unnamed module is not defined in the classloader");
        return true;
      }
    }
    return false;
  } else {
    bool res = SystemDictionaryShared::is_shared_class_visible_for_classloader(
              ik, class_loader, pkg_string, pkg_name,
              pkg_entry, mod_entry, CHECK_(false));
    return res;
  }
}

InstanceKlass* SystemDictionary::load_shared_class(InstanceKlass* ik,
                                                   Handle class_loader,
                                                   Handle protection_domain, TRAPS) {

  if (ik != NULL) {
    Symbol* class_name = ik->name();

    bool visible = is_shared_class_visible(
                            class_name, ik, class_loader, CHECK_NULL);
    if (!visible) {
      return NULL;
    }

    // Resolve the superclass and interfaces. They must be the same
    // as in dump time, because the layout of <ik> depends on
    // the specific layout of ik->super() and ik->local_interfaces().
    //
    // If unexpected superclass or interfaces are found, we cannot
    // load <ik> from the shared archive.

    if (ik->super() != NULL) {
      Symbol*  cn = ik->super()->name();
      Klass *s = resolve_super_or_fail(class_name, cn,
                                       class_loader, protection_domain, true, CHECK_NULL);
      if (s != ik->super()) {
        // The dynamically resolved super class is not the same as the one we used during dump time,
        // so we cannot use ik.
        return NULL;
      } else {
        assert(s->is_shared(), "must be");
      }
    }

    Array<InstanceKlass*>* interfaces = ik->local_interfaces();
    int num_interfaces = interfaces->length();
    for (int index = 0; index < num_interfaces; index++) {
      InstanceKlass* k = interfaces->at(index);
      Symbol* name  = k->name();
      Klass* i = resolve_super_or_fail(class_name, name, class_loader, protection_domain, false, CHECK_NULL);
      if (k != i) {
        // The dynamically resolved interface class is not the same as the one we used during dump time,
        // so we cannot use ik.
        return NULL;
      } else {
        assert(i->is_shared(), "must be");
      }
    }

    InstanceKlass* new_ik = KlassFactory::check_shared_class_file_load_hook(
        ik, class_name, class_loader, protection_domain, CHECK_NULL);
    if (new_ik != NULL) {
      // The class is changed by CFLH. Return the new class. The shared class is
      // not used.
      return new_ik;
    }

    // Adjust methods to recover missing data.  They need addresses for
    // interpreter entry points and their default native method address
    // must be reset.

    // Updating methods must be done under a lock so multiple
    // threads don't update these in parallel
    //
    // Shared classes are all currently loaded by either the bootstrap or
    // internal parallel class loaders, so this will never cause a deadlock
    // on a custom class loader lock.

    ClassLoaderData* loader_data = ClassLoaderData::class_loader_data(class_loader());
    {
      HandleMark hm(THREAD);
      Handle lockObject = compute_loader_lock_object(class_loader, THREAD);
      check_loader_lock_contention(lockObject, THREAD);
      ObjectLocker ol(lockObject, THREAD, true);
      // prohibited package check assumes all classes loaded from archive call
      // restore_unshareable_info which calls ik->set_package()
      ik->restore_unshareable_info(loader_data, protection_domain, CHECK_NULL);
    }

    ik->print_class_load_logging(loader_data, NULL, NULL);

    // For boot loader, ensure that GetSystemPackage knows that a class in this
    // package was loaded.
    if (class_loader.is_null()) {
      int path_index = ik->shared_classpath_index();
      ResourceMark rm;
      ClassLoader::add_package(ik->name()->as_C_string(), path_index, THREAD);
    }

    if (DumpLoadedClassList != NULL && classlist_file->is_open()) {
      // Only dump the classes that can be stored into CDS archive
      if (SystemDictionaryShared::is_sharing_possible(loader_data)) {
        ResourceMark rm(THREAD);
        classlist_file->print_cr("%s", ik->name()->as_C_string());
        classlist_file->flush();
      }
    }

    // notify a class loaded from shared object
    ClassLoadingService::notify_class_loaded(ik, true /* shared class */);

    ik->set_has_passed_fingerprint_check(false);
    if (UseAOT && ik->supers_have_passed_fingerprint_checks()) {
      uint64_t aot_fp = AOTLoader::get_saved_fingerprint(ik);
      uint64_t cds_fp = ik->get_stored_fingerprint();
      if (aot_fp != 0 && aot_fp == cds_fp) {
        // This class matches with a class saved in an AOT library
        ik->set_has_passed_fingerprint_check(true);
      } else {
        ResourceMark rm;
        log_info(class, fingerprint)("%s :  expected = " PTR64_FORMAT " actual = " PTR64_FORMAT, ik->external_name(), aot_fp, cds_fp);
      }
    }
  }
  return ik;
}
#endif // INCLUDE_CDS

InstanceKlass* SystemDictionary::load_instance_class(Symbol* class_name, Handle class_loader, TRAPS) {

  if (class_loader.is_null()) {
    ResourceMark rm;
    PackageEntry* pkg_entry = NULL;
    bool search_only_bootloader_append = false;
    ClassLoaderData *loader_data = class_loader_data(class_loader);

    // Find the package in the boot loader's package entry table.
    TempNewSymbol pkg_name = InstanceKlass::package_from_name(class_name, CHECK_NULL);
    if (pkg_name != NULL) {
      pkg_entry = loader_data->packages()->lookup_only(pkg_name);
    }

    // Prior to attempting to load the class, enforce the boot loader's
    // visibility boundaries.
    if (!Universe::is_module_initialized()) {
      // During bootstrapping, prior to module initialization, any
      // class attempting to be loaded must be checked against the
      // java.base packages in the boot loader's PackageEntryTable.
      // No class outside of java.base is allowed to be loaded during
      // this bootstrapping window.
      if (pkg_entry == NULL || pkg_entry->in_unnamed_module()) {
        // Class is either in the unnamed package or in
        // a named package within the unnamed module.  Either
        // case is outside of java.base, do not attempt to
        // load the class post java.base definition.  If
        // java.base has not been defined, let the class load
        // and its package will be checked later by
        // ModuleEntryTable::verify_javabase_packages.
        if (ModuleEntryTable::javabase_defined()) {
          return NULL;
        }
      } else {
        // Check that the class' package is defined within java.base.
        ModuleEntry* mod_entry = pkg_entry->module();
        Symbol* mod_entry_name = mod_entry->name();
        if (mod_entry_name->fast_compare(vmSymbols::java_base()) != 0) {
          return NULL;
        }
      }
    } else {
      // After the module system has been initialized, check if the class'
      // package is in a module defined to the boot loader.
      if (pkg_name == NULL || pkg_entry == NULL || pkg_entry->in_unnamed_module()) {
        // Class is either in the unnamed package, in a named package
        // within a module not defined to the boot loader or in a
        // a named package within the unnamed module.  In all cases,
        // limit visibility to search for the class only in the boot
        // loader's append path.
        search_only_bootloader_append = true;
      }
    }

    // Prior to bootstrapping's module initialization, never load a class outside
    // of the boot loader's module path
    assert(Universe::is_module_initialized() ||
           !search_only_bootloader_append,
           "Attempt to load a class outside of boot loader's module path");

    // Search for classes in the CDS archive.
    InstanceKlass* k = NULL;
    {
#if INCLUDE_CDS
      PerfTraceTime vmtimer(ClassLoader::perf_shared_classload_time());
      k = load_shared_boot_class(class_name, THREAD);
#endif
    }

    if (k == NULL) {
      // Use VM class loader
      PerfTraceTime vmtimer(ClassLoader::perf_sys_classload_time());
      k = ClassLoader::load_class(class_name, search_only_bootloader_append, CHECK_NULL);
    }

    // find_or_define_instance_class may return a different InstanceKlass
    if (k != NULL) {
      InstanceKlass* defined_k =
        find_or_define_instance_class(class_name, class_loader, k, THREAD);
      if (!HAS_PENDING_EXCEPTION && defined_k != k) {
        // If a parallel capable class loader already defined this class, register 'k' for cleanup.
        assert(defined_k != NULL, "Should have a klass if there's no exception");
        loader_data->add_to_deallocate_list(k);
        k = defined_k;
      } else if (HAS_PENDING_EXCEPTION) {
        loader_data->add_to_deallocate_list(k);
        return NULL;
      }
    }
    return k;
  } else {
    // Use user specified class loader to load class. Call loadClass operation on class_loader.
    ResourceMark rm(THREAD);

    assert(THREAD->is_Java_thread(), "must be a JavaThread");
    JavaThread* jt = (JavaThread*) THREAD;

    PerfClassTraceTime vmtimer(ClassLoader::perf_app_classload_time(),
                               ClassLoader::perf_app_classload_selftime(),
                               ClassLoader::perf_app_classload_count(),
                               jt->get_thread_stat()->perf_recursion_counts_addr(),
                               jt->get_thread_stat()->perf_timers_addr(),
                               PerfClassTraceTime::CLASS_LOAD);

    Handle s = java_lang_String::create_from_symbol(class_name, CHECK_NULL);
    // Translate to external class name format, i.e., convert '/' chars to '.'
    Handle string = java_lang_String::externalize_classname(s, CHECK_NULL);

    JavaValue result(T_OBJECT);

    InstanceKlass* spec_klass = SystemDictionary::ClassLoader_klass();

    // Call public unsynchronized loadClass(String) directly for all class loaders.
    // For parallelCapable class loaders, JDK >=7, loadClass(String, boolean) will
    // acquire a class-name based lock rather than the class loader object lock.
    // JDK < 7 already acquire the class loader lock in loadClass(String, boolean).
    JavaCalls::call_virtual(&result,
                            class_loader,
                            spec_klass,
                            vmSymbols::loadClass_name(),
                            vmSymbols::string_class_signature(),
                            string,
                            CHECK_NULL);

    assert(result.get_type() == T_OBJECT, "just checking");
    oop obj = (oop) result.get_jobject();

    // Primitive classes return null since forName() can not be
    // used to obtain any of the Class objects representing primitives or void
    if ((obj != NULL) && !(java_lang_Class::is_primitive(obj))) {
      InstanceKlass* k = InstanceKlass::cast(java_lang_Class::as_Klass(obj));
      // For user defined Java class loaders, check that the name returned is
      // the same as that requested.  This check is done for the bootstrap
      // loader when parsing the class file.
      if (class_name == k->name()) {
        return k;
      }
    }
    // Class is not found or has the wrong name, return NULL
    return NULL;
  }
}

static void post_class_define_event(InstanceKlass* k, const ClassLoaderData* def_cld) {
  EventClassDefine event;
  if (event.should_commit()) {
    event.set_definedClass(k);
    event.set_definingClassLoader(def_cld);
    event.commit();
  }
}

void SystemDictionary::define_instance_class(InstanceKlass* k, TRAPS) {

  HandleMark hm(THREAD);
  ClassLoaderData* loader_data = k->class_loader_data();
  Handle class_loader_h(THREAD, loader_data->class_loader());

 // for bootstrap and other parallel classloaders don't acquire lock,
 // use placeholder token
 // If a parallelCapable class loader calls define_instance_class instead of
 // find_or_define_instance_class to get here, we have a timing
 // hole with systemDictionary updates and check_constraints
 if (!class_loader_h.is_null() && !is_parallelCapable(class_loader_h)) {
    assert(ObjectSynchronizer::current_thread_holds_lock((JavaThread*)THREAD,
         compute_loader_lock_object(class_loader_h, THREAD)),
         "define called without lock");
  }

  // Check class-loading constraints. Throw exception if violation is detected.
  // Grabs and releases SystemDictionary_lock
  // The check_constraints/find_class call and update_dictionary sequence
  // must be "atomic" for a specific class/classloader pair so we never
  // define two different instanceKlasses for that class/classloader pair.
  // Existing classloaders will call define_instance_class with the
  // classloader lock held
  // Parallel classloaders will call find_or_define_instance_class
  // which will require a token to perform the define class
  Symbol*  name_h = k->name();
  Dictionary* dictionary = loader_data->dictionary();
  unsigned int d_hash = dictionary->compute_hash(name_h);
  check_constraints(d_hash, k, class_loader_h, true, CHECK);

  // Register class just loaded with class loader (placed in Vector)
  // Note we do this before updating the dictionary, as this can
  // fail with an OutOfMemoryError (if it does, we will *not* put this
  // class in the dictionary and will not update the class hierarchy).
  // JVMTI FollowReferences needs to find the classes this way.
  if (k->class_loader() != NULL) {
    methodHandle m(THREAD, Universe::loader_addClass_method());
    JavaValue result(T_VOID);
    JavaCallArguments args(class_loader_h);
    args.push_oop(Handle(THREAD, k->java_mirror()));
    JavaCalls::call(&result, m, &args, CHECK);
  }

  // Add the new class. We need recompile lock during update of CHA.
  {
    unsigned int p_hash = placeholders()->compute_hash(name_h);
    int p_index = placeholders()->hash_to_index(p_hash);

    MutexLocker mu_r(Compile_lock, THREAD);

    // Add to class hierarchy, initialize vtables, and do possible
    // deoptimizations.
    add_to_hierarchy(k, CHECK); // No exception, but can block

    // Add to systemDictionary - so other classes can see it.
    // Grabs and releases SystemDictionary_lock
    update_dictionary(d_hash, p_index, p_hash,
                      k, class_loader_h, THREAD);
  }
  k->eager_initialize(THREAD);

  // notify jvmti
  if (JvmtiExport::should_post_class_load()) {
      assert(THREAD->is_Java_thread(), "thread->is_Java_thread()");
      JvmtiExport::post_class_load((JavaThread *) THREAD, k);

  }
  post_class_define_event(k, loader_data);
}

// Support parallel classloading
// All parallel class loaders, including bootstrap classloader
// lock a placeholder entry for this class/class_loader pair
// to allow parallel defines of different classes for this class loader
// With AllowParallelDefine flag==true, in case they do not synchronize around
// FindLoadedClass/DefineClass, calls, we check for parallel
// loading for them, wait if a defineClass is in progress
// and return the initial requestor's results
// This flag does not apply to the bootstrap classloader.
// With AllowParallelDefine flag==false, call through to define_instance_class
// which will throw LinkageError: duplicate class definition.
// False is the requested default.
// For better performance, the class loaders should synchronize
// findClass(), i.e. FindLoadedClass/DefineClassIfAbsent or they
// potentially waste time reading and parsing the bytestream.
// Note: VM callers should ensure consistency of k/class_name,class_loader
// Be careful when modifying this code: once you have run
// placeholders()->find_and_add(PlaceholderTable::DEFINE_CLASS),
// you need to find_and_remove it before returning.
// So be careful to not exit with a CHECK_ macro betweeen these calls.
InstanceKlass* SystemDictionary::find_or_define_instance_class(Symbol* class_name, Handle class_loader,
                                                               InstanceKlass* k, TRAPS) {

  Symbol*  name_h = k->name(); // passed in class_name may be null
  ClassLoaderData* loader_data = class_loader_data(class_loader);
  Dictionary* dictionary = loader_data->dictionary();

  unsigned int d_hash = dictionary->compute_hash(name_h);

  // Hold SD lock around find_class and placeholder creation for DEFINE_CLASS
  unsigned int p_hash = placeholders()->compute_hash(name_h);
  int p_index = placeholders()->hash_to_index(p_hash);
  PlaceholderEntry* probe;

  {
    MutexLocker mu(SystemDictionary_lock, THREAD);
    // First check if class already defined
    if (is_parallelDefine(class_loader)) {
      InstanceKlass* check = find_class(d_hash, name_h, dictionary);
      if (check != NULL) {
        return check;
      }
    }

    // Acquire define token for this class/classloader
    probe = placeholders()->find_and_add(p_index, p_hash, name_h, loader_data, PlaceholderTable::DEFINE_CLASS, NULL, THREAD);
    // Wait if another thread defining in parallel
    // All threads wait - even those that will throw duplicate class: otherwise
    // caller is surprised by LinkageError: duplicate, but findLoadedClass fails
    // if other thread has not finished updating dictionary
    while (probe->definer() != NULL) {
      SystemDictionary_lock->wait();
    }
    // Only special cases allow parallel defines and can use other thread's results
    // Other cases fall through, and may run into duplicate defines
    // caught by finding an entry in the SystemDictionary
    if (is_parallelDefine(class_loader) && (probe->instance_klass() != NULL)) {
        placeholders()->find_and_remove(p_index, p_hash, name_h, loader_data, PlaceholderTable::DEFINE_CLASS, THREAD);
        SystemDictionary_lock->notify_all();
#ifdef ASSERT
        InstanceKlass* check = find_class(d_hash, name_h, dictionary);
        assert(check != NULL, "definer missed recording success");
#endif
        return probe->instance_klass();
    } else {
      // This thread will define the class (even if earlier thread tried and had an error)
      probe->set_definer(THREAD);
    }
  }

  define_instance_class(k, THREAD);

  Handle linkage_exception = Handle(); // null handle

  // definer must notify any waiting threads
  {
    MutexLocker mu(SystemDictionary_lock, THREAD);
    PlaceholderEntry* probe = placeholders()->get_entry(p_index, p_hash, name_h, loader_data);
    assert(probe != NULL, "DEFINE_CLASS placeholder lost?");
    if (probe != NULL) {
      if (HAS_PENDING_EXCEPTION) {
        linkage_exception = Handle(THREAD,PENDING_EXCEPTION);
        CLEAR_PENDING_EXCEPTION;
      } else {
        probe->set_instance_klass(k);
      }
      probe->set_definer(NULL);
      placeholders()->find_and_remove(p_index, p_hash, name_h, loader_data, PlaceholderTable::DEFINE_CLASS, THREAD);
      SystemDictionary_lock->notify_all();
    }
  }

  // Can't throw exception while holding lock due to rank ordering
  if (linkage_exception() != NULL) {
    THROW_OOP_(linkage_exception(), NULL); // throws exception and returns
  }

  return k;
}

Handle SystemDictionary::compute_loader_lock_object(Handle class_loader, TRAPS) {
  // If class_loader is NULL we synchronize on _system_loader_lock_obj
  if (class_loader.is_null()) {
    return Handle(THREAD, _system_loader_lock_obj);
  } else {
    return class_loader;
  }
}

// This method is added to check how often we have to wait to grab loader
// lock. The results are being recorded in the performance counters defined in
// ClassLoader::_sync_systemLoaderLockContentionRate and
// ClassLoader::_sync_nonSystemLoaderLockConteionRate.
void SystemDictionary::check_loader_lock_contention(Handle loader_lock, TRAPS) {
  if (!UsePerfData) {
    return;
  }

  assert(!loader_lock.is_null(), "NULL lock object");

  if (ObjectSynchronizer::query_lock_ownership((JavaThread*)THREAD, loader_lock)
      == ObjectSynchronizer::owner_other) {
    // contention will likely happen, so increment the corresponding
    // contention counter.
    if (oopDesc::equals(loader_lock(), _system_loader_lock_obj)) {
      ClassLoader::sync_systemLoaderLockContentionRate()->inc();
    } else {
      ClassLoader::sync_nonSystemLoaderLockContentionRate()->inc();
    }
  }
}

// ----------------------------------------------------------------------------
// Lookup

InstanceKlass* SystemDictionary::find_class(unsigned int hash,
                                            Symbol* class_name,
                                            Dictionary* dictionary) {
  assert_locked_or_safepoint(SystemDictionary_lock);
  int index = dictionary->hash_to_index(hash);
  return dictionary->find_class(index, hash, class_name);
}


// Basic find on classes in the midst of being loaded
Symbol* SystemDictionary::find_placeholder(Symbol* class_name,
                                           ClassLoaderData* loader_data) {
  assert_locked_or_safepoint(SystemDictionary_lock);
  unsigned int p_hash = placeholders()->compute_hash(class_name);
  int p_index = placeholders()->hash_to_index(p_hash);
  return placeholders()->find_entry(p_index, p_hash, class_name, loader_data);
}


// Used for assertions and verification only
// Precalculating the hash and index is an optimization because there are many lookups
// before adding the class.
InstanceKlass* SystemDictionary::find_class(Symbol* class_name, ClassLoaderData* loader_data) {
  assert_locked_or_safepoint(SystemDictionary_lock);
  #ifndef ASSERT
  guarantee(VerifyBeforeGC      ||
            VerifyDuringGC      ||
            VerifyBeforeExit    ||
            VerifyDuringStartup ||
            VerifyAfterGC, "too expensive");
  #endif

  Dictionary* dictionary = loader_data->dictionary();
  unsigned int d_hash = dictionary->compute_hash(class_name);
  return find_class(d_hash, class_name, dictionary);
}


// ----------------------------------------------------------------------------
// Update hierachy. This is done before the new klass has been added to the SystemDictionary. The Recompile_lock
// is held, to ensure that the compiler is not using the class hierachy, and that deoptimization will kick in
// before a new class is used.

void SystemDictionary::add_to_hierarchy(InstanceKlass* k, TRAPS) {
  assert(k != NULL, "just checking");
  assert_locked_or_safepoint(Compile_lock);

  // Link into hierachy. Make sure the vtables are initialized before linking into
  k->append_to_sibling_list();                    // add to superklass/sibling list
  k->process_interfaces(THREAD);                  // handle all "implements" declarations
  k->set_init_state(InstanceKlass::loaded);
  // Now flush all code that depended on old class hierarchy.
  // Note: must be done *after* linking k into the hierarchy (was bug 12/9/97)
  // Also, first reinitialize vtable because it may have gotten out of synch
  // while the new class wasn't connected to the class hierarchy.
  CodeCache::flush_dependents_on(k);
}

// ----------------------------------------------------------------------------
// GC support

// Assumes classes in the SystemDictionary are only unloaded at a safepoint
// Note: anonymous classes are not in the SD.
bool SystemDictionary::do_unloading(GCTimer* gc_timer) {

  bool unloading_occurred;
  bool is_concurrent = !SafepointSynchronize::is_at_safepoint();
  {
    GCTraceTime(Debug, gc, phases) t("ClassLoaderData", gc_timer);
    assert_locked_or_safepoint(ClassLoaderDataGraph_lock);  // caller locks.
    // First, mark for unload all ClassLoaderData referencing a dead class loader.
    unloading_occurred = ClassLoaderDataGraph::do_unloading();
    if (unloading_occurred) {
      MutexLockerEx ml2(is_concurrent ? Module_lock : NULL);
      JFR_ONLY(Jfr::on_unloading_classes();)
      MutexLockerEx ml1(is_concurrent ? SystemDictionary_lock : NULL);
      ClassLoaderDataGraph::clean_module_and_package_info();
    }
  }

  // Cleanup ResolvedMethodTable even if no unloading occurred.
  {
    GCTraceTime(Debug, gc, phases) t("ResolvedMethodTable", gc_timer);
    ResolvedMethodTable::trigger_cleanup();
  }

  if (unloading_occurred) {
    {
      GCTraceTime(Debug, gc, phases) t("SymbolTable", gc_timer);
      // Check if there's work to do in the SymbolTable
      SymbolTable::do_check_concurrent_work();
    }

    {
      MutexLockerEx ml(is_concurrent ? SystemDictionary_lock : NULL);
      GCTraceTime(Debug, gc, phases) t("Dictionary", gc_timer);
      constraints()->purge_loader_constraints();
      resolution_errors()->purge_resolution_errors();
    }

    {
      GCTraceTime(Debug, gc, phases) t("ResolvedMethodTable", gc_timer);
      // Oops referenced by the protection domain cache table may get unreachable independently
      // of the class loader (eg. cached protection domain oops). So we need to
      // explicitly unlink them here.
      // All protection domain oops are linked to the caller class, so if nothing
      // unloads, this is not needed.
      _pd_cache_table->trigger_cleanup();
    }
  }

  return unloading_occurred;
}

void SystemDictionary::oops_do(OopClosure* f) {
  f->do_oop(&_java_system_loader);
  f->do_oop(&_java_platform_loader);
  f->do_oop(&_system_loader_lock_obj);
  CDS_ONLY(SystemDictionaryShared::oops_do(f);)

  // Visit extra methods
  invoke_method_table()->oops_do(f);
}

// CDS: scan and relocate all classes referenced by _well_known_klasses[].
void SystemDictionary::well_known_klasses_do(MetaspaceClosure* it) {
  for (int id = FIRST_WKID; id < WKID_LIMIT; id++) {
    it->push(well_known_klass_addr((WKID)id));
  }
}

void SystemDictionary::methods_do(void f(Method*)) {
  // Walk methods in loaded classes
  MutexLocker ml(ClassLoaderDataGraph_lock);
  ClassLoaderDataGraph::methods_do(f);
  // Walk method handle intrinsics
  invoke_method_table()->methods_do(f);
}

// ----------------------------------------------------------------------------
// Initialization

void SystemDictionary::initialize(TRAPS) {
  // Allocate arrays
  _placeholders        = new PlaceholderTable(_placeholder_table_size);
  _number_of_modifications = 0;
  _loader_constraints  = new LoaderConstraintTable(_loader_constraint_size);
  _resolution_errors   = new ResolutionErrorTable(_resolution_error_size);
  _invoke_method_table = new SymbolPropertyTable(_invoke_method_size);
  _pd_cache_table = new ProtectionDomainCacheTable(defaultProtectionDomainCacheSize);

  // Allocate private object used as system class loader lock
  _system_loader_lock_obj = oopFactory::new_intArray(0, CHECK);
  // Initialize basic classes
  resolve_well_known_classes(CHECK);
}

// Compact table of directions on the initialization of klasses:
static const short wk_init_info[] = {
  #define WK_KLASS_INIT_INFO(name, symbol) \
    ((short)vmSymbols::VM_SYMBOL_ENUM_NAME(symbol)),

  WK_KLASSES_DO(WK_KLASS_INIT_INFO)
  #undef WK_KLASS_INIT_INFO
  0
};

#ifdef ASSERT
bool SystemDictionary::is_well_known_klass(Symbol* class_name) {
  int sid;
  for (int i = 0; (sid = wk_init_info[i]) != 0; i++) {
    Symbol* symbol = vmSymbols::symbol_at((vmSymbols::SID)sid);
    if (class_name == symbol) {
      return true;
    }
  }
  return false;
}
#endif

bool SystemDictionary::resolve_wk_klass(WKID id, TRAPS) {
  assert(id >= (int)FIRST_WKID && id < (int)WKID_LIMIT, "oob");
  int sid = wk_init_info[id - FIRST_WKID];
  Symbol* symbol = vmSymbols::symbol_at((vmSymbols::SID)sid);
  InstanceKlass** klassp = &_well_known_klasses[id];


#if INCLUDE_JVMCI
  if (id >= FIRST_JVMCI_WKID) {
    assert(EnableJVMCI, "resolve JVMCI classes only when EnableJVMCI is true");
  }
#endif

  if ((*klassp) == NULL) {
    Klass* k = resolve_or_fail(symbol, true, CHECK_0);
    (*klassp) = InstanceKlass::cast(k);
  }
  return ((*klassp) != NULL);
}

void SystemDictionary::resolve_wk_klasses_until(WKID limit_id, WKID &start_id, TRAPS) {
  assert((int)start_id <= (int)limit_id, "IDs are out of order!");
  for (int id = (int)start_id; id < (int)limit_id; id++) {
    assert(id >= (int)FIRST_WKID && id < (int)WKID_LIMIT, "oob");
    resolve_wk_klass((WKID)id, CHECK);
  }

  // move the starting value forward to the limit:
  start_id = limit_id;
}

void SystemDictionary::resolve_well_known_classes(TRAPS) {
  assert(WK_KLASS(Object_klass) == NULL, "well-known classes should only be initialized once");

  // Create the ModuleEntry for java.base.  This call needs to be done here,
  // after vmSymbols::initialize() is called but before any classes are pre-loaded.
  ClassLoader::classLoader_init2(CHECK);

  // Preload commonly used klasses
  WKID scan = FIRST_WKID;
  // first do Object, then String, Class
#if INCLUDE_CDS
  if (UseSharedSpaces) {
    resolve_wk_klasses_through(WK_KLASS_ENUM_NAME(Object_klass), scan, CHECK);

    // It's unsafe to access the archived heap regions before they
    // are fixed up, so we must do the fixup as early as possible
    // before the archived java objects are accessed by functions
    // such as java_lang_Class::restore_archived_mirror and
    // ConstantPool::restore_unshareable_info (restores the archived
    // resolved_references array object).
    //
    // HeapShared::fixup_mapped_heap_regions() fills the empty
    // spaces in the archived heap regions and may use
    // SystemDictionary::Object_klass(), so we can do this only after
    // Object_klass is resolved. See the above resolve_wk_klasses_through()
    // call. No mirror objects are accessed/restored in the above call.
    // Mirrors are restored after java.lang.Class is loaded.
    HeapShared::fixup_mapped_heap_regions();

    // Initialize the constant pool for the Object_class
    assert(Object_klass()->is_shared(), "must be");
    Object_klass()->constants()->restore_unshareable_info(CHECK);
    resolve_wk_klasses_through(WK_KLASS_ENUM_NAME(Class_klass), scan, CHECK);
  } else
#endif
  {
    resolve_wk_klasses_through(WK_KLASS_ENUM_NAME(Class_klass), scan, CHECK);
  }

  // Calculate offsets for String and Class classes since they are loaded and
  // can be used after this point.
  java_lang_String::compute_offsets();
  java_lang_Class::compute_offsets();

  // Fixup mirrors for classes loaded before java.lang.Class.
  // These calls iterate over the objects currently in the perm gen
  // so calling them at this point is matters (not before when there
  // are fewer objects and not later after there are more objects
  // in the perm gen.
  Universe::initialize_basic_type_mirrors(CHECK);
  Universe::fixup_mirrors(CHECK);

  // do a bunch more:
  resolve_wk_klasses_through(WK_KLASS_ENUM_NAME(Reference_klass), scan, CHECK);

  // Preload ref klasses and set reference types
  InstanceKlass::cast(WK_KLASS(Reference_klass))->set_reference_type(REF_OTHER);
  InstanceRefKlass::update_nonstatic_oop_maps(WK_KLASS(Reference_klass));

  resolve_wk_klasses_through(WK_KLASS_ENUM_NAME(PhantomReference_klass), scan, CHECK);
  InstanceKlass::cast(WK_KLASS(SoftReference_klass))->set_reference_type(REF_SOFT);
  InstanceKlass::cast(WK_KLASS(WeakReference_klass))->set_reference_type(REF_WEAK);
  InstanceKlass::cast(WK_KLASS(FinalReference_klass))->set_reference_type(REF_FINAL);
  InstanceKlass::cast(WK_KLASS(PhantomReference_klass))->set_reference_type(REF_PHANTOM);

  // JSR 292 classes
  WKID jsr292_group_start = WK_KLASS_ENUM_NAME(MethodHandle_klass);
  WKID jsr292_group_end   = WK_KLASS_ENUM_NAME(VolatileCallSite_klass);
  resolve_wk_klasses_until(jsr292_group_start, scan, CHECK);
  resolve_wk_klasses_through(jsr292_group_end, scan, CHECK);
  WKID last = NOT_JVMCI(WKID_LIMIT) JVMCI_ONLY(FIRST_JVMCI_WKID);
  resolve_wk_klasses_until(last, scan, CHECK);

  _box_klasses[T_BOOLEAN] = WK_KLASS(Boolean_klass);
  _box_klasses[T_CHAR]    = WK_KLASS(Character_klass);
  _box_klasses[T_FLOAT]   = WK_KLASS(Float_klass);
  _box_klasses[T_DOUBLE]  = WK_KLASS(Double_klass);
  _box_klasses[T_BYTE]    = WK_KLASS(Byte_klass);
  _box_klasses[T_SHORT]   = WK_KLASS(Short_klass);
  _box_klasses[T_INT]     = WK_KLASS(Integer_klass);
  _box_klasses[T_LONG]    = WK_KLASS(Long_klass);
  //_box_klasses[T_OBJECT]  = WK_KLASS(object_klass);
  //_box_klasses[T_ARRAY]   = WK_KLASS(object_klass);

  { // Compute whether we should use checkPackageAccess or NOT
    Method* method = InstanceKlass::cast(ClassLoader_klass())->find_method(vmSymbols::checkPackageAccess_name(), vmSymbols::class_protectiondomain_signature());
    _has_checkPackageAccess = (method != NULL);
  }

#ifdef ASSERT
  if (UseSharedSpaces) {
    assert(JvmtiExport::is_early_phase(),
           "All well known classes must be resolved in JVMTI early phase");
    for (int i = FIRST_WKID; i < last; i++) {
      InstanceKlass* k = _well_known_klasses[i];
      assert(k->is_shared(), "must not be replaced by JVMTI class file load hook");
    }
  }
#endif
}

// Tells if a given klass is a box (wrapper class, such as java.lang.Integer).
// If so, returns the basic type it holds.  If not, returns T_OBJECT.
BasicType SystemDictionary::box_klass_type(Klass* k) {
  assert(k != NULL, "");
  for (int i = T_BOOLEAN; i < T_VOID+1; i++) {
    if (_box_klasses[i] == k)
      return (BasicType)i;
  }
  return T_OBJECT;
}

// Constraints on class loaders. The details of the algorithm can be
// found in the OOPSLA'98 paper "Dynamic Class Loading in the Java
// Virtual Machine" by Sheng Liang and Gilad Bracha.  The basic idea is
// that the dictionary needs to maintain a set of contraints that
// must be satisfied by all classes in the dictionary.
// if defining is true, then LinkageError if already in dictionary
// if initiating loader, then ok if InstanceKlass matches existing entry

void SystemDictionary::check_constraints(unsigned int d_hash,
                                         InstanceKlass* k,
                                         Handle class_loader,
                                         bool defining,
                                         TRAPS) {
  ResourceMark rm(THREAD);
  stringStream ss;
  bool throwException = false;

  {
    Symbol *name = k->name();
    ClassLoaderData *loader_data = class_loader_data(class_loader);

    MutexLocker mu(SystemDictionary_lock, THREAD);

    InstanceKlass* check = find_class(d_hash, name, loader_data->dictionary());
    if (check != NULL) {
      // If different InstanceKlass - duplicate class definition,
      // else - ok, class loaded by a different thread in parallel.
      // We should only have found it if it was done loading and ok to use.
      // The dictionary only holds instance classes, placeholders
      // also hold array classes.

      assert(check->is_instance_klass(), "noninstance in systemdictionary");
      if ((defining == true) || (k != check)) {
        throwException = true;
        ss.print("loader %s", loader_data->loader_name_and_id());
        ss.print(" attempted duplicate %s definition for %s. (%s)",
                 k->external_kind(), k->external_name(), k->class_in_module_of_loader(false, true));
      } else {
        return;
      }
    }

#ifdef ASSERT
    Symbol* ph_check = find_placeholder(name, loader_data);
    assert(ph_check == NULL || ph_check == name, "invalid symbol");
#endif

    if (throwException == false) {
      if (constraints()->check_or_update(k, class_loader, name) == false) {
        throwException = true;
        ss.print("loader constraint violation: loader %s", loader_data->loader_name_and_id());
        ss.print(" wants to load %s %s.",
                 k->external_kind(), k->external_name());
        Klass *existing_klass = constraints()->find_constrained_klass(name, class_loader);
        if (existing_klass->class_loader() != class_loader()) {
          ss.print(" A different %s with the same name was previously loaded by %s. (%s)",
                   existing_klass->external_kind(),
                   existing_klass->class_loader_data()->loader_name_and_id(),
                   existing_klass->class_in_module_of_loader(false, true));
        } else {
          ss.print(" (%s)", k->class_in_module_of_loader(false, true));
        }
      }
    }
  }

  // Throw error now if needed (cannot throw while holding
  // SystemDictionary_lock because of rank ordering)
  if (throwException == true) {
    THROW_MSG(vmSymbols::java_lang_LinkageError(), ss.as_string());
  }
}

// Update class loader data dictionary - done after check_constraint and add_to_hierachy
// have been called.
void SystemDictionary::update_dictionary(unsigned int d_hash,
                                         int p_index, unsigned int p_hash,
                                         InstanceKlass* k,
                                         Handle class_loader,
                                         TRAPS) {
  // Compile_lock prevents systemDictionary updates during compilations
  assert_locked_or_safepoint(Compile_lock);
  Symbol*  name  = k->name();
  ClassLoaderData *loader_data = class_loader_data(class_loader);

  {
    MutexLocker mu1(SystemDictionary_lock, THREAD);

    // See whether biased locking is enabled and if so set it for this
    // klass.
    // Note that this must be done past the last potential blocking
    // point / safepoint. We enable biased locking lazily using a
    // VM_Operation to iterate the SystemDictionary and installing the
    // biasable mark word into each InstanceKlass's prototype header.
    // To avoid race conditions where we accidentally miss enabling the
    // optimization for one class in the process of being added to the
    // dictionary, we must not safepoint after the test of
    // BiasedLocking::enabled().
    if (UseBiasedLocking && BiasedLocking::enabled()) {
      // Set biased locking bit for all loaded classes; it will be
      // cleared if revocation occurs too often for this type
      // NOTE that we must only do this when the class is initally
      // defined, not each time it is referenced from a new class loader
      if (oopDesc::equals(k->class_loader(), class_loader())) {
        k->set_prototype_header(markOopDesc::biased_locking_prototype());
      }
    }

    // Make a new dictionary entry.
    Dictionary* dictionary = loader_data->dictionary();
    InstanceKlass* sd_check = find_class(d_hash, name, dictionary);
    if (sd_check == NULL) {
      dictionary->add_klass(d_hash, name, k);
      notice_modification();
    }
  #ifdef ASSERT
    sd_check = find_class(d_hash, name, dictionary);
    assert (sd_check != NULL, "should have entry in dictionary");
    // Note: there may be a placeholder entry: for circularity testing
    // or for parallel defines
  #endif
    SystemDictionary_lock->notify_all();
  }
}


// Try to find a class name using the loader constraints.  The
// loader constraints might know about a class that isn't fully loaded
// yet and these will be ignored.
Klass* SystemDictionary::find_constrained_instance_or_array_klass(
                    Symbol* class_name, Handle class_loader, TRAPS) {

  // First see if it has been loaded directly.
  // Force the protection domain to be null.  (This removes protection checks.)
  Handle no_protection_domain;
  Klass* klass = find_instance_or_array_klass(class_name, class_loader,
                                              no_protection_domain, CHECK_NULL);
  if (klass != NULL)
    return klass;

  // Now look to see if it has been loaded elsewhere, and is subject to
  // a loader constraint that would require this loader to return the
  // klass that is already loaded.
  if (FieldType::is_array(class_name)) {
    // For array classes, their Klass*s are not kept in the
    // constraint table. The element Klass*s are.
    FieldArrayInfo fd;
    BasicType t = FieldType::get_array_info(class_name, fd, CHECK_(NULL));
    if (t != T_OBJECT) {
      klass = Universe::typeArrayKlassObj(t);
    } else {
      MutexLocker mu(SystemDictionary_lock, THREAD);
      klass = constraints()->find_constrained_klass(fd.object_key(), class_loader);
    }
    // If element class already loaded, allocate array klass
    if (klass != NULL) {
      klass = klass->array_klass_or_null(fd.dimension());
    }
  } else {
    MutexLocker mu(SystemDictionary_lock, THREAD);
    // Non-array classes are easy: simply check the constraint table.
    klass = constraints()->find_constrained_klass(class_name, class_loader);
  }

  return klass;
}


bool SystemDictionary::add_loader_constraint(Symbol* class_name,
                                             Handle class_loader1,
                                             Handle class_loader2,
                                             Thread* THREAD) {
  ClassLoaderData* loader_data1 = class_loader_data(class_loader1);
  ClassLoaderData* loader_data2 = class_loader_data(class_loader2);

  Symbol* constraint_name = NULL;
  // Needs to be in same scope as constraint_name in case a Symbol is created and
  // assigned to constraint_name.
  FieldArrayInfo fd;
  if (!FieldType::is_array(class_name)) {
    constraint_name = class_name;
  } else {
    // For array classes, their Klass*s are not kept in the
    // constraint table. The element classes are.
    BasicType t = FieldType::get_array_info(class_name, fd, CHECK_(false));
    // primitive types always pass
    if (t != T_OBJECT) {
      return true;
    } else {
      constraint_name = fd.object_key();
    }
  }

  Dictionary* dictionary1 = loader_data1->dictionary();
  unsigned int d_hash1 = dictionary1->compute_hash(constraint_name);

  Dictionary* dictionary2 = loader_data2->dictionary();
  unsigned int d_hash2 = dictionary2->compute_hash(constraint_name);

  {
    MutexLocker mu_s(SystemDictionary_lock, THREAD);
    InstanceKlass* klass1 = find_class(d_hash1, constraint_name, dictionary1);
    InstanceKlass* klass2 = find_class(d_hash2, constraint_name, dictionary2);
    return constraints()->add_entry(constraint_name, klass1, class_loader1,
                                    klass2, class_loader2);
  }
}

// Add entry to resolution error table to record the error when the first
// attempt to resolve a reference to a class has failed.
void SystemDictionary::add_resolution_error(const constantPoolHandle& pool, int which,
                                            Symbol* error, Symbol* message) {
  unsigned int hash = resolution_errors()->compute_hash(pool, which);
  int index = resolution_errors()->hash_to_index(hash);
  {
    MutexLocker ml(SystemDictionary_lock, Thread::current());
    resolution_errors()->add_entry(index, hash, pool, which, error, message);
  }
}

// Delete a resolution error for RedefineClasses for a constant pool is going away
void SystemDictionary::delete_resolution_error(ConstantPool* pool) {
  resolution_errors()->delete_entry(pool);
}

// Lookup resolution error table. Returns error if found, otherwise NULL.
Symbol* SystemDictionary::find_resolution_error(const constantPoolHandle& pool, int which,
                                                Symbol** message) {
  unsigned int hash = resolution_errors()->compute_hash(pool, which);
  int index = resolution_errors()->hash_to_index(hash);
  {
    MutexLocker ml(SystemDictionary_lock, Thread::current());
    ResolutionErrorEntry* entry = resolution_errors()->find_entry(index, hash, pool, which);
    if (entry != NULL) {
      *message = entry->message();
      return entry->error();
    } else {
      return NULL;
    }
  }
}


// Signature constraints ensure that callers and callees agree about
// the meaning of type names in their signatures.  This routine is the
// intake for constraints.  It collects them from several places:
//
//  * LinkResolver::resolve_method (if check_access is true) requires
//    that the resolving class (the caller) and the defining class of
//    the resolved method (the callee) agree on each type in the
//    method's signature.
//
//  * LinkResolver::resolve_interface_method performs exactly the same
//    checks.
//
//  * LinkResolver::resolve_field requires that the constant pool
//    attempting to link to a field agree with the field's defining
//    class about the type of the field signature.
//
//  * klassVtable::initialize_vtable requires that, when a class
//    overrides a vtable entry allocated by a superclass, that the
//    overriding method (i.e., the callee) agree with the superclass
//    on each type in the method's signature.
//
//  * klassItable::initialize_itable requires that, when a class fills
//    in its itables, for each non-abstract method installed in an
//    itable, the method (i.e., the callee) agree with the interface
//    on each type in the method's signature.
//
// All those methods have a boolean (check_access, checkconstraints)
// which turns off the checks.  This is used from specialized contexts
// such as bootstrapping, dumping, and debugging.
//
// No direct constraint is placed between the class and its
// supertypes.  Constraints are only placed along linked relations
// between callers and callees.  When a method overrides or implements
// an abstract method in a supertype (superclass or interface), the
// constraints are placed as if the supertype were the caller to the
// overriding method.  (This works well, since callers to the
// supertype have already established agreement between themselves and
// the supertype.)  As a result of all this, a class can disagree with
// its supertype about the meaning of a type name, as long as that
// class neither calls a relevant method of the supertype, nor is
// called (perhaps via an override) from the supertype.
//
//
// SystemDictionary::check_signature_loaders(sig, l1, l2)
//
// Make sure all class components (including arrays) in the given
// signature will be resolved to the same class in both loaders.
// Returns the name of the type that failed a loader constraint check, or
// NULL if no constraint failed.  No exception except OOME is thrown.
// Arrays are not added to the loader constraint table, their elements are.
Symbol* SystemDictionary::check_signature_loaders(Symbol* signature,
                                               Handle loader1, Handle loader2,
                                               bool is_method, TRAPS)  {
  // Nothing to do if loaders are the same.
  if (oopDesc::equals(loader1(), loader2())) {
    return NULL;
  }

  SignatureStream sig_strm(signature, is_method);
  while (!sig_strm.is_done()) {
    if (sig_strm.is_object()) {
      Symbol* sig = sig_strm.as_symbol(CHECK_NULL);
      if (!add_loader_constraint(sig, loader1, loader2, THREAD)) {
        return sig;
      }
    }
    sig_strm.next();
  }
  return NULL;
}


methodHandle SystemDictionary::find_method_handle_intrinsic(vmIntrinsics::ID iid,
                                                            Symbol* signature,
                                                            TRAPS) {
  methodHandle empty;
  assert(MethodHandles::is_signature_polymorphic(iid) &&
         MethodHandles::is_signature_polymorphic_intrinsic(iid) &&
         iid != vmIntrinsics::_invokeGeneric,
         "must be a known MH intrinsic iid=%d: %s", iid, vmIntrinsics::name_at(iid));

  unsigned int hash  = invoke_method_table()->compute_hash(signature, iid);
  int          index = invoke_method_table()->hash_to_index(hash);
  SymbolPropertyEntry* spe = invoke_method_table()->find_entry(index, hash, signature, iid);
  methodHandle m;
  if (spe == NULL || spe->method() == NULL) {
    spe = NULL;
    // Must create lots of stuff here, but outside of the SystemDictionary lock.
    m = Method::make_method_handle_intrinsic(iid, signature, CHECK_(empty));
    if (!Arguments::is_interpreter_only()) {
      // Generate a compiled form of the MH intrinsic.
      AdapterHandlerLibrary::create_native_wrapper(m);
      // Check if have the compiled code.
      if (!m->has_compiled_code()) {
        THROW_MSG_(vmSymbols::java_lang_VirtualMachineError(),
                   "Out of space in CodeCache for method handle intrinsic", empty);
      }
    }
    // Now grab the lock.  We might have to throw away the new method,
    // if a racing thread has managed to install one at the same time.
    {
      MutexLocker ml(SystemDictionary_lock, THREAD);
      spe = invoke_method_table()->find_entry(index, hash, signature, iid);
      if (spe == NULL)
        spe = invoke_method_table()->add_entry(index, hash, signature, iid);
      if (spe->method() == NULL)
        spe->set_method(m());
    }
  }

  assert(spe != NULL && spe->method() != NULL, "");
  assert(Arguments::is_interpreter_only() || (spe->method()->has_compiled_code() &&
         spe->method()->code()->entry_point() == spe->method()->from_compiled_entry()),
         "MH intrinsic invariant");
  return spe->method();
}

// Helper for unpacking the return value from linkMethod and linkCallSite.
static methodHandle unpack_method_and_appendix(Handle mname,
                                               Klass* accessing_klass,
                                               objArrayHandle appendix_box,
                                               Handle* appendix_result,
                                               TRAPS) {
  methodHandle empty;
  if (mname.not_null()) {
    Method* m = java_lang_invoke_MemberName::vmtarget(mname());
    if (m != NULL) {
      oop appendix = appendix_box->obj_at(0);
      if (TraceMethodHandles) {
    #ifndef PRODUCT
        ttyLocker ttyl;
        tty->print("Linked method=" INTPTR_FORMAT ": ", p2i(m));
        m->print();
        if (appendix != NULL) { tty->print("appendix = "); appendix->print(); }
        tty->cr();
    #endif //PRODUCT
      }
      (*appendix_result) = Handle(THREAD, appendix);
      // the target is stored in the cpCache and if a reference to this
      // MemberName is dropped we need a way to make sure the
      // class_loader containing this method is kept alive.
      ClassLoaderData* this_key = accessing_klass->class_loader_data();
      this_key->record_dependency(m->method_holder());
      return methodHandle(THREAD, m);
    }
  }
  THROW_MSG_(vmSymbols::java_lang_LinkageError(), "bad value from MethodHandleNatives", empty);
  return empty;
}

methodHandle SystemDictionary::find_method_handle_invoker(Klass* klass,
                                                          Symbol* name,
                                                          Symbol* signature,
                                                          Klass* accessing_klass,
                                                          Handle *appendix_result,
                                                          Handle *method_type_result,
                                                          TRAPS) {
  methodHandle empty;
  assert(THREAD->can_call_java() ,"");
  Handle method_type =
    SystemDictionary::find_method_handle_type(signature, accessing_klass, CHECK_(empty));

  int ref_kind = JVM_REF_invokeVirtual;
  oop name_oop = StringTable::intern(name, CHECK_(empty));
  Handle name_str (THREAD, name_oop);
  objArrayHandle appendix_box = oopFactory::new_objArray_handle(SystemDictionary::Object_klass(), 1, CHECK_(empty));
  assert(appendix_box->obj_at(0) == NULL, "");

  // This should not happen.  JDK code should take care of that.
  if (accessing_klass == NULL || method_type.is_null()) {
    THROW_MSG_(vmSymbols::java_lang_InternalError(), "bad invokehandle", empty);
  }

  // call java.lang.invoke.MethodHandleNatives::linkMethod(... String, MethodType) -> MemberName
  JavaCallArguments args;
  args.push_oop(Handle(THREAD, accessing_klass->java_mirror()));
  args.push_int(ref_kind);
  args.push_oop(Handle(THREAD, klass->java_mirror()));
  args.push_oop(name_str);
  args.push_oop(method_type);
  args.push_oop(appendix_box);
  JavaValue result(T_OBJECT);
  JavaCalls::call_static(&result,
                         SystemDictionary::MethodHandleNatives_klass(),
                         vmSymbols::linkMethod_name(),
                         vmSymbols::linkMethod_signature(),
                         &args, CHECK_(empty));
  Handle mname(THREAD, (oop) result.get_jobject());
  (*method_type_result) = method_type;
  return unpack_method_and_appendix(mname, accessing_klass, appendix_box, appendix_result, THREAD);
}

// Decide if we can globally cache a lookup of this class, to be returned to any client that asks.
// We must ensure that all class loaders everywhere will reach this class, for any client.
// This is a safe bet for public classes in java.lang, such as Object and String.
// We also include public classes in java.lang.invoke, because they appear frequently in system-level method types.
// Out of an abundance of caution, we do not include any other classes, not even for packages like java.util.
static bool is_always_visible_class(oop mirror) {
  Klass* klass = java_lang_Class::as_Klass(mirror);
  if (klass->is_objArray_klass()) {
    klass = ObjArrayKlass::cast(klass)->bottom_klass(); // check element type
  }
  if (klass->is_typeArray_klass()) {
    return true; // primitive array
  }
  assert(klass->is_instance_klass(), "%s", klass->external_name());
  return klass->is_public() &&
         (InstanceKlass::cast(klass)->is_same_class_package(SystemDictionary::Object_klass()) ||       // java.lang
          InstanceKlass::cast(klass)->is_same_class_package(SystemDictionary::MethodHandle_klass()));  // java.lang.invoke
}


// Return the Java mirror (java.lang.Class instance) for a single-character
// descriptor.  This result, when available, is the same as produced by the
// heavier API point of the same name that takes a Symbol.
oop SystemDictionary::find_java_mirror_for_type(char signature_char) {
  return java_lang_Class::primitive_mirror(char2type(signature_char));
}

// Find or construct the Java mirror (java.lang.Class instance) for a
// for the given field type signature, as interpreted relative to the
// given class loader.  Handles primitives, void, references, arrays,
// and all other reflectable types, except method types.
// N.B.  Code in reflection should use this entry point.
Handle SystemDictionary::find_java_mirror_for_type(Symbol* signature,
                                                   Klass* accessing_klass,
                                                   Handle class_loader,
                                                   Handle protection_domain,
                                                   SignatureStream::FailureMode failure_mode,
                                                   TRAPS) {
  Handle empty;

  assert(accessing_klass == NULL || (class_loader.is_null() && protection_domain.is_null()),
         "one or the other, or perhaps neither");

  Symbol* type = signature;

  // What we have here must be a valid field descriptor,
  // and all valid field descriptors are supported.
  // Produce the same java.lang.Class that reflection reports.
  if (type->utf8_length() == 1) {

    // It's a primitive.  (Void has a primitive mirror too.)
    char ch = type->char_at(0);
    assert(is_java_primitive(char2type(ch)) || ch == 'V', "");
    return Handle(THREAD, find_java_mirror_for_type(ch));

  } else if (FieldType::is_obj(type) || FieldType::is_array(type)) {

    // It's a reference type.
    if (accessing_klass != NULL) {
      class_loader      = Handle(THREAD, accessing_klass->class_loader());
      protection_domain = Handle(THREAD, accessing_klass->protection_domain());
    }
    Klass* constant_type_klass;
    if (failure_mode == SignatureStream::ReturnNull) {
      constant_type_klass = resolve_or_null(type, class_loader, protection_domain,
                                            CHECK_(empty));
    } else {
      bool throw_error = (failure_mode == SignatureStream::NCDFError);
      constant_type_klass = resolve_or_fail(type, class_loader, protection_domain,
                                            throw_error, CHECK_(empty));
    }
    if (constant_type_klass == NULL) {
      return Handle();  // report failure this way
    }
    Handle mirror(THREAD, constant_type_klass->java_mirror());

    // Check accessibility, emulating ConstantPool::verify_constant_pool_resolve.
    if (accessing_klass != NULL) {
      Klass* sel_klass = constant_type_klass;
      bool fold_type_to_class = true;
      LinkResolver::check_klass_accessability(accessing_klass, sel_klass,
                                              fold_type_to_class, CHECK_(empty));
    }

    return mirror;

  }

  // Fall through to an error.
  assert(false, "unsupported mirror syntax");
  THROW_MSG_(vmSymbols::java_lang_InternalError(), "unsupported mirror syntax", empty);
}


// Ask Java code to find or construct a java.lang.invoke.MethodType for the given
// signature, as interpreted relative to the given class loader.
// Because of class loader constraints, all method handle usage must be
// consistent with this loader.
Handle SystemDictionary::find_method_handle_type(Symbol* signature,
                                                 Klass* accessing_klass,
                                                 TRAPS) {
  Handle empty;
  vmIntrinsics::ID null_iid = vmIntrinsics::_none;  // distinct from all method handle invoker intrinsics
  unsigned int hash  = invoke_method_table()->compute_hash(signature, null_iid);
  int          index = invoke_method_table()->hash_to_index(hash);
  SymbolPropertyEntry* spe = invoke_method_table()->find_entry(index, hash, signature, null_iid);
  if (spe != NULL && spe->method_type() != NULL) {
    assert(java_lang_invoke_MethodType::is_instance(spe->method_type()), "");
    return Handle(THREAD, spe->method_type());
  } else if (!THREAD->can_call_java()) {
    warning("SystemDictionary::find_method_handle_type called from compiler thread");  // FIXME
    return Handle();  // do not attempt from within compiler, unless it was cached
  }

  Handle class_loader, protection_domain;
  if (accessing_klass != NULL) {
    class_loader      = Handle(THREAD, accessing_klass->class_loader());
    protection_domain = Handle(THREAD, accessing_klass->protection_domain());
  }
  bool can_be_cached = true;
  int npts = ArgumentCount(signature).size();
  objArrayHandle pts = oopFactory::new_objArray_handle(SystemDictionary::Class_klass(), npts, CHECK_(empty));
  int arg = 0;
  Handle rt; // the return type from the signature
  ResourceMark rm(THREAD);
  for (SignatureStream ss(signature); !ss.is_done(); ss.next()) {
    oop mirror = NULL;
    if (can_be_cached) {
      // Use neutral class loader to lookup candidate classes to be placed in the cache.
      mirror = ss.as_java_mirror(Handle(), Handle(),
                                 SignatureStream::ReturnNull, CHECK_(empty));
      if (mirror == NULL || (ss.is_object() && !is_always_visible_class(mirror))) {
        // Fall back to accessing_klass context.
        can_be_cached = false;
      }
    }
    if (!can_be_cached) {
      // Resolve, throwing a real error if it doesn't work.
      mirror = ss.as_java_mirror(class_loader, protection_domain,
                                 SignatureStream::NCDFError, CHECK_(empty));
    }
    assert(mirror != NULL, "%s", ss.as_symbol(THREAD)->as_C_string());
    if (ss.at_return_type())
      rt = Handle(THREAD, mirror);
    else
      pts->obj_at_put(arg++, mirror);

    // Check accessibility.
    if (!java_lang_Class::is_primitive(mirror) && accessing_klass != NULL) {
      Klass* sel_klass = java_lang_Class::as_Klass(mirror);
      mirror = NULL;  // safety
      // Emulate ConstantPool::verify_constant_pool_resolve.
      bool fold_type_to_class = true;
      LinkResolver::check_klass_accessability(accessing_klass, sel_klass,
                                              fold_type_to_class, CHECK_(empty));
    }
  }
  assert(arg == npts, "");

  // call java.lang.invoke.MethodHandleNatives::findMethodHandleType(Class rt, Class[] pts) -> MethodType
  JavaCallArguments args(Handle(THREAD, rt()));
  args.push_oop(pts);
  JavaValue result(T_OBJECT);
  JavaCalls::call_static(&result,
                         SystemDictionary::MethodHandleNatives_klass(),
                         vmSymbols::findMethodHandleType_name(),
                         vmSymbols::findMethodHandleType_signature(),
                         &args, CHECK_(empty));
  Handle method_type(THREAD, (oop) result.get_jobject());

  if (can_be_cached) {
    // We can cache this MethodType inside the JVM.
    MutexLocker ml(SystemDictionary_lock, THREAD);
    spe = invoke_method_table()->find_entry(index, hash, signature, null_iid);
    if (spe == NULL)
      spe = invoke_method_table()->add_entry(index, hash, signature, null_iid);
    if (spe->method_type() == NULL) {
      spe->set_method_type(method_type());
    }
  }

  // report back to the caller with the MethodType
  return method_type;
}

Handle SystemDictionary::find_field_handle_type(Symbol* signature,
                                                Klass* accessing_klass,
                                                TRAPS) {
  Handle empty;
  ResourceMark rm(THREAD);
  SignatureStream ss(signature, /*is_method=*/ false);
  if (!ss.is_done()) {
    Handle class_loader, protection_domain;
    if (accessing_klass != NULL) {
      class_loader      = Handle(THREAD, accessing_klass->class_loader());
      protection_domain = Handle(THREAD, accessing_klass->protection_domain());
    }
    oop mirror = ss.as_java_mirror(class_loader, protection_domain, SignatureStream::NCDFError, CHECK_(empty));
    ss.next();
    if (ss.is_done()) {
      return Handle(THREAD, mirror);
    }
  }
  return empty;
}

// Ask Java code to find or construct a method handle constant.
Handle SystemDictionary::link_method_handle_constant(Klass* caller,
                                                     int ref_kind, //e.g., JVM_REF_invokeVirtual
                                                     Klass* callee,
                                                     Symbol* name,
                                                     Symbol* signature,
                                                     TRAPS) {
  Handle empty;
  if (caller == NULL) {
    THROW_MSG_(vmSymbols::java_lang_InternalError(), "bad MH constant", empty);
  }
  Handle name_str      = java_lang_String::create_from_symbol(name,      CHECK_(empty));
  Handle signature_str = java_lang_String::create_from_symbol(signature, CHECK_(empty));

  // Put symbolic info from the MH constant into freshly created MemberName and resolve it.
  Handle mname = MemberName_klass()->allocate_instance_handle(CHECK_(empty));
  java_lang_invoke_MemberName::set_clazz(mname(), callee->java_mirror());
  java_lang_invoke_MemberName::set_name (mname(), name_str());
  java_lang_invoke_MemberName::set_type (mname(), signature_str());
  java_lang_invoke_MemberName::set_flags(mname(), MethodHandles::ref_kind_to_flags(ref_kind));

  if (ref_kind == JVM_REF_invokeVirtual &&
      MethodHandles::is_signature_polymorphic_public_name(callee, name)) {
    // Skip resolution for public signature polymorphic methods such as
    // j.l.i.MethodHandle.invoke()/invokeExact() and those on VarHandle
    // They require appendix argument which MemberName resolution doesn't handle.
    // There's special logic on JDK side to handle them
    // (see MethodHandles.linkMethodHandleConstant() and MethodHandles.findVirtualForMH()).
  } else {
    MethodHandles::resolve_MemberName(mname, caller, /*speculative_resolve*/false, CHECK_(empty));
  }

  // After method/field resolution succeeded, it's safe to resolve MH signature as well.
  Handle type = MethodHandles::resolve_MemberName_type(mname, caller, CHECK_(empty));

  // call java.lang.invoke.MethodHandleNatives::linkMethodHandleConstant(Class caller, int refKind, Class callee, String name, Object type) -> MethodHandle
  JavaCallArguments args;
  args.push_oop(Handle(THREAD, caller->java_mirror()));  // the referring class
  args.push_int(ref_kind);
  args.push_oop(Handle(THREAD, callee->java_mirror()));  // the target class
  args.push_oop(name_str);
  args.push_oop(type);
  JavaValue result(T_OBJECT);
  JavaCalls::call_static(&result,
                         SystemDictionary::MethodHandleNatives_klass(),
                         vmSymbols::linkMethodHandleConstant_name(),
                         vmSymbols::linkMethodHandleConstant_signature(),
                         &args, CHECK_(empty));
  return Handle(THREAD, (oop) result.get_jobject());
}

// Ask Java to compute a constant by invoking a BSM given a Dynamic_info CP entry
Handle SystemDictionary::link_dynamic_constant(Klass* caller,
                                               int condy_index,
                                               Handle bootstrap_specifier,
                                               Symbol* name,
                                               Symbol* type,
                                               TRAPS) {
  Handle empty;
  Handle bsm, info;
  if (java_lang_invoke_MethodHandle::is_instance(bootstrap_specifier())) {
    bsm = bootstrap_specifier;
  } else {
    assert(bootstrap_specifier->is_objArray(), "");
    objArrayOop args = (objArrayOop) bootstrap_specifier();
    assert(args->length() == 2, "");
    bsm  = Handle(THREAD, args->obj_at(0));
    info = Handle(THREAD, args->obj_at(1));
  }
  guarantee(java_lang_invoke_MethodHandle::is_instance(bsm()),
            "caller must supply a valid BSM");

  // This should not happen.  JDK code should take care of that.
  if (caller == NULL) {
    THROW_MSG_(vmSymbols::java_lang_InternalError(), "bad dynamic constant", empty);
  }

  Handle constant_name = java_lang_String::create_from_symbol(name, CHECK_(empty));

  // Resolve the constant type in the context of the caller class
  Handle type_mirror = find_java_mirror_for_type(type, caller, SignatureStream::NCDFError,
                                                 CHECK_(empty));

  // call java.lang.invoke.MethodHandleNatives::linkConstantDyanmic(caller, condy_index, bsm, type, info)
  JavaCallArguments args;
  args.push_oop(Handle(THREAD, caller->java_mirror()));
  args.push_int(condy_index);
  args.push_oop(bsm);
  args.push_oop(constant_name);
  args.push_oop(type_mirror);
  args.push_oop(info);
  JavaValue result(T_OBJECT);
  JavaCalls::call_static(&result,
                         SystemDictionary::MethodHandleNatives_klass(),
                         vmSymbols::linkDynamicConstant_name(),
                         vmSymbols::linkDynamicConstant_signature(),
                         &args, CHECK_(empty));

  return Handle(THREAD, (oop) result.get_jobject());
}

// Ask Java code to find or construct a java.lang.invoke.CallSite for the given
// name and signature, as interpreted relative to the given class loader.
methodHandle SystemDictionary::find_dynamic_call_site_invoker(Klass* caller,
                                                              int indy_index,
                                                              Handle bootstrap_specifier,
                                                              Symbol* name,
                                                              Symbol* type,
                                                              Handle *appendix_result,
                                                              Handle *method_type_result,
                                                              TRAPS) {
  methodHandle empty;
  Handle bsm, info;
  if (java_lang_invoke_MethodHandle::is_instance(bootstrap_specifier())) {
    bsm = bootstrap_specifier;
  } else {
    objArrayOop args = (objArrayOop) bootstrap_specifier();
    assert(args->length() == 2, "");
    bsm  = Handle(THREAD, args->obj_at(0));
    info = Handle(THREAD, args->obj_at(1));
  }
  guarantee(java_lang_invoke_MethodHandle::is_instance(bsm()),
            "caller must supply a valid BSM");

  Handle method_name = java_lang_String::create_from_symbol(name, CHECK_(empty));
  Handle method_type = find_method_handle_type(type, caller, CHECK_(empty));

  // This should not happen.  JDK code should take care of that.
  if (caller == NULL || method_type.is_null()) {
    THROW_MSG_(vmSymbols::java_lang_InternalError(), "bad invokedynamic", empty);
  }

  objArrayHandle appendix_box = oopFactory::new_objArray_handle(SystemDictionary::Object_klass(), 1, CHECK_(empty));
  assert(appendix_box->obj_at(0) == NULL, "");

  // call java.lang.invoke.MethodHandleNatives::linkCallSite(caller, indy_index, bsm, name, mtype, info, &appendix)
  JavaCallArguments args;
  args.push_oop(Handle(THREAD, caller->java_mirror()));
  args.push_int(indy_index);
  args.push_oop(bsm);
  args.push_oop(method_name);
  args.push_oop(method_type);
  args.push_oop(info);
  args.push_oop(appendix_box);
  JavaValue result(T_OBJECT);
  JavaCalls::call_static(&result,
                         SystemDictionary::MethodHandleNatives_klass(),
                         vmSymbols::linkCallSite_name(),
                         vmSymbols::linkCallSite_signature(),
                         &args, CHECK_(empty));
  Handle mname(THREAD, (oop) result.get_jobject());
  (*method_type_result) = method_type;
  return unpack_method_and_appendix(mname, caller, appendix_box, appendix_result, THREAD);
}

// Protection domain cache table handling

ProtectionDomainCacheEntry* SystemDictionary::cache_get(Handle protection_domain) {
  return _pd_cache_table->get(protection_domain);
}

// ----------------------------------------------------------------------------

void SystemDictionary::print_on(outputStream *st) {
  CDS_ONLY(SystemDictionaryShared::print_on(st));
  GCMutexLocker mu(SystemDictionary_lock);

  ClassLoaderDataGraph::print_dictionary(st);

  // Placeholders
  placeholders()->print_on(st);
  st->cr();

  // loader constraints - print under SD_lock
  constraints()->print_on(st);
  st->cr();

  _pd_cache_table->print_on(st);
  st->cr();
}

void SystemDictionary::verify() {
  guarantee(constraints() != NULL,
            "Verify of loader constraints failed");
  guarantee(placeholders()->number_of_entries() >= 0,
            "Verify of placeholders failed");

  GCMutexLocker mu(SystemDictionary_lock);

  // Verify dictionary
  ClassLoaderDataGraph::verify_dictionary();

  placeholders()->verify();

  // Verify constraint table
  guarantee(constraints() != NULL, "Verify of loader constraints failed");
  constraints()->verify(placeholders());

  _pd_cache_table->verify();
}

void SystemDictionary::dump(outputStream *st, bool verbose) {
  assert_locked_or_safepoint(SystemDictionary_lock);
  if (verbose) {
    print_on(st);
  } else {
    CDS_ONLY(SystemDictionaryShared::print_table_statistics(st));
    ClassLoaderDataGraph::print_dictionary_statistics(st);
    placeholders()->print_table_statistics(st, "Placeholder Table");
    constraints()->print_table_statistics(st, "LoaderConstraints Table");
    _pd_cache_table->print_table_statistics(st, "ProtectionDomainCache Table");
  }
}

// Utility for dumping dictionaries.
SystemDictionaryDCmd::SystemDictionaryDCmd(outputStream* output, bool heap) :
                                 DCmdWithParser(output, heap),
  _verbose("-verbose", "Dump the content of each dictionary entry for all class loaders",
           "BOOLEAN", false, "false") {
  _dcmdparser.add_dcmd_option(&_verbose);
}

void SystemDictionaryDCmd::execute(DCmdSource source, TRAPS) {
  VM_DumpHashtable dumper(output(), VM_DumpHashtable::DumpSysDict,
                         _verbose.value());
  VMThread::execute(&dumper);
}

int SystemDictionaryDCmd::num_arguments() {
  ResourceMark rm;
  SystemDictionaryDCmd* dcmd = new SystemDictionaryDCmd(NULL, false);
  if (dcmd != NULL) {
    DCmdMark mark(dcmd);
    return dcmd->_dcmdparser.num_arguments();
  } else {
    return 0;
  }
}

<<<<<<< HEAD
class CombineDictionariesClosure : public CLDClosure {
  private:
    Dictionary* _master_dictionary;
  public:
    CombineDictionariesClosure(Dictionary* master_dictionary) :
      _master_dictionary(master_dictionary) {}
    void do_cld(ClassLoaderData* cld) {
      ResourceMark rm;
      if (cld->is_shortlived()) {
        return;
      }
      if (cld->is_system_class_loader_data() || cld->is_platform_class_loader_data()) {
        for (int i = 0; i < cld->dictionary()->table_size(); ++i) {
          Dictionary* curr_dictionary = cld->dictionary();
          DictionaryEntry* p = curr_dictionary->bucket(i);
          while (p != NULL) {
            Symbol* name = p->instance_klass()->name();
            unsigned int d_hash = _master_dictionary->compute_hash(name);
            int d_index = _master_dictionary->hash_to_index(d_hash);
            DictionaryEntry* next = p->next();
            if (p->literal()->class_loader_data() != cld) {
              // This is an initiating class loader entry; don't use it
              log_trace(cds)("Skipping initiating cl entry: %s", name->as_C_string());
              curr_dictionary->free_entry(p);
            } else {
              log_trace(cds)("Moved to boot dictionary: %s", name->as_C_string());
              curr_dictionary->unlink_entry(p);
              p->set_pd_set(NULL); // pd_set is runtime only information and will be reconstructed.
              _master_dictionary->add_entry(d_index, p);
            }
            p = next;
          }
          *curr_dictionary->bucket_addr(i) = NULL;
        }
      }
    }
};

// Combining platform and system loader dictionaries into boot loader dictionary.
// During run time, we only have one shared dictionary.
void SystemDictionary::combine_shared_dictionaries() {
  assert(DumpSharedSpaces, "dump time only");
  Dictionary* master_dictionary = ClassLoaderData::the_null_class_loader_data()->dictionary();
  CombineDictionariesClosure cdc(master_dictionary);
  ClassLoaderDataGraph::cld_do(&cdc);

  // These tables are no longer valid or necessary. Keeping them around will
  // cause SystemDictionary::verify() to fail. Let's empty them.
  _placeholders        = new PlaceholderTable(_placeholder_table_size);
  _loader_constraints  = new LoaderConstraintTable(_loader_constraint_size);

  NOT_PRODUCT(SystemDictionary::verify());
}

=======
>>>>>>> 17773c31
void SystemDictionary::initialize_oop_storage() {
  _vm_weak_oop_storage =
    new OopStorage("VM Weak Oop Handles",
                   VMWeakAlloc_lock,
                   VMWeakActive_lock);
}

OopStorage* SystemDictionary::vm_weak_oop_storage() {
  assert(_vm_weak_oop_storage != NULL, "Uninitialized");
  return _vm_weak_oop_storage;
}<|MERGE_RESOLUTION|>--- conflicted
+++ resolved
@@ -2972,63 +2972,6 @@
   }
 }
 
-<<<<<<< HEAD
-class CombineDictionariesClosure : public CLDClosure {
-  private:
-    Dictionary* _master_dictionary;
-  public:
-    CombineDictionariesClosure(Dictionary* master_dictionary) :
-      _master_dictionary(master_dictionary) {}
-    void do_cld(ClassLoaderData* cld) {
-      ResourceMark rm;
-      if (cld->is_shortlived()) {
-        return;
-      }
-      if (cld->is_system_class_loader_data() || cld->is_platform_class_loader_data()) {
-        for (int i = 0; i < cld->dictionary()->table_size(); ++i) {
-          Dictionary* curr_dictionary = cld->dictionary();
-          DictionaryEntry* p = curr_dictionary->bucket(i);
-          while (p != NULL) {
-            Symbol* name = p->instance_klass()->name();
-            unsigned int d_hash = _master_dictionary->compute_hash(name);
-            int d_index = _master_dictionary->hash_to_index(d_hash);
-            DictionaryEntry* next = p->next();
-            if (p->literal()->class_loader_data() != cld) {
-              // This is an initiating class loader entry; don't use it
-              log_trace(cds)("Skipping initiating cl entry: %s", name->as_C_string());
-              curr_dictionary->free_entry(p);
-            } else {
-              log_trace(cds)("Moved to boot dictionary: %s", name->as_C_string());
-              curr_dictionary->unlink_entry(p);
-              p->set_pd_set(NULL); // pd_set is runtime only information and will be reconstructed.
-              _master_dictionary->add_entry(d_index, p);
-            }
-            p = next;
-          }
-          *curr_dictionary->bucket_addr(i) = NULL;
-        }
-      }
-    }
-};
-
-// Combining platform and system loader dictionaries into boot loader dictionary.
-// During run time, we only have one shared dictionary.
-void SystemDictionary::combine_shared_dictionaries() {
-  assert(DumpSharedSpaces, "dump time only");
-  Dictionary* master_dictionary = ClassLoaderData::the_null_class_loader_data()->dictionary();
-  CombineDictionariesClosure cdc(master_dictionary);
-  ClassLoaderDataGraph::cld_do(&cdc);
-
-  // These tables are no longer valid or necessary. Keeping them around will
-  // cause SystemDictionary::verify() to fail. Let's empty them.
-  _placeholders        = new PlaceholderTable(_placeholder_table_size);
-  _loader_constraints  = new LoaderConstraintTable(_loader_constraint_size);
-
-  NOT_PRODUCT(SystemDictionary::verify());
-}
-
-=======
->>>>>>> 17773c31
 void SystemDictionary::initialize_oop_storage() {
   _vm_weak_oop_storage =
     new OopStorage("VM Weak Oop Handles",
