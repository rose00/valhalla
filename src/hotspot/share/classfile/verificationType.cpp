/*
 * Copyright (c) 2003, 2020, Oracle and/or its affiliates. All rights reserved.
 * DO NOT ALTER OR REMOVE COPYRIGHT NOTICES OR THIS FILE HEADER.
 *
 * This code is free software; you can redistribute it and/or modify it
 * under the terms of the GNU General Public License version 2 only, as
 * published by the Free Software Foundation.
 *
 * This code is distributed in the hope that it will be useful, but WITHOUT
 * ANY WARRANTY; without even the implied warranty of MERCHANTABILITY or
 * FITNESS FOR A PARTICULAR PURPOSE.  See the GNU General Public License
 * version 2 for more details (a copy is included in the LICENSE file that
 * accompanied this code).
 *
 * You should have received a copy of the GNU General Public License version
 * 2 along with this work; if not, write to the Free Software Foundation,
 * Inc., 51 Franklin St, Fifth Floor, Boston, MA 02110-1301 USA.
 *
 * Please contact Oracle, 500 Oracle Parkway, Redwood Shores, CA 94065 USA
 * or visit www.oracle.com if you need additional information or have any
 * questions.
 *
 */

#include "precompiled.hpp"
#include "classfile/symbolTable.hpp"
#include "classfile/systemDictionaryShared.hpp"
#include "classfile/verificationType.hpp"
#include "classfile/verifier.hpp"
#include "logging/log.hpp"
#include "oops/klass.inline.hpp"
#include "runtime/handles.inline.hpp"

VerificationType VerificationType::from_tag(u1 tag) {
  switch (tag) {
    case ITEM_Top:     return bogus_type();
    case ITEM_Integer: return integer_type();
    case ITEM_Float:   return float_type();
    case ITEM_Double:  return double_type();
    case ITEM_Long:    return long_type();
    case ITEM_Null:    return null_type();
    default:
      ShouldNotReachHere();
      return bogus_type();
  }
}

bool VerificationType::resolve_and_check_assignability(InstanceKlass* klass, Symbol* name,
         Symbol* from_name, bool from_field_is_protected, bool from_is_array, bool from_is_object, TRAPS) {
  HandleMark hm(THREAD);
  Klass* this_class = SystemDictionary::resolve_or_fail(
      name, Handle(THREAD, klass->class_loader()),
      Handle(THREAD, klass->protection_domain()), true, CHECK_false);
  if (log_is_enabled(Debug, class, resolve)) {
    Verifier::trace_class_resolution(this_class, klass);
  }

  if (this_class->access_flags().is_value_type()) return false;
  if (this_class->is_interface() && (!from_field_is_protected ||
      from_name != vmSymbols::java_lang_Object())) {
    // If we are not trying to access a protected field or method in
    // java.lang.Object then, for arrays, we only allow assignability
    // to interfaces java.lang.Cloneable and java.io.Serializable.
    // Otherwise, we treat interfaces as java.lang.Object.
    return !from_is_array ||
      this_class == SystemDictionary::Cloneable_klass() ||
      this_class == SystemDictionary::Serializable_klass();
  } else if (from_is_object) {
    Klass* from_class = SystemDictionary::resolve_or_fail(
        from_name, Handle(THREAD, klass->class_loader()),
        Handle(THREAD, klass->protection_domain()), true, CHECK_false);
    if (log_is_enabled(Debug, class, resolve)) {
      Verifier::trace_class_resolution(from_class, klass);
    }
    return from_class->is_subclass_of(this_class);
  }

  return false;
}

bool VerificationType::is_reference_assignable_from(
    const VerificationType& from, ClassVerifier* context,
    bool from_field_is_protected, TRAPS) const {
  InstanceKlass* klass = context->current_class();
  if (from.is_null()) {
    // null is assignable to any reference
    return true;
  } else if (is_null()) {
    return false;
  } else if (name() == from.name()) {
    return true;
  } else if (is_object()) {
    // We need check the class hierarchy to check assignability
    if (name() == vmSymbols::java_lang_Object()) {
      // any object or array is assignable to java.lang.Object
      return true;
    }

    if (Arguments::is_dumping_archive()) {
      if (SystemDictionaryShared::add_verification_constraint(klass,
              name(), from.name(), from_field_is_protected, from.is_array(),
              from.is_object())) {
        // If add_verification_constraint() returns true, the resolution/check should be
        // delayed until runtime.
        return true;
      }
    }

    return resolve_and_check_assignability(klass, name(), from.name(),
          from_field_is_protected, from.is_array(), from.is_object(), THREAD);
  } else if (is_array() && from.is_array()) {
    VerificationType comp_this = get_component(context, CHECK_false);
    VerificationType comp_from = from.get_component(context, CHECK_false);

/*
    // This code implements non-covariance between value type arrays and both
    // arrays of objects and arrays of interface types.  If covariance is
    // supported for value type arrays then this code should be removed.
    if (comp_from.is_valuetype() && !comp_this.is_null() && comp_this.is_reference()) {
      // An array of value types is not assignable to an array of java.lang.Objects.
      if (comp_this.name() == vmSymbols::java_lang_Object()) {
        return false;
      }

      // Need to load 'comp_this' to see if it is an interface.
      InstanceKlass* klass = context->current_class();
      {
        HandleMark hm(THREAD);
        Klass* comp_this_class = SystemDictionary::resolve_or_fail(
            comp_this.name(), Handle(THREAD, klass->class_loader()),
            Handle(THREAD, klass->protection_domain()), true, CHECK_false);
        klass->class_loader_data()->record_dependency(comp_this_class);
        if (log_is_enabled(Debug, class, resolve)) {
          Verifier::trace_class_resolution(comp_this_class, klass);
        }
        // An array of value types is not assignable to an array of interface types.
        if (comp_this_class->is_interface()) {
          return false;
        }
      }
    }
*/
    if (!comp_this.is_bogus() && !comp_from.is_bogus()) {
      return comp_this.is_component_assignable_from(comp_from, context,
                                                    from_field_is_protected, THREAD);
    }
  }
  return false;
}

bool VerificationType::is_valuetype_assignable_from(const VerificationType& from) const {
  // Check that 'from' is not null, is a value type, and is the same value type.
  assert(is_valuetype(), "called with a non-valuetype type");
  assert(!is_null(), "valuetype is not null");
  return (!from.is_null() && from.is_valuetype() && name() == from.name());
}

bool VerificationType::is_ref_assignable_from_value_type(const VerificationType& from, ClassVerifier* context, TRAPS) const {
  assert(!from.is_null(), "Value type should not be null");
  if (!is_null() && (name()->is_same_fundamental_type(from.name()) ||
      name() == vmSymbols::java_lang_Object())) {
    return true;
  }

  // Need to load 'this' to see if it is an interface.
  InstanceKlass* klass = context->current_class();
  {
    HandleMark hm(THREAD);
    Klass* this_class = SystemDictionary::resolve_or_fail(
        name(), Handle(THREAD, klass->class_loader()),
        Handle(THREAD, klass->protection_domain()), true, CHECK_false);
    klass->class_loader_data()->record_dependency(this_class);
    if (log_is_enabled(Debug, class, resolve)) {
      Verifier::trace_class_resolution(this_class, klass);
    }
    return (this_class->is_interface());
  }
}

VerificationType VerificationType::get_component(ClassVerifier *context, TRAPS) const {
  assert(is_array() && name()->utf8_length() >= 2, "Must be a valid array");
<<<<<<< HEAD
  Symbol* component;
  switch (name()->char_at(1)) {
    case JVM_SIGNATURE_BOOLEAN: return VerificationType(Boolean);
    case JVM_SIGNATURE_BYTE:    return VerificationType(Byte);
    case JVM_SIGNATURE_CHAR:    return VerificationType(Char);
    case JVM_SIGNATURE_SHORT:   return VerificationType(Short);
    case JVM_SIGNATURE_INT:     return VerificationType(Integer);
    case JVM_SIGNATURE_LONG:    return VerificationType(Long);
    case JVM_SIGNATURE_FLOAT:   return VerificationType(Float);
    case JVM_SIGNATURE_DOUBLE:  return VerificationType(Double);
    case JVM_SIGNATURE_ARRAY:
      component = context->create_temporary_symbol(
        name(), 1, name()->utf8_length());
      return VerificationType::reference_type(component);
    case JVM_SIGNATURE_CLASS:
      component = context->create_temporary_symbol(
        name(), 2, name()->utf8_length() - 1);
      return VerificationType::reference_type(component);
    case JVM_SIGNATURE_VALUETYPE:
      component = context->create_temporary_symbol(
        name(), 2, name()->utf8_length() - 1);
      return VerificationType::valuetype_type(component);
    default:
      // Met an invalid type signature, e.g. [X
      return VerificationType::bogus_type();
=======
  SignatureStream ss(name(), false);
  ss.skip_array_prefix(1);
  switch (ss.type()) {
    case T_BOOLEAN: return VerificationType(Boolean);
    case T_BYTE:    return VerificationType(Byte);
    case T_CHAR:    return VerificationType(Char);
    case T_SHORT:   return VerificationType(Short);
    case T_INT:     return VerificationType(Integer);
    case T_LONG:    return VerificationType(Long);
    case T_FLOAT:   return VerificationType(Float);
    case T_DOUBLE:  return VerificationType(Double);
    case T_ARRAY:
    case T_OBJECT: {
      guarantee(ss.is_reference(), "unchecked verifier input?");
      Symbol* component = ss.as_symbol();
      // Create another symbol to save as signature stream unreferences this symbol.
      Symbol* component_copy = context->create_temporary_symbol(component);
      assert(component_copy == component, "symbols don't match");
      return VerificationType::reference_type(component_copy);
   }
   default:
     // Met an invalid type signature, e.g. [X
     return VerificationType::bogus_type();
>>>>>>> aa4ef80f
  }
}

void VerificationType::print_on(outputStream* st) const {
  switch (_u._data) {
    case Bogus:            st->print("top"); break;
    case Category1:        st->print("category1"); break;
    case Category2:        st->print("category2"); break;
    case Category2_2nd:    st->print("category2_2nd"); break;
    case Boolean:          st->print("boolean"); break;
    case Byte:             st->print("byte"); break;
    case Short:            st->print("short"); break;
    case Char:             st->print("char"); break;
    case Integer:          st->print("integer"); break;
    case Float:            st->print("float"); break;
    case Long:             st->print("long"); break;
    case Double:           st->print("double"); break;
    case Long_2nd:         st->print("long_2nd"); break;
    case Double_2nd:       st->print("double_2nd"); break;
    case Null:             st->print("null"); break;
    case ReferenceQuery:   st->print("reference type"); break;
    case ValueTypeQuery:   st->print("inline type"); break;
    case NonScalarQuery:   st->print("reference or inline type"); break;
    case Category1Query:   st->print("category1 type"); break;
    case Category2Query:   st->print("category2 type"); break;
    case Category2_2ndQuery: st->print("category2_2nd type"); break;
    default:
      if (is_uninitialized_this()) {
        st->print("uninitializedThis");
      } else if (is_uninitialized()) {
        st->print("uninitialized %d", bci());
      } else if (is_valuetype()) {
        name()->print_Qvalue_on(st);
      } else {
        if (name() != NULL) {
          name()->print_value_on(st);
        } else {
          st->print_cr("NULL");
        }
      }
  }
}<|MERGE_RESOLUTION|>--- conflicted
+++ resolved
@@ -179,33 +179,6 @@
 
 VerificationType VerificationType::get_component(ClassVerifier *context, TRAPS) const {
   assert(is_array() && name()->utf8_length() >= 2, "Must be a valid array");
-<<<<<<< HEAD
-  Symbol* component;
-  switch (name()->char_at(1)) {
-    case JVM_SIGNATURE_BOOLEAN: return VerificationType(Boolean);
-    case JVM_SIGNATURE_BYTE:    return VerificationType(Byte);
-    case JVM_SIGNATURE_CHAR:    return VerificationType(Char);
-    case JVM_SIGNATURE_SHORT:   return VerificationType(Short);
-    case JVM_SIGNATURE_INT:     return VerificationType(Integer);
-    case JVM_SIGNATURE_LONG:    return VerificationType(Long);
-    case JVM_SIGNATURE_FLOAT:   return VerificationType(Float);
-    case JVM_SIGNATURE_DOUBLE:  return VerificationType(Double);
-    case JVM_SIGNATURE_ARRAY:
-      component = context->create_temporary_symbol(
-        name(), 1, name()->utf8_length());
-      return VerificationType::reference_type(component);
-    case JVM_SIGNATURE_CLASS:
-      component = context->create_temporary_symbol(
-        name(), 2, name()->utf8_length() - 1);
-      return VerificationType::reference_type(component);
-    case JVM_SIGNATURE_VALUETYPE:
-      component = context->create_temporary_symbol(
-        name(), 2, name()->utf8_length() - 1);
-      return VerificationType::valuetype_type(component);
-    default:
-      // Met an invalid type signature, e.g. [X
-      return VerificationType::bogus_type();
-=======
   SignatureStream ss(name(), false);
   ss.skip_array_prefix(1);
   switch (ss.type()) {
@@ -218,18 +191,20 @@
     case T_FLOAT:   return VerificationType(Float);
     case T_DOUBLE:  return VerificationType(Double);
     case T_ARRAY:
-    case T_OBJECT: {
+    case T_OBJECT:
+    case T_VALUETYPE: {
       guarantee(ss.is_reference(), "unchecked verifier input?");
       Symbol* component = ss.as_symbol();
       // Create another symbol to save as signature stream unreferences this symbol.
       Symbol* component_copy = context->create_temporary_symbol(component);
       assert(component_copy == component, "symbols don't match");
-      return VerificationType::reference_type(component_copy);
+      return (ss.type() == T_VALUETYPE) ?
+        VerificationType::valuetype_type(component_copy) :
+        VerificationType::reference_type(component_copy);
    }
    default:
      // Met an invalid type signature, e.g. [X
      return VerificationType::bogus_type();
->>>>>>> aa4ef80f
   }
 }
 
