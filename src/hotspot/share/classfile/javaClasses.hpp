/*
 * Copyright (c) 1997, 2019, Oracle and/or its affiliates. All rights reserved.
 * DO NOT ALTER OR REMOVE COPYRIGHT NOTICES OR THIS FILE HEADER.
 *
 * This code is free software; you can redistribute it and/or modify it
 * under the terms of the GNU General Public License version 2 only, as
 * published by the Free Software Foundation.
 *
 * This code is distributed in the hope that it will be useful, but WITHOUT
 * ANY WARRANTY; without even the implied warranty of MERCHANTABILITY or
 * FITNESS FOR A PARTICULAR PURPOSE.  See the GNU General Public License
 * version 2 for more details (a copy is included in the LICENSE file that
 * accompanied this code).
 *
 * You should have received a copy of the GNU General Public License version
 * 2 along with this work; if not, write to the Free Software Foundation,
 * Inc., 51 Franklin St, Fifth Floor, Boston, MA 02110-1301 USA.
 *
 * Please contact Oracle, 500 Oracle Parkway, Redwood Shores, CA 94065 USA
 * or visit www.oracle.com if you need additional information or have any
 * questions.
 *
 */

#ifndef SHARE_CLASSFILE_JAVACLASSES_HPP
#define SHARE_CLASSFILE_JAVACLASSES_HPP

#include "classfile/systemDictionary.hpp"
#include "jvmtifiles/jvmti.h"
#include "oops/oop.hpp"
#include "runtime/os.hpp"
#include "utilities/utf8.hpp"

// Interface for manipulating the basic Java classes.
//
// All dependencies on layout of actual Java classes should be kept here.
// If the layout of any of the classes above changes the offsets must be adjusted.
//
// For most classes we hardwire the offsets for performance reasons. In certain
// cases (e.g. java.security.AccessControlContext) we compute the offsets at
// startup since the layout here differs between JDK1.2 and JDK1.3.
//
// Note that fields (static and non-static) are arranged with oops before non-oops
// on a per class basis. The offsets below have to reflect this ordering.
//
// When editing the layouts please update the check_offset verification code
// correspondingly. The names in the enums must be identical to the actual field
// names in order for the verification code to work.

#define BASIC_JAVA_CLASSES_DO_PART1(f) \
  f(java_lang_Class) \
  f(java_lang_String) \
  //end

#define BASIC_JAVA_CLASSES_DO_PART2(f) \
  f(java_lang_System) \
  f(java_lang_ClassLoader) \
  f(java_lang_Throwable) \
  f(java_lang_Thread) \
  f(java_lang_ThreadGroup) \
  f(java_lang_AssertionStatusDirectives) \
  f(java_lang_ref_SoftReference) \
  f(java_lang_invoke_MethodHandle) \
  f(java_lang_invoke_DirectMethodHandle) \
  f(java_lang_invoke_MemberName) \
  f(java_lang_invoke_ResolvedMethodName) \
  f(java_lang_invoke_LambdaForm) \
  f(java_lang_invoke_MethodType) \
  f(java_lang_invoke_CallSite) \
  f(java_lang_invoke_MethodHandleNatives_CallSiteContext) \
  f(java_security_AccessControlContext) \
  f(java_lang_reflect_AccessibleObject) \
  f(java_lang_reflect_Method) \
  f(java_lang_reflect_Constructor) \
  f(java_lang_reflect_Field) \
  f(java_nio_Buffer) \
  f(reflect_ConstantPool) \
  f(reflect_UnsafeStaticFieldAccessorImpl) \
  f(java_lang_reflect_Parameter) \
  f(java_lang_Module) \
  f(java_lang_StackTraceElement) \
  f(java_lang_StackFrameInfo) \
  f(java_lang_LiveStackFrameInfo) \
  f(java_util_concurrent_locks_AbstractOwnableSynchronizer) \
  //end

#define BASIC_JAVA_CLASSES_DO(f) \
        BASIC_JAVA_CLASSES_DO_PART1(f) \
        BASIC_JAVA_CLASSES_DO_PART2(f)

// Interface to java.lang.String objects

class java_lang_String : AllStatic {
 private:
  static int value_offset;
  static int hash_offset;
  static int coder_offset;

  static bool initialized;

  static Handle basic_create(int length, bool byte_arr, TRAPS);

  static inline void set_coder(oop string, jbyte coder);

 public:

  // Coders
  enum Coder {
    CODER_LATIN1 =  0,
    CODER_UTF16  =  1
  };

  static void compute_offsets();
  static void serialize_offsets(SerializeClosure* f) NOT_CDS_RETURN;

  // Instance creation
  static Handle create_from_unicode(const jchar* unicode, int len, TRAPS);
  static oop    create_oop_from_unicode(const jchar* unicode, int len, TRAPS);
  static Handle create_from_str(const char* utf8_str, TRAPS);
  static oop    create_oop_from_str(const char* utf8_str, TRAPS);
  static Handle create_from_symbol(Symbol* symbol, TRAPS);
  static Handle create_from_platform_dependent_str(const char* str, TRAPS);
  static Handle char_converter(Handle java_string, jchar from_char, jchar to_char, TRAPS);

  static void set_compact_strings(bool value);

  static int value_offset_in_bytes()  {
    assert(initialized && (value_offset > 0), "Must be initialized");
    return value_offset;
  }
  static int hash_offset_in_bytes()   {
    assert(initialized && (hash_offset > 0), "Must be initialized");
    return hash_offset;
  }
  static int coder_offset_in_bytes()   {
    assert(initialized && (coder_offset > 0), "Must be initialized");
    return coder_offset;
  }

  static inline void set_value_raw(oop string, typeArrayOop buffer);
  static inline void set_value(oop string, typeArrayOop buffer);
  static inline void set_hash(oop string, unsigned int hash);

  // Accessors
  static inline typeArrayOop value(oop java_string);
  static inline typeArrayOop value_no_keepalive(oop java_string);
  static inline unsigned int hash(oop java_string);
  static inline bool is_latin1(oop java_string);
  static inline int length(oop java_string);
  static int utf8_length(oop java_string);

  // String converters
  static char*  as_utf8_string(oop java_string);
  static char*  as_utf8_string(oop java_string, char* buf, int buflen);
  static char*  as_utf8_string(oop java_string, int start, int len);
  static char*  as_utf8_string(oop java_string, int start, int len, char* buf, int buflen);
  static char*  as_platform_dependent_str(Handle java_string, TRAPS);
  static jchar* as_unicode_string(oop java_string, int& length, TRAPS);
  // produce an ascii string with all other values quoted using \u####
  static char*  as_quoted_ascii(oop java_string);

  // Compute the hash value for a java.lang.String object which would
  // contain the characters passed in.
  //
  // As the hash value used by the String object itself, in
  // String.hashCode().  This value is normally calculated in Java code
  // in the String.hashCode method(), but is precomputed for String
  // objects in the shared archive file.
  // hash P(31) from Kernighan & Ritchie
  //
  // For this reason, THIS ALGORITHM MUST MATCH String.hashCode().
  static unsigned int hash_code(const jchar* s, int len) {
    unsigned int h = 0;
    while (len-- > 0) {
      h = 31*h + (unsigned int) *s;
      s++;
    }
    return h;
  }

  static unsigned int hash_code(const jbyte* s, int len) {
    unsigned int h = 0;
    while (len-- > 0) {
      h = 31*h + (((unsigned int) *s) & 0xFF);
      s++;
    }
    return h;
  }

  static unsigned int hash_code(oop java_string);

  static bool equals(oop java_string, const jchar* chars, int len);
  static bool equals(oop str1, oop str2);

  // Conversion between '.' and '/' formats
  static Handle externalize_classname(Handle java_string, TRAPS) { return char_converter(java_string, '/', '.', THREAD); }
  static Handle internalize_classname(Handle java_string, TRAPS) { return char_converter(java_string, '.', '/', THREAD); }

  // Conversion
  static Symbol* as_symbol(oop java_string, TRAPS);
  static Symbol* as_symbol_or_null(oop java_string);

  // Testers
  static bool is_instance(oop obj);
  static inline bool is_instance_inlined(oop obj);

  // Debugging
  static void print(oop java_string, outputStream* st);
  friend class JavaClasses;
  friend class StringTable;
};


// Interface to java.lang.Class objects

#define CLASS_INJECTED_FIELDS(macro)                                       \
  macro(java_lang_Class, klass,                  intptr_signature,  false) \
  macro(java_lang_Class, array_klass,            intptr_signature,  false) \
  macro(java_lang_Class, oop_size,               int_signature,     false) \
  macro(java_lang_Class, static_oop_field_count, int_signature,     false) \
  macro(java_lang_Class, protection_domain,      object_signature,  false) \
  macro(java_lang_Class, signers,                object_signature,  false) \
  macro(java_lang_Class, source_file,            object_signature,  false) \

class java_lang_Class : AllStatic {
  friend class VMStructs;
  friend class JVMCIVMStructs;

 private:
  // The fake offsets are added by the class loader when java.lang.Class is loaded

  static int _klass_offset;
  static int _array_klass_offset;

  static int _oop_size_offset;
  static int _static_oop_field_count_offset;

  static int _protection_domain_offset;
  static int _init_lock_offset;
  static int _signers_offset;
  static int _class_loader_offset;
  static int _module_offset;
  static int _component_mirror_offset;
  static int _name_offset;
<<<<<<< HEAD
  static int _box_mirror_offset;
  static int _value_mirror_offset;
=======
  static int _source_file_offset;
>>>>>>> 8ec2db0a

  static bool offsets_computed;
  static int classRedefinedCount_offset;

  static GrowableArray<Klass*>* _fixup_mirror_list;
  static GrowableArray<Klass*>* _fixup_module_field_list;

  static void set_init_lock(oop java_class, oop init_lock);
  static void set_protection_domain(oop java_class, oop protection_domain);
  static void set_class_loader(oop java_class, oop class_loader);
  static void set_component_mirror(oop java_class, oop comp_mirror);
  static void initialize_mirror_fields(Klass* k, Handle mirror, Handle protection_domain, TRAPS);
  static void set_mirror_module_field(Klass* K, Handle mirror, Handle module, TRAPS);
 public:
  static void allocate_fixup_lists();
  static void compute_offsets();

  // Instance creation
  static void create_mirror(Klass* k, Handle class_loader, Handle module,
                            Handle protection_domain, TRAPS);
  static void fixup_mirror(Klass* k, TRAPS);
  static oop  create_basic_type_mirror(const char* basic_type_name, BasicType type, TRAPS);
  static oop  create_value_mirror(Klass* k, Handle mirror, TRAPS);

  // Archiving
  static void serialize_offsets(SerializeClosure* f) NOT_CDS_RETURN;
  static void archive_basic_type_mirrors(TRAPS) NOT_CDS_JAVA_HEAP_RETURN;
  static oop  archive_mirror(Klass* k, TRAPS) NOT_CDS_JAVA_HEAP_RETURN_(NULL);
  static oop  process_archived_mirror(Klass* k, oop mirror, oop archived_mirror, Thread *THREAD)
                                      NOT_CDS_JAVA_HEAP_RETURN_(NULL);
  static bool restore_archived_mirror(Klass *k, Handle class_loader, Handle module,
                                      Handle protection_domain,
                                      TRAPS) NOT_CDS_JAVA_HEAP_RETURN_(false);

  static void fixup_module_field(Klass* k, Handle module);

  // Conversion
  static Klass* as_Klass(oop java_class);
  static Klass* as_Klass_raw(oop java_class);
  static void set_klass(oop java_class, Klass* klass);
  static BasicType as_BasicType(oop java_class, Klass** reference_klass = NULL);
  static Symbol* as_signature(oop java_class, bool intern_if_not_found, TRAPS);
  static void print_signature(oop java_class, outputStream *st);
  static const char* as_external_name(oop java_class);
  // Testing
  static bool is_instance(oop obj);

  static bool is_primitive(oop java_class);
  static BasicType primitive_type(oop java_class);
  static oop primitive_mirror(BasicType t);
  // JVM_NewArray support
  static Klass* array_klass_acquire(oop java_class);
  static void release_set_array_klass(oop java_class, Klass* klass);
  // compiler support for class operations
  static int klass_offset_in_bytes()                { return _klass_offset; }
  static int array_klass_offset_in_bytes()          { return _array_klass_offset; }
  // Support for classRedefinedCount field
  static int classRedefinedCount(oop the_class_mirror);
  static void set_classRedefinedCount(oop the_class_mirror, int value);

  // Support for embedded per-class oops
  static oop  protection_domain(oop java_class);
  static oop  init_lock(oop java_class);
  static oop  component_mirror(oop java_class);
  static objArrayOop  signers(oop java_class);
  static void set_signers(oop java_class, objArrayOop signers);

  static oop class_loader(oop java_class);
  static void set_module(oop java_class, oop module);
  static oop module(oop java_class);

  static void set_box_mirror(oop java_class, oop mirror);
  static oop box_mirror(oop java_class);
  static void set_value_mirror(oop java_class, oop mirror);
  static oop value_mirror(oop java_class);

  static oop name(Handle java_class, TRAPS);

  static oop source_file(oop java_class);
  static void set_source_file(oop java_class, oop source_file);

  static int oop_size(oop java_class);
  static int oop_size_raw(oop java_class);
  static void set_oop_size(HeapWord* java_class, int size);
  static int static_oop_field_count(oop java_class);
  static int static_oop_field_count_raw(oop java_class);
  static void set_static_oop_field_count(oop java_class, int size);

  static GrowableArray<Klass*>* fixup_mirror_list() {
    return _fixup_mirror_list;
  }
  static void set_fixup_mirror_list(GrowableArray<Klass*>* v) {
    _fixup_mirror_list = v;
  }

  static GrowableArray<Klass*>* fixup_module_field_list() {
    return _fixup_module_field_list;
  }
  static void set_fixup_module_field_list(GrowableArray<Klass*>* v) {
    _fixup_module_field_list = v;
  }

  // Debugging
  friend class JavaClasses;
  friend class InstanceKlass;   // verification code accesses offsets
  friend class ClassFileParser; // access to number_of_fake_fields
};

// Interface to java.lang.Thread objects

class java_lang_Thread : AllStatic {
 private:
  // Note that for this class the layout changed between JDK1.2 and JDK1.3,
  // so we compute the offsets at startup rather than hard-wiring them.
  static int _name_offset;
  static int _group_offset;
  static int _contextClassLoader_offset;
  static int _inheritedAccessControlContext_offset;
  static int _priority_offset;
  static int _eetop_offset;
  static int _daemon_offset;
  static int _stillborn_offset;
  static int _stackSize_offset;
  static int _tid_offset;
  static int _thread_status_offset;
  static int _park_blocker_offset;
  static int _park_event_offset ;

  static void compute_offsets();

 public:
  static void serialize_offsets(SerializeClosure* f) NOT_CDS_RETURN;

  // Instance creation
  static oop create();
  // Returns the JavaThread associated with the thread obj
  static JavaThread* thread(oop java_thread);
  // Set JavaThread for instance
  static void set_thread(oop java_thread, JavaThread* thread);
  // Name
  static oop name(oop java_thread);
  static void set_name(oop java_thread, oop name);
  // Priority
  static ThreadPriority priority(oop java_thread);
  static void set_priority(oop java_thread, ThreadPriority priority);
  // Thread group
  static oop  threadGroup(oop java_thread);
  // Stillborn
  static bool is_stillborn(oop java_thread);
  static void set_stillborn(oop java_thread);
  // Alive (NOTE: this is not really a field, but provides the correct
  // definition without doing a Java call)
  static bool is_alive(oop java_thread);
  // Daemon
  static bool is_daemon(oop java_thread);
  static void set_daemon(oop java_thread);
  // Context ClassLoader
  static oop context_class_loader(oop java_thread);
  // Control context
  static oop inherited_access_control_context(oop java_thread);
  // Stack size hint
  static jlong stackSize(oop java_thread);
  // Thread ID
  static jlong thread_id(oop java_thread);

  // Blocker object responsible for thread parking
  static oop park_blocker(oop java_thread);

  // Pointer to type-stable park handler, encoded as jlong.
  // Should be set when apparently null
  // For details, see unsafe.cpp Unsafe_Unpark
  static jlong park_event(oop java_thread);
  static bool set_park_event(oop java_thread, jlong ptr);

  // Java Thread Status for JVMTI and M&M use.
  // This thread status info is saved in threadStatus field of
  // java.lang.Thread java class.
  enum ThreadStatus {
    NEW                      = 0,
    RUNNABLE                 = JVMTI_THREAD_STATE_ALIVE +          // runnable / running
                               JVMTI_THREAD_STATE_RUNNABLE,
    SLEEPING                 = JVMTI_THREAD_STATE_ALIVE +          // Thread.sleep()
                               JVMTI_THREAD_STATE_WAITING +
                               JVMTI_THREAD_STATE_WAITING_WITH_TIMEOUT +
                               JVMTI_THREAD_STATE_SLEEPING,
    IN_OBJECT_WAIT           = JVMTI_THREAD_STATE_ALIVE +          // Object.wait()
                               JVMTI_THREAD_STATE_WAITING +
                               JVMTI_THREAD_STATE_WAITING_INDEFINITELY +
                               JVMTI_THREAD_STATE_IN_OBJECT_WAIT,
    IN_OBJECT_WAIT_TIMED     = JVMTI_THREAD_STATE_ALIVE +          // Object.wait(long)
                               JVMTI_THREAD_STATE_WAITING +
                               JVMTI_THREAD_STATE_WAITING_WITH_TIMEOUT +
                               JVMTI_THREAD_STATE_IN_OBJECT_WAIT,
    PARKED                   = JVMTI_THREAD_STATE_ALIVE +          // LockSupport.park()
                               JVMTI_THREAD_STATE_WAITING +
                               JVMTI_THREAD_STATE_WAITING_INDEFINITELY +
                               JVMTI_THREAD_STATE_PARKED,
    PARKED_TIMED             = JVMTI_THREAD_STATE_ALIVE +          // LockSupport.park(long)
                               JVMTI_THREAD_STATE_WAITING +
                               JVMTI_THREAD_STATE_WAITING_WITH_TIMEOUT +
                               JVMTI_THREAD_STATE_PARKED,
    BLOCKED_ON_MONITOR_ENTER = JVMTI_THREAD_STATE_ALIVE +          // (re-)entering a synchronization block
                               JVMTI_THREAD_STATE_BLOCKED_ON_MONITOR_ENTER,
    TERMINATED               = JVMTI_THREAD_STATE_TERMINATED
  };
  // Write thread status info to threadStatus field of java.lang.Thread.
  static void set_thread_status(oop java_thread_oop, ThreadStatus status);
  // Read thread status info from threadStatus field of java.lang.Thread.
  static ThreadStatus get_thread_status(oop java_thread_oop);

  static const char*  thread_status_name(oop java_thread_oop);

  // Debugging
  friend class JavaClasses;
};

// Interface to java.lang.ThreadGroup objects

class java_lang_ThreadGroup : AllStatic {
 private:
  static int _parent_offset;
  static int _name_offset;
  static int _threads_offset;
  static int _groups_offset;
  static int _maxPriority_offset;
  static int _destroyed_offset;
  static int _daemon_offset;
  static int _nthreads_offset;
  static int _ngroups_offset;

  static void compute_offsets();

 public:
  static void serialize_offsets(SerializeClosure* f) NOT_CDS_RETURN;

  // parent ThreadGroup
  static oop  parent(oop java_thread_group);
  // name
  static const char* name(oop java_thread_group);
  // ("name as oop" accessor is not necessary)
  // Number of threads in group
  static int nthreads(oop java_thread_group);
  // threads
  static objArrayOop threads(oop java_thread_group);
  // Number of threads in group
  static int ngroups(oop java_thread_group);
  // groups
  static objArrayOop groups(oop java_thread_group);
  // maxPriority in group
  static ThreadPriority maxPriority(oop java_thread_group);
  // Destroyed
  static bool is_destroyed(oop java_thread_group);
  // Daemon
  static bool is_daemon(oop java_thread_group);
  // Debugging
  friend class JavaClasses;
};



// Interface to java.lang.Throwable objects

class java_lang_Throwable: AllStatic {
  friend class BacktraceBuilder;
  friend class BacktraceIterator;

 private:
  // Offsets
  enum {
    hc_backtrace_offset     =  0,
    hc_detailMessage_offset =  1,
    hc_cause_offset         =  2,  // New since 1.4
    hc_stackTrace_offset    =  3   // New since 1.4
  };
  // Trace constants
  enum {
    trace_methods_offset = 0,
    trace_bcis_offset    = 1,
    trace_mirrors_offset = 2,
    trace_names_offset   = 3,
    trace_next_offset    = 4,
    trace_size           = 5,
    trace_chunk_size     = 32
  };

  static int backtrace_offset;
  static int detailMessage_offset;
  static int stackTrace_offset;
  static int depth_offset;
  static int static_unassigned_stacktrace_offset;

  // StackTrace (programmatic access, new since 1.4)
  static void clear_stacktrace(oop throwable);
  // Stacktrace (post JDK 1.7.0 to allow immutability protocol to be followed)
  static void set_stacktrace(oop throwable, oop st_element_array);
  static oop unassigned_stacktrace();

 public:
  // Backtrace
  static oop backtrace(oop throwable);
  static void set_backtrace(oop throwable, oop value);
  static int depth(oop throwable);
  static void set_depth(oop throwable, int value);
  // Needed by JVMTI to filter out this internal field.
  static int get_backtrace_offset() { return backtrace_offset;}
  static int get_detailMessage_offset() { return detailMessage_offset;}
  // Message
  static oop message(oop throwable);
  static void set_message(oop throwable, oop value);
  static Symbol* detail_message(oop throwable);
  static void print_stack_element(outputStream *st, const methodHandle& method, int bci);
  static void print_stack_usage(Handle stream);

  static void compute_offsets();
  static void serialize_offsets(SerializeClosure* f) NOT_CDS_RETURN;

  // Allocate space for backtrace (created but stack trace not filled in)
  static void allocate_backtrace(Handle throwable, TRAPS);
  // Fill in current stack trace for throwable with preallocated backtrace (no GC)
  static void fill_in_stack_trace_of_preallocated_backtrace(Handle throwable);
  // Fill in current stack trace, can cause GC
  static void fill_in_stack_trace(Handle throwable, const methodHandle& method, TRAPS);
  static void fill_in_stack_trace(Handle throwable, const methodHandle& method = methodHandle());
  // Programmatic access to stack trace
  static void get_stack_trace_elements(Handle throwable, objArrayHandle stack_trace, TRAPS);
  // Printing
  static void print(oop throwable, outputStream* st);
  static void print_stack_trace(Handle throwable, outputStream* st);
  static void java_printStackTrace(Handle throwable, TRAPS);
  // Debugging
  friend class JavaClasses;
};


// Interface to java.lang.reflect.AccessibleObject objects

class java_lang_reflect_AccessibleObject: AllStatic {
 private:
  // Note that to reduce dependencies on the JDK we compute these
  // offsets at run-time.
  static int override_offset;

  static void compute_offsets();

 public:
  static void serialize_offsets(SerializeClosure* f) NOT_CDS_RETURN;

  // Accessors
  static jboolean override(oop reflect);
  static void set_override(oop reflect, jboolean value);

  // Debugging
  friend class JavaClasses;
};


// Interface to java.lang.reflect.Method objects

class java_lang_reflect_Method : public java_lang_reflect_AccessibleObject {
 private:
  // Note that to reduce dependencies on the JDK we compute these
  // offsets at run-time.
  static int clazz_offset;
  static int name_offset;
  static int returnType_offset;
  static int parameterTypes_offset;
  static int exceptionTypes_offset;
  static int slot_offset;
  static int modifiers_offset;
  static int signature_offset;
  static int annotations_offset;
  static int parameter_annotations_offset;
  static int annotation_default_offset;

  static void compute_offsets();
 public:
  static void serialize_offsets(SerializeClosure* f) NOT_CDS_RETURN;

  // Allocation
  static Handle create(TRAPS);

  // Accessors
  static oop clazz(oop reflect);
  static void set_clazz(oop reflect, oop value);

  static void set_name(oop method, oop value);

  static oop return_type(oop method);
  static void set_return_type(oop method, oop value);

  static oop parameter_types(oop method);
  static void set_parameter_types(oop method, oop value);

  static int slot(oop reflect);
  static void set_slot(oop reflect, int value);

  static void set_exception_types(oop method, oop value);
  static void set_modifiers(oop method, int value);
  static void set_signature(oop method, oop value);
  static void set_annotations(oop method, oop value);
  static void set_parameter_annotations(oop method, oop value);
  static void set_annotation_default(oop method, oop value);

  // Debugging
  friend class JavaClasses;
};


// Interface to java.lang.reflect.Constructor objects

class java_lang_reflect_Constructor : public java_lang_reflect_AccessibleObject {
 private:
  // Note that to reduce dependencies on the JDK we compute these
  // offsets at run-time.
  static int clazz_offset;
  static int parameterTypes_offset;
  static int exceptionTypes_offset;
  static int slot_offset;
  static int modifiers_offset;
  static int signature_offset;
  static int annotations_offset;
  static int parameter_annotations_offset;

  static void compute_offsets();
 public:
  static void serialize_offsets(SerializeClosure* f) NOT_CDS_RETURN;

  // Allocation
  static Handle create(TRAPS);

  // Accessors
  static oop clazz(oop reflect);
  static void set_clazz(oop reflect, oop value);

  static oop parameter_types(oop constructor);
  static void set_parameter_types(oop constructor, oop value);

  static int slot(oop reflect);
  static void set_slot(oop reflect, int value);

  static void set_exception_types(oop constructor, oop value);
  static void set_modifiers(oop constructor, int value);
  static void set_signature(oop constructor, oop value);
  static void set_annotations(oop constructor, oop value);
  static void set_parameter_annotations(oop method, oop value);

  // Debugging
  friend class JavaClasses;
};


// Interface to java.lang.reflect.Field objects

class java_lang_reflect_Field : public java_lang_reflect_AccessibleObject {
 private:
  // Note that to reduce dependencies on the JDK we compute these
  // offsets at run-time.
  static int clazz_offset;
  static int name_offset;
  static int type_offset;
  static int slot_offset;
  static int modifiers_offset;
  static int signature_offset;
  static int annotations_offset;

  static void compute_offsets();

 public:
  static void serialize_offsets(SerializeClosure* f) NOT_CDS_RETURN;

  // Allocation
  static Handle create(TRAPS);

  // Accessors
  static oop clazz(oop reflect);
  static void set_clazz(oop reflect, oop value);

  static oop name(oop field);
  static void set_name(oop field, oop value);

  static oop type(oop field);
  static void set_type(oop field, oop value);

  static int slot(oop reflect);
  static void set_slot(oop reflect, int value);

  static int modifiers(oop field);
  static void set_modifiers(oop field, int value);

  static void set_signature(oop constructor, oop value);
  static void set_annotations(oop constructor, oop value);
  static void set_parameter_annotations(oop method, oop value);
  static void set_annotation_default(oop method, oop value);

  // Debugging
  friend class JavaClasses;
};

class java_lang_reflect_Parameter {
 private:
  // Note that to reduce dependencies on the JDK we compute these
  // offsets at run-time.
  static int name_offset;
  static int modifiers_offset;
  static int index_offset;
  static int executable_offset;

  static void compute_offsets();

 public:
  static void serialize_offsets(SerializeClosure* f) NOT_CDS_RETURN;

  // Allocation
  static Handle create(TRAPS);

  // Accessors
  static oop name(oop field);
  static void set_name(oop field, oop value);

  static int index(oop reflect);
  static void set_index(oop reflect, int value);

  static int modifiers(oop reflect);
  static void set_modifiers(oop reflect, int value);

  static oop executable(oop constructor);
  static void set_executable(oop constructor, oop value);

  friend class JavaClasses;
};

#define MODULE_INJECTED_FIELDS(macro)                            \
  macro(java_lang_Module, module_entry, intptr_signature, false)

class java_lang_Module {
  private:
    static int loader_offset;
    static int name_offset;
    static int _module_entry_offset;
    static void compute_offsets();

  public:
    static void serialize_offsets(SerializeClosure* f) NOT_CDS_RETURN;

    // Allocation
    static Handle create(Handle loader, Handle module_name, TRAPS);

    // Testers
    static bool is_instance(oop obj);

    // Accessors
    static oop loader(oop module);
    static void set_loader(oop module, oop value);

    static oop name(oop module);
    static void set_name(oop module, oop value);

    static ModuleEntry* module_entry(oop module);
    static void set_module_entry(oop module, ModuleEntry* module_entry);

  friend class JavaClasses;
};

// Interface to jdk.internal.reflect.ConstantPool objects
class reflect_ConstantPool {
 private:
  // Note that to reduce dependencies on the JDK we compute these
  // offsets at run-time.
  static int _oop_offset;

  static void compute_offsets();

 public:
  static void serialize_offsets(SerializeClosure* f) NOT_CDS_RETURN;

  // Allocation
  static Handle create(TRAPS);

  // Accessors
  static void set_cp(oop reflect, ConstantPool* value);
  static int oop_offset() {
    return _oop_offset;
  }

  static ConstantPool* get_cp(oop reflect);

  // Debugging
  friend class JavaClasses;
};

// Interface to jdk.internal.reflect.UnsafeStaticFieldAccessorImpl objects
class reflect_UnsafeStaticFieldAccessorImpl {
 private:
  static int _base_offset;
  static void compute_offsets();

 public:
  static void serialize_offsets(SerializeClosure* f) NOT_CDS_RETURN;

  static int base_offset() {
    return _base_offset;
  }

  // Debugging
  friend class JavaClasses;
};

// Interface to java.lang primitive type boxing objects:
//  - java.lang.Boolean
//  - java.lang.Character
//  - java.lang.Float
//  - java.lang.Double
//  - java.lang.Byte
//  - java.lang.Short
//  - java.lang.Integer
//  - java.lang.Long

// This could be separated out into 8 individual classes.

class java_lang_boxing_object: AllStatic {
 private:
  enum {
   hc_value_offset = 0
  };
  static int value_offset;
  static int long_value_offset;

  static oop initialize_and_allocate(BasicType type, TRAPS);
 public:
  // Allocation. Returns a boxed value, or NULL for invalid type.
  static oop create(BasicType type, jvalue* value, TRAPS);
  // Accessors. Returns the basic type being boxed, or T_ILLEGAL for invalid oop.
  static BasicType get_value(oop box, jvalue* value);
  static BasicType set_value(oop box, jvalue* value);
  static BasicType basic_type(oop box);
  static bool is_instance(oop box)                 { return basic_type(box) != T_ILLEGAL; }
  static bool is_instance(oop box, BasicType type) { return basic_type(box) == type; }
  static void print(oop box, outputStream* st)     { jvalue value;  print(get_value(box, &value), &value, st); }
  static void print(BasicType type, jvalue* value, outputStream* st);

  static int value_offset_in_bytes(BasicType type) {
    return ( type == T_LONG || type == T_DOUBLE ) ? long_value_offset :
                                                    value_offset;
  }

  // Debugging
  friend class JavaClasses;
};



// Interface to java.lang.ref.Reference objects

class java_lang_ref_Reference: AllStatic {
 public:
  enum {
   hc_referent_offset   = 0,
   hc_queue_offset      = 1,
   hc_next_offset       = 2,
   hc_discovered_offset = 3  // Is not last, see SoftRefs.
  };

  static int referent_offset;
  static int queue_offset;
  static int next_offset;
  static int discovered_offset;

  // Accessors
  static inline oop referent(oop ref);
  static inline void set_referent(oop ref, oop value);
  static inline void set_referent_raw(oop ref, oop value);
  static inline HeapWord* referent_addr_raw(oop ref);
  static inline oop next(oop ref);
  static inline void set_next(oop ref, oop value);
  static inline void set_next_raw(oop ref, oop value);
  static inline HeapWord* next_addr_raw(oop ref);
  static inline oop discovered(oop ref);
  static inline void set_discovered(oop ref, oop value);
  static inline void set_discovered_raw(oop ref, oop value);
  static inline HeapWord* discovered_addr_raw(oop ref);
  static inline oop queue(oop ref);
  static inline void set_queue(oop ref, oop value);
  static bool is_referent_field(oop obj, ptrdiff_t offset);
  static inline bool is_final(oop ref);
  static inline bool is_phantom(oop ref);
};


// Interface to java.lang.ref.SoftReference objects

class java_lang_ref_SoftReference: public java_lang_ref_Reference {
 public:
  static int timestamp_offset;
  static int static_clock_offset;

  // Accessors
  static jlong timestamp(oop ref);

  // Accessors for statics
  static jlong clock();
  static void set_clock(jlong value);

  static void compute_offsets();
  static void serialize_offsets(SerializeClosure* f) NOT_CDS_RETURN;
};

// Interface to java.lang.invoke.MethodHandle objects

class MethodHandleEntry;

class java_lang_invoke_MethodHandle: AllStatic {
  friend class JavaClasses;

 private:
  static int _type_offset;               // the MethodType of this MH
  static int _form_offset;               // the LambdaForm of this MH

  static void compute_offsets();

 public:
  static void serialize_offsets(SerializeClosure* f) NOT_CDS_RETURN;

  // Accessors
  static oop            type(oop mh);
  static void       set_type(oop mh, oop mtype);

  static oop            form(oop mh);
  static void       set_form(oop mh, oop lform);

  // Testers
  static bool is_subclass(Klass* klass) {
    return klass->is_subclass_of(SystemDictionary::MethodHandle_klass());
  }
  static bool is_instance(oop obj);

  // Accessors for code generation:
  static int type_offset_in_bytes()             { return _type_offset; }
  static int form_offset_in_bytes()             { return _form_offset; }
};

// Interface to java.lang.invoke.DirectMethodHandle objects

class java_lang_invoke_DirectMethodHandle: AllStatic {
  friend class JavaClasses;

 private:
  static int _member_offset;               // the MemberName of this DMH

  static void compute_offsets();

 public:
  static void serialize_offsets(SerializeClosure* f) NOT_CDS_RETURN;

  // Accessors
  static oop  member(oop mh);

  // Testers
  static bool is_subclass(Klass* klass) {
    return klass->is_subclass_of(SystemDictionary::DirectMethodHandle_klass());
  }
  static bool is_instance(oop obj);

  // Accessors for code generation:
  static int member_offset_in_bytes()           { return _member_offset; }
};

// Interface to java.lang.invoke.LambdaForm objects
// (These are a private interface for managing adapter code generation.)

class java_lang_invoke_LambdaForm: AllStatic {
  friend class JavaClasses;

 private:
  static int _vmentry_offset;  // type is MemberName

  static void compute_offsets();

 public:
  static void serialize_offsets(SerializeClosure* f) NOT_CDS_RETURN;

  // Accessors
  static oop            vmentry(oop lform);
  static void       set_vmentry(oop lform, oop invoker);

  // Testers
  static bool is_subclass(Klass* klass) {
    return SystemDictionary::LambdaForm_klass() != NULL &&
      klass->is_subclass_of(SystemDictionary::LambdaForm_klass());
  }
  static bool is_instance(oop obj);

  // Accessors for code generation:
  static int vmentry_offset_in_bytes()          { return _vmentry_offset; }
};


// Interface to java.lang.invoke.MemberName objects
// (These are a private interface for Java code to query the class hierarchy.)

#define RESOLVEDMETHOD_INJECTED_FIELDS(macro)                                   \
  macro(java_lang_invoke_ResolvedMethodName, vmholder, object_signature, false) \
  macro(java_lang_invoke_ResolvedMethodName, vmtarget, intptr_signature, false)

class java_lang_invoke_ResolvedMethodName : AllStatic {
  friend class JavaClasses;

  static int _vmtarget_offset;
  static int _vmholder_offset;

  static void compute_offsets();
 public:
  static void serialize_offsets(SerializeClosure* f) NOT_CDS_RETURN;

  static int vmtarget_offset_in_bytes() { return _vmtarget_offset; }

  static Method* vmtarget(oop resolved_method);
  static void set_vmtarget(oop resolved_method, Method* method);

  // find or create resolved member name
  static oop find_resolved_method(const methodHandle& m, TRAPS);

  static bool is_instance(oop resolved_method);
};


#define MEMBERNAME_INJECTED_FIELDS(macro)                               \
  macro(java_lang_invoke_MemberName, vmindex,  intptr_signature, false)


class java_lang_invoke_MemberName: AllStatic {
  friend class JavaClasses;

 private:
  // From java.lang.invoke.MemberName:
  //    private Class<?>   clazz;       // class in which the method is defined
  //    private String     name;        // may be null if not yet materialized
  //    private Object     type;        // may be null if not yet materialized
  //    private int        flags;       // modifier bits; see reflect.Modifier
  //    private ResolvedMethodName method;    // holds VM-specific target value
  //    private intptr_t   vmindex;     // member index within class or interface
  static int _clazz_offset;
  static int _name_offset;
  static int _type_offset;
  static int _flags_offset;
  static int _method_offset;
  static int _vmindex_offset;

  static void compute_offsets();

 public:
  static void serialize_offsets(SerializeClosure* f) NOT_CDS_RETURN;
  // Accessors
  static oop            clazz(oop mname);
  static void       set_clazz(oop mname, oop clazz);

  static oop            type(oop mname);
  static void       set_type(oop mname, oop type);

  static oop            name(oop mname);
  static void       set_name(oop mname, oop name);

  static int            flags(oop mname);
  static void       set_flags(oop mname, int flags);

  // Link through ResolvedMethodName field to get Method*
  static Method*        vmtarget(oop mname);
  static void       set_method(oop mname, oop method);

  static intptr_t       vmindex(oop mname);
  static void       set_vmindex(oop mname, intptr_t index);

  // Testers
  static bool is_subclass(Klass* klass) {
    return klass->is_subclass_of(SystemDictionary::MemberName_klass());
  }
  static bool is_instance(oop obj);

  static bool is_method(oop obj);

  // Relevant integer codes (keep these in synch. with MethodHandleNatives.Constants):
  enum {
    MN_IS_METHOD            = 0x00010000, // method (not constructor)
    MN_IS_CONSTRUCTOR       = 0x00020000, // constructor
    MN_IS_FIELD             = 0x00040000, // field
    MN_IS_TYPE              = 0x00080000, // nested type
    MN_CALLER_SENSITIVE     = 0x00100000, // @CallerSensitive annotation detected
    MN_REFERENCE_KIND_SHIFT = 24, // refKind
    MN_REFERENCE_KIND_MASK  = 0x0F000000 >> MN_REFERENCE_KIND_SHIFT,
    // The SEARCH_* bits are not for MN.flags but for the matchFlags argument of MHN.getMembers:
    MN_SEARCH_SUPERCLASSES  = 0x00100000, // walk super classes
    MN_SEARCH_INTERFACES    = 0x00200000  // walk implemented interfaces
  };

  // Accessors for code generation:
  static int clazz_offset_in_bytes()            { return _clazz_offset; }
  static int type_offset_in_bytes()             { return _type_offset; }
  static int name_offset_in_bytes()             { return _name_offset; }
  static int flags_offset_in_bytes()            { return _flags_offset; }
  static int method_offset_in_bytes()           { return _method_offset; }
  static int vmindex_offset_in_bytes()          { return _vmindex_offset; }
};


// Interface to java.lang.invoke.MethodType objects

class java_lang_invoke_MethodType: AllStatic {
  friend class JavaClasses;

 private:
  static int _rtype_offset;
  static int _ptypes_offset;

  static void compute_offsets();

 public:
  static void serialize_offsets(SerializeClosure* f) NOT_CDS_RETURN;
  // Accessors
  static oop            rtype(oop mt);
  static objArrayOop    ptypes(oop mt);

  static oop            ptype(oop mt, int index);
  static int            ptype_count(oop mt);

  static int            ptype_slot_count(oop mt);  // extra counts for long/double
  static int            rtype_slot_count(oop mt);  // extra counts for long/double

  static Symbol*        as_signature(oop mt, bool intern_if_not_found, TRAPS);
  static void           print_signature(oop mt, outputStream* st);

  static bool is_instance(oop obj);

  static bool equals(oop mt1, oop mt2);

  // Accessors for code generation:
  static int rtype_offset_in_bytes()            { return _rtype_offset; }
  static int ptypes_offset_in_bytes()           { return _ptypes_offset; }
};


// Interface to java.lang.invoke.CallSite objects

class java_lang_invoke_CallSite: AllStatic {
  friend class JavaClasses;

private:
  static int _target_offset;
  static int _context_offset;

  static void compute_offsets();

public:
  static void serialize_offsets(SerializeClosure* f) NOT_CDS_RETURN;
  // Accessors
  static oop              target(          oop site);
  static void         set_target(          oop site, oop target);
  static void         set_target_volatile( oop site, oop target);

  static oop context_no_keepalive(oop site);

  // Testers
  static bool is_subclass(Klass* klass) {
    return klass->is_subclass_of(SystemDictionary::CallSite_klass());
  }
  static bool is_instance(oop obj);

  // Accessors for code generation:
  static int target_offset_in_bytes()           { return _target_offset; }
};

// Interface to java.lang.invoke.MethodHandleNatives$CallSiteContext objects

#define CALLSITECONTEXT_INJECTED_FIELDS(macro) \
  macro(java_lang_invoke_MethodHandleNatives_CallSiteContext, vmdependencies, intptr_signature, false) \
  macro(java_lang_invoke_MethodHandleNatives_CallSiteContext, last_cleanup, long_signature, false)

class DependencyContext;

class java_lang_invoke_MethodHandleNatives_CallSiteContext : AllStatic {
  friend class JavaClasses;

private:
  static int _vmdependencies_offset;
  static int _last_cleanup_offset;

  static void compute_offsets();

public:
  static void serialize_offsets(SerializeClosure* f) NOT_CDS_RETURN;
  // Accessors
  static DependencyContext vmdependencies(oop context);

  // Testers
  static bool is_subclass(Klass* klass) {
    return klass->is_subclass_of(SystemDictionary::Context_klass());
  }
  static bool is_instance(oop obj);
};

// Interface to java.security.AccessControlContext objects

class java_security_AccessControlContext: AllStatic {
 private:
  // Note that for this class the layout changed between JDK1.2 and JDK1.3,
  // so we compute the offsets at startup rather than hard-wiring them.
  static int _context_offset;
  static int _privilegedContext_offset;
  static int _isPrivileged_offset;
  static int _isAuthorized_offset;

  static void compute_offsets();
 public:
  static void serialize_offsets(SerializeClosure* f) NOT_CDS_RETURN;
  static oop create(objArrayHandle context, bool isPrivileged, Handle privileged_context, TRAPS);

  // Debugging/initialization
  friend class JavaClasses;
};


// Interface to java.lang.ClassLoader objects

#define CLASSLOADER_INJECTED_FIELDS(macro)                            \
  macro(java_lang_ClassLoader, loader_data,  intptr_signature, false)

class java_lang_ClassLoader : AllStatic {
 private:
  static int _loader_data_offset;
  static bool offsets_computed;
  static int parent_offset;
  static int parallelCapable_offset;
  static int name_offset;
  static int nameAndId_offset;
  static int unnamedModule_offset;

 public:
  static void compute_offsets();
  static void serialize_offsets(SerializeClosure* f) NOT_CDS_RETURN;

  static ClassLoaderData* loader_data_acquire(oop loader);
  static ClassLoaderData* loader_data_raw(oop loader);
  static void release_set_loader_data(oop loader, ClassLoaderData* new_data);

  static oop parent(oop loader);
  static oop name(oop loader);
  static oop nameAndId(oop loader);
  static bool isAncestor(oop loader, oop cl);

  // Support for parallelCapable field
  static bool parallelCapable(oop the_class_mirror);

  static bool is_trusted_loader(oop loader);

  // Return true if this is one of the class loaders associated with
  // the generated bytecodes for reflection.
  static bool is_reflection_class_loader(oop loader);

  // Fix for 4474172
  static oop  non_reflection_class_loader(oop loader);

  // Testers
  static bool is_subclass(Klass* klass) {
    return klass->is_subclass_of(SystemDictionary::ClassLoader_klass());
  }
  static bool is_instance(oop obj);

  static oop unnamedModule(oop loader);

  // Debugging
  friend class JavaClasses;
  friend class ClassFileParser; // access to number_of_fake_fields
};


// Interface to java.lang.System objects

class java_lang_System : AllStatic {
 private:
  static int  static_in_offset;
  static int static_out_offset;
  static int static_err_offset;
  static int static_security_offset;

 public:
  static int  in_offset_in_bytes();
  static int out_offset_in_bytes();
  static int err_offset_in_bytes();

  static void compute_offsets();
  static void serialize_offsets(SerializeClosure* f) NOT_CDS_RETURN;

  // Debugging
  friend class JavaClasses;
};


// Interface to java.lang.StackTraceElement objects

class java_lang_StackTraceElement: AllStatic {
 private:
  static int declaringClassObject_offset;
  static int classLoaderName_offset;
  static int moduleName_offset;
  static int moduleVersion_offset;
  static int declaringClass_offset;
  static int methodName_offset;
  static int fileName_offset;
  static int lineNumber_offset;

  // Setters
  static void set_classLoaderName(oop element, oop value);
  static void set_moduleName(oop element, oop value);
  static void set_moduleVersion(oop element, oop value);
  static void set_declaringClass(oop element, oop value);
  static void set_methodName(oop element, oop value);
  static void set_fileName(oop element, oop value);
  static void set_lineNumber(oop element, int value);
  static void set_declaringClassObject(oop element, oop value);

 public:
  // Create an instance of StackTraceElement
  static oop create(const methodHandle& method, int bci, TRAPS);

  static void fill_in(Handle element, InstanceKlass* holder, const methodHandle& method,
                      int version, int bci, Symbol* name, TRAPS);

  static void compute_offsets();
  static void serialize_offsets(SerializeClosure* f) NOT_CDS_RETURN;

  // Debugging
  friend class JavaClasses;
};


class Backtrace: AllStatic {
 public:
  // Helper backtrace functions to store bci|version together.
  static int merge_bci_and_version(int bci, int version);
  static int merge_mid_and_cpref(int mid, int cpref);
  static int bci_at(unsigned int merged);
  static int version_at(unsigned int merged);
  static int mid_at(unsigned int merged);
  static int cpref_at(unsigned int merged);
  static int get_line_number(const methodHandle& method, int bci);
  static Symbol* get_source_file_name(InstanceKlass* holder, int version);

  // Debugging
  friend class JavaClasses;
};

// Interface to java.lang.StackFrameInfo objects

#define STACKFRAMEINFO_INJECTED_FIELDS(macro)                      \
  macro(java_lang_StackFrameInfo, version, short_signature, false)

class java_lang_StackFrameInfo: AllStatic {
private:
  static int _memberName_offset;
  static int _bci_offset;
  static int _version_offset;

  static Method* get_method(Handle stackFrame, InstanceKlass* holder, TRAPS);

public:
  // Setters
  static void set_method_and_bci(Handle stackFrame, const methodHandle& method, int bci, TRAPS);
  static void set_bci(oop info, int value);

  static void set_version(oop info, short value);

  static void compute_offsets();
  static void serialize_offsets(SerializeClosure* f) NOT_CDS_RETURN;

  static void to_stack_trace_element(Handle stackFrame, Handle stack_trace_element, TRAPS);

  // Debugging
  friend class JavaClasses;
};

class java_lang_LiveStackFrameInfo: AllStatic {
 private:
  static int _monitors_offset;
  static int _locals_offset;
  static int _operands_offset;
  static int _mode_offset;

 public:
  static void set_monitors(oop info, oop value);
  static void set_locals(oop info, oop value);
  static void set_operands(oop info, oop value);
  static void set_mode(oop info, int value);

  static void compute_offsets();
  static void serialize_offsets(SerializeClosure* f) NOT_CDS_RETURN;

  // Debugging
  friend class JavaClasses;
};

// Interface to java.lang.AssertionStatusDirectives objects

class java_lang_AssertionStatusDirectives: AllStatic {
 private:
  static int classes_offset;
  static int classEnabled_offset;
  static int packages_offset;
  static int packageEnabled_offset;
  static int deflt_offset;

 public:
  // Setters
  static void set_classes(oop obj, oop val);
  static void set_classEnabled(oop obj, oop val);
  static void set_packages(oop obj, oop val);
  static void set_packageEnabled(oop obj, oop val);
  static void set_deflt(oop obj, bool val);

  static void compute_offsets();
  static void serialize_offsets(SerializeClosure* f) NOT_CDS_RETURN;

  // Debugging
  friend class JavaClasses;
};


class java_nio_Buffer: AllStatic {
 private:
  static int _limit_offset;

 public:
  static int  limit_offset();
  static void compute_offsets();
  static void serialize_offsets(SerializeClosure* f) NOT_CDS_RETURN;
};

class java_util_concurrent_locks_AbstractOwnableSynchronizer : AllStatic {
 private:
  static int  _owner_offset;
 public:
  static void compute_offsets();
  static oop  get_owner_threadObj(oop obj);
  static void serialize_offsets(SerializeClosure* f) NOT_CDS_RETURN;
};

// Use to declare fields that need to be injected into Java classes
// for the JVM to use.  The name_index and signature_index are
// declared in vmSymbols.  The may_be_java flag is used to declare
// fields that might already exist in Java but should be injected if
// they don't.  Otherwise the field is unconditionally injected and
// the JVM uses the injected one.  This is to ensure that name
// collisions don't occur.  In general may_be_java should be false
// unless there's a good reason.

class InjectedField {
 public:
  const SystemDictionary::WKID klass_id;
  const vmSymbols::SID name_index;
  const vmSymbols::SID signature_index;
  const bool           may_be_java;


  Klass* klass() const    { return SystemDictionary::well_known_klass(klass_id); }
  Symbol* name() const      { return lookup_symbol(name_index); }
  Symbol* signature() const { return lookup_symbol(signature_index); }

  int compute_offset();

  // Find the Symbol for this index
  static Symbol* lookup_symbol(int symbol_index) {
    return vmSymbols::symbol_at((vmSymbols::SID)symbol_index);
  }
};

#define DECLARE_INJECTED_FIELD_ENUM(klass, name, signature, may_be_java) \
  klass##_##name##_enum,

#define ALL_INJECTED_FIELDS(macro)          \
  CLASS_INJECTED_FIELDS(macro)              \
  CLASSLOADER_INJECTED_FIELDS(macro)        \
  RESOLVEDMETHOD_INJECTED_FIELDS(macro)     \
  MEMBERNAME_INJECTED_FIELDS(macro)         \
  CALLSITECONTEXT_INJECTED_FIELDS(macro)    \
  STACKFRAMEINFO_INJECTED_FIELDS(macro)     \
  MODULE_INJECTED_FIELDS(macro)

// Interface to hard-coded offset checking

class JavaClasses : AllStatic {
 private:

  static InjectedField _injected_fields[];

  static bool check_offset(const char *klass_name, int offset, const char *field_name, const char* field_sig) PRODUCT_RETURN0;
 public:
  enum InjectedFieldID {
    ALL_INJECTED_FIELDS(DECLARE_INJECTED_FIELD_ENUM)
    MAX_enum
  };

  static int compute_injected_offset(InjectedFieldID id);

  static void compute_hard_coded_offsets();
  static void compute_offsets();
  static void check_offsets() PRODUCT_RETURN;
  static void serialize_offsets(SerializeClosure* soc) NOT_CDS_RETURN;
  static InjectedField* get_injected(Symbol* class_name, int* field_count);
};

#undef DECLARE_INJECTED_FIELD_ENUM

#endif // SHARE_CLASSFILE_JAVACLASSES_HPP<|MERGE_RESOLUTION|>--- conflicted
+++ resolved
@@ -242,12 +242,9 @@
   static int _module_offset;
   static int _component_mirror_offset;
   static int _name_offset;
-<<<<<<< HEAD
+  static int _source_file_offset;
   static int _box_mirror_offset;
   static int _value_mirror_offset;
-=======
-  static int _source_file_offset;
->>>>>>> 8ec2db0a
 
   static bool offsets_computed;
   static int classRedefinedCount_offset;
