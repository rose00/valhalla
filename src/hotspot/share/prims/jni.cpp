--- conflicted
+++ resolved
@@ -1095,15 +1095,15 @@
   jobject obj = NULL;
   DT_RETURN_MARK(NewObjectA, jobject, (const jobject)obj);
 
-<<<<<<< HEAD
-  Klass* k = java_lang_Class::as_Klass(JNIHandles::resolve_non_null(clazz));
+  oop clazzoop = JNIHandles::resolve_non_null(clazz);
+  Klass* k = java_lang_Class::as_Klass(clazzoop);
   if (k == NULL) {
     ResourceMark rm(THREAD);
     THROW_(vmSymbols::java_lang_InstantiationException(), NULL);
   }
 
   if (!k->is_value()) {
-    instanceOop i = alloc_object(clazz, CHECK_NULL);
+    instanceOop i = InstanceKlass::allocate_instance(clazzoop, CHECK_NULL);
     obj = JNIHandles::make_local(env, i);
     JavaValue jvalue(T_VOID);
     JNI_ArgumentPusherArray ap(methodID, args);
@@ -1114,13 +1114,6 @@
     jni_invoke_static(env, &jvalue, NULL, JNI_STATIC, methodID, &ap, CHECK_NULL);
     obj = jvalue.get_jobject();
   }
-=======
-  instanceOop i = InstanceKlass::allocate_instance(JNIHandles::resolve_non_null(clazz), CHECK_NULL);
-  obj = JNIHandles::make_local(env, i);
-  JavaValue jvalue(T_VOID);
-  JNI_ArgumentPusherArray ap(methodID, args);
-  jni_invoke_nonstatic(env, &jvalue, obj, JNI_NONVIRTUAL, methodID, &ap, CHECK_NULL);
->>>>>>> ca53ee25
   return obj;
   JNI_END
 
@@ -1136,15 +1129,15 @@
   jobject obj = NULL;
   DT_RETURN_MARK(NewObjectV, jobject, (const jobject&)obj);
 
-<<<<<<< HEAD
-  Klass* k = java_lang_Class::as_Klass(JNIHandles::resolve_non_null(clazz));
+  oop clazzoop = JNIHandles::resolve_non_null(clazz);
+  Klass* k = java_lang_Class::as_Klass(clazzoop);
   if (k == NULL) {
     ResourceMark rm(THREAD);
     THROW_(vmSymbols::java_lang_InstantiationException(), NULL);
   }
 
   if (!k->is_value()) {
-    instanceOop i = alloc_object(clazz, CHECK_NULL);
+    instanceOop i = InstanceKlass::allocate_instance(clazzoop, CHECK_NULL);
     obj = JNIHandles::make_local(env, i);
     JavaValue jvalue(T_VOID);
     JNI_ArgumentPusherVaArg ap(methodID, args);
@@ -1155,13 +1148,6 @@
     jni_invoke_static(env, &jvalue, NULL, JNI_STATIC, methodID, &ap, CHECK_NULL);
     obj = jvalue.get_jobject();
   }
-=======
-  instanceOop i = InstanceKlass::allocate_instance(JNIHandles::resolve_non_null(clazz), CHECK_NULL);
-  obj = JNIHandles::make_local(env, i);
-  JavaValue jvalue(T_VOID);
-  JNI_ArgumentPusherVaArg ap(methodID, args);
-  jni_invoke_nonstatic(env, &jvalue, obj, JNI_NONVIRTUAL, methodID, &ap, CHECK_NULL);
->>>>>>> ca53ee25
   return obj;
 JNI_END
 
@@ -1177,15 +1163,15 @@
   jobject obj = NULL;
   DT_RETURN_MARK(NewObject, jobject, (const jobject&)obj);
 
-<<<<<<< HEAD
-  Klass* k = java_lang_Class::as_Klass(JNIHandles::resolve_non_null(clazz));
+  oop clazzoop = JNIHandles::resolve_non_null(clazz);
+  Klass* k = java_lang_Class::as_Klass(clazzoop);
   if (k == NULL) {
     ResourceMark rm(THREAD);
     THROW_(vmSymbols::java_lang_InstantiationException(), NULL);
   }
 
   if (!k->is_value()) {
-    instanceOop i = alloc_object(clazz, CHECK_NULL);
+    instanceOop i = InstanceKlass::allocate_instance(clazzoop, CHECK_NULL);
     obj = JNIHandles::make_local(env, i);
     va_list args;
     va_start(args, methodID);
@@ -1202,16 +1188,6 @@
     va_end(args);
     obj = jvalue.get_jobject();
   }
-=======
-  instanceOop i = InstanceKlass::allocate_instance(JNIHandles::resolve_non_null(clazz), CHECK_NULL);
-  obj = JNIHandles::make_local(env, i);
-  va_list args;
-  va_start(args, methodID);
-  JavaValue jvalue(T_VOID);
-  JNI_ArgumentPusherVaArg ap(methodID, args);
-  jni_invoke_nonstatic(env, &jvalue, obj, JNI_NONVIRTUAL, methodID, &ap, CHECK_NULL);
-  va_end(args);
->>>>>>> ca53ee25
   return obj;
 JNI_END
 
