/*
 * Copyright (c) 1997, 2020, Oracle and/or its affiliates. All rights reserved.
 * DO NOT ALTER OR REMOVE COPYRIGHT NOTICES OR THIS FILE HEADER.
 *
 * This code is free software; you can redistribute it and/or modify it
 * under the terms of the GNU General Public License version 2 only, as
 * published by the Free Software Foundation.
 *
 * This code is distributed in the hope that it will be useful, but WITHOUT
 * ANY WARRANTY; without even the implied warranty of MERCHANTABILITY or
 * FITNESS FOR A PARTICULAR PURPOSE.  See the GNU General Public License
 * version 2 for more details (a copy is included in the LICENSE file that
 * accompanied this code).
 *
 * You should have received a copy of the GNU General Public License version
 * 2 along with this work; if not, write to the Free Software Foundation,
 * Inc., 51 Franklin St, Fifth Floor, Boston, MA 02110-1301 USA.
 *
 * Please contact Oracle, 500 Oracle Parkway, Redwood Shores, CA 94065 USA
 * or visit www.oracle.com if you need additional information or have any
 * questions.
 *
 */

#include "precompiled.hpp"
#include "jvm.h"
#include "aot/aotLoader.hpp"
#include "classfile/classFileParser.hpp"
#include "classfile/classFileStream.hpp"
#include "classfile/classLoader.hpp"
#include "classfile/classLoaderData.inline.hpp"
#include "classfile/javaClasses.hpp"
#include "classfile/moduleEntry.hpp"
#include "classfile/resolutionErrors.hpp"
#include "classfile/symbolTable.hpp"
#include "classfile/systemDictionary.hpp"
#include "classfile/systemDictionaryShared.hpp"
#include "classfile/verifier.hpp"
#include "classfile/vmSymbols.hpp"
#include "code/dependencyContext.hpp"
#include "compiler/compileBroker.hpp"
#include "gc/shared/collectedHeap.inline.hpp"
#include "interpreter/oopMapCache.hpp"
#include "interpreter/rewriter.hpp"
#include "jvmtifiles/jvmti.h"
#include "logging/log.hpp"
#include "logging/logMessage.hpp"
#include "logging/logStream.hpp"
#include "memory/allocation.inline.hpp"
#include "memory/iterator.inline.hpp"
#include "memory/metadataFactory.hpp"
#include "memory/metaspaceClosure.hpp"
#include "memory/metaspaceShared.hpp"
#include "memory/oopFactory.hpp"
#include "memory/resourceArea.hpp"
#include "memory/universe.hpp"
#include "oops/fieldStreams.inline.hpp"
#include "oops/constantPool.hpp"
#include "oops/instanceClassLoaderKlass.hpp"
#include "oops/instanceKlass.inline.hpp"
#include "oops/instanceMirrorKlass.hpp"
#include "oops/instanceOop.hpp"
#include "oops/klass.inline.hpp"
#include "oops/method.hpp"
#include "oops/oop.inline.hpp"
#include "oops/recordComponent.hpp"
#include "oops/symbol.hpp"
#include "oops/valueKlass.hpp"
#include "prims/jvmtiExport.hpp"
#include "prims/jvmtiRedefineClasses.hpp"
#include "prims/jvmtiThreadState.hpp"
#include "prims/methodComparator.hpp"
#include "runtime/atomic.hpp"
#include "runtime/biasedLocking.hpp"
#include "runtime/fieldDescriptor.inline.hpp"
#include "runtime/handles.inline.hpp"
#include "runtime/javaCalls.hpp"
#include "runtime/mutexLocker.hpp"
#include "runtime/orderAccess.hpp"
#include "runtime/thread.inline.hpp"
#include "services/classLoadingService.hpp"
#include "services/threadService.hpp"
#include "utilities/dtrace.hpp"
#include "utilities/events.hpp"
#include "utilities/macros.hpp"
#include "utilities/stringUtils.hpp"
#ifdef COMPILER1
#include "c1/c1_Compiler.hpp"
#endif
#if INCLUDE_JFR
#include "jfr/jfrEvents.hpp"
#endif


#ifdef DTRACE_ENABLED


#define HOTSPOT_CLASS_INITIALIZATION_required HOTSPOT_CLASS_INITIALIZATION_REQUIRED
#define HOTSPOT_CLASS_INITIALIZATION_recursive HOTSPOT_CLASS_INITIALIZATION_RECURSIVE
#define HOTSPOT_CLASS_INITIALIZATION_concurrent HOTSPOT_CLASS_INITIALIZATION_CONCURRENT
#define HOTSPOT_CLASS_INITIALIZATION_erroneous HOTSPOT_CLASS_INITIALIZATION_ERRONEOUS
#define HOTSPOT_CLASS_INITIALIZATION_super__failed HOTSPOT_CLASS_INITIALIZATION_SUPER_FAILED
#define HOTSPOT_CLASS_INITIALIZATION_clinit HOTSPOT_CLASS_INITIALIZATION_CLINIT
#define HOTSPOT_CLASS_INITIALIZATION_error HOTSPOT_CLASS_INITIALIZATION_ERROR
#define HOTSPOT_CLASS_INITIALIZATION_end HOTSPOT_CLASS_INITIALIZATION_END
#define DTRACE_CLASSINIT_PROBE(type, thread_type)                \
  {                                                              \
    char* data = NULL;                                           \
    int len = 0;                                                 \
    Symbol* clss_name = name();                                  \
    if (clss_name != NULL) {                                     \
      data = (char*)clss_name->bytes();                          \
      len = clss_name->utf8_length();                            \
    }                                                            \
    HOTSPOT_CLASS_INITIALIZATION_##type(                         \
      data, len, (void*)class_loader(), thread_type);            \
  }

#define DTRACE_CLASSINIT_PROBE_WAIT(type, thread_type, wait)     \
  {                                                              \
    char* data = NULL;                                           \
    int len = 0;                                                 \
    Symbol* clss_name = name();                                  \
    if (clss_name != NULL) {                                     \
      data = (char*)clss_name->bytes();                          \
      len = clss_name->utf8_length();                            \
    }                                                            \
    HOTSPOT_CLASS_INITIALIZATION_##type(                         \
      data, len, (void*)class_loader(), thread_type, wait);      \
  }

#else //  ndef DTRACE_ENABLED

#define DTRACE_CLASSINIT_PROBE(type, thread_type)
#define DTRACE_CLASSINIT_PROBE_WAIT(type, thread_type, wait)

#endif //  ndef DTRACE_ENABLED


static inline bool is_class_loader(const Symbol* class_name,
                                   const ClassFileParser& parser) {
  assert(class_name != NULL, "invariant");

  if (class_name == vmSymbols::java_lang_ClassLoader()) {
    return true;
  }

  if (SystemDictionary::ClassLoader_klass_loaded()) {
    const Klass* const super_klass = parser.super_klass();
    if (super_klass != NULL) {
      if (super_klass->is_subtype_of(SystemDictionary::ClassLoader_klass())) {
        return true;
      }
    }
  }
  return false;
}

// private: called to verify that k is a static member of this nest.
// We know that k is an instance class in the same package and hence the
// same classloader.
bool InstanceKlass::has_nest_member(InstanceKlass* k, TRAPS) const {
  assert(!is_hidden(), "unexpected hidden class");
  if (_nest_members == NULL || _nest_members == Universe::the_empty_short_array()) {
    if (log_is_enabled(Trace, class, nestmates)) {
      ResourceMark rm(THREAD);
      log_trace(class, nestmates)("Checked nest membership of %s in non-nest-host class %s",
                                  k->external_name(), this->external_name());
    }
    return false;
  }

  if (log_is_enabled(Trace, class, nestmates)) {
    ResourceMark rm(THREAD);
    log_trace(class, nestmates)("Checking nest membership of %s in %s",
                                k->external_name(), this->external_name());
  }

  // Check for a resolved cp entry , else fall back to a name check.
  // We don't want to resolve any class other than the one being checked.
  for (int i = 0; i < _nest_members->length(); i++) {
    int cp_index = _nest_members->at(i);
    if (_constants->tag_at(cp_index).is_klass()) {
      Klass* k2 = _constants->klass_at(cp_index, THREAD);
      assert(!HAS_PENDING_EXCEPTION || PENDING_EXCEPTION->is_a(SystemDictionary::VirtualMachineError_klass()),
             "Exceptions should not be possible here");
      if (k2 == k) {
        log_trace(class, nestmates)("- class is listed at nest_members[%d] => cp[%d]", i, cp_index);
        return true;
      }
    }
    else {
      Symbol* name = _constants->klass_name_at(cp_index);
      if (name == k->name()) {
        log_trace(class, nestmates)("- Found it at nest_members[%d] => cp[%d]", i, cp_index);

        // Names match so check actual klass. This may trigger class loading if
        // it doesn't match though that should be impossible as it means one classloader
        // has defined two different classes with the same name! A compiler thread won't be
        // able to perform that loading but we can't exclude the compiler threads from
        // executing this logic. But it should actually be impossible to trigger loading here.
        Klass* k2 = _constants->klass_at(cp_index, THREAD);
        assert(!HAS_PENDING_EXCEPTION || PENDING_EXCEPTION->is_a(SystemDictionary::VirtualMachineError_klass()),
               "Exceptions should not be possible here");
        if (k2 == k) {
          log_trace(class, nestmates)("- class is listed as a nest member");
          return true;
        }
        else {
          // same name but different klass!
          log_trace(class, nestmates)(" - klass comparison failed!");
          // can't have two names the same, so we're done
          return false;
        }
      }
    }
  }
  log_trace(class, nestmates)("- class is NOT a nest member!");
  return false;
}

// Return nest-host class, resolving, validating and saving it if needed.
// In cases where this is called from a thread that cannot do classloading
// (such as a native JIT thread) then we simply return NULL, which in turn
// causes the access check to return false. Such code will retry the access
// from a more suitable environment later. Otherwise the _nest_host is always
// set once this method returns.
// Any errors from nest-host resolution must be preserved so they can be queried
// from higher-level access checking code, and reported as part of access checking
// exceptions.
// VirtualMachineErrors are propagated with a NULL return.
// Under any conditions where the _nest_host can be set to non-NULL the resulting
// value of it and, if applicable, the nest host resolution/validation error,
// are idempotent.
InstanceKlass* InstanceKlass::nest_host(TRAPS) {
  InstanceKlass* nest_host_k = _nest_host;
  if (nest_host_k != NULL) {
    return nest_host_k;
  }

  ResourceMark rm(THREAD);

  // need to resolve and save our nest-host class.
  if (_nest_host_index != 0) { // we have a real nest_host
    // Before trying to resolve check if we're in a suitable context
    if (!THREAD->can_call_java() && !_constants->tag_at(_nest_host_index).is_klass()) {
      log_trace(class, nestmates)("Rejected resolution of nest-host of %s in unsuitable thread",
                                  this->external_name());
      return NULL; // sentinel to say "try again from a different context"
    }

    log_trace(class, nestmates)("Resolving nest-host of %s using cp entry for %s",
                                this->external_name(),
                                _constants->klass_name_at(_nest_host_index)->as_C_string());

    Klass* k = _constants->klass_at(_nest_host_index, THREAD);
    if (HAS_PENDING_EXCEPTION) {
      if (PENDING_EXCEPTION->is_a(SystemDictionary::VirtualMachineError_klass())) {
        return NULL; // propagate VMEs
      }
      stringStream ss;
      char* target_host_class = _constants->klass_name_at(_nest_host_index)->as_C_string();
      ss.print("Nest host resolution of %s with host %s failed: ",
               this->external_name(), target_host_class);
      java_lang_Throwable::print(PENDING_EXCEPTION, &ss);
      const char* msg = ss.as_string(true /* on C-heap */);
      constantPoolHandle cph(THREAD, constants());
      SystemDictionary::add_nest_host_error(cph, _nest_host_index, msg);
      CLEAR_PENDING_EXCEPTION;

      log_trace(class, nestmates)("%s", msg);
    } else {
      // A valid nest-host is an instance class in the current package that lists this
      // class as a nest member. If any of these conditions are not met the class is
      // its own nest-host.
      const char* error = NULL;

      // JVMS 5.4.4 indicates package check comes first
      if (is_same_class_package(k)) {
        // Now check actual membership. We can't be a member if our "host" is
        // not an instance class.
        if (k->is_instance_klass()) {
          nest_host_k = InstanceKlass::cast(k);
          bool is_member = nest_host_k->has_nest_member(this, THREAD);
          // exception is rare, perhaps impossible
          if (!HAS_PENDING_EXCEPTION) {
            if (is_member) {
              _nest_host = nest_host_k; // save resolved nest-host value

              log_trace(class, nestmates)("Resolved nest-host of %s to %s",
                                          this->external_name(), k->external_name());
              return nest_host_k;
            } else {
              error = "current type is not listed as a nest member";
            }
          } else {
            if (PENDING_EXCEPTION->is_a(SystemDictionary::VirtualMachineError_klass())) {
              return NULL; // propagate VMEs
            }
            stringStream ss;
            ss.print("exception on member check: ");
            java_lang_Throwable::print(PENDING_EXCEPTION, &ss);
            error = ss.as_string();
          }
        } else {
          error = "host is not an instance class";
        }
      } else {
        error = "types are in different packages";
      }

      // something went wrong, so record what and log it
      {
        stringStream ss;
        ss.print("Type %s (loader: %s) is not a nest member of type %s (loader: %s): %s",
                 this->external_name(),
                 this->class_loader_data()->loader_name_and_id(),
                 k->external_name(),
                 k->class_loader_data()->loader_name_and_id(),
                 error);
        const char* msg = ss.as_string(true /* on C-heap */);
        constantPoolHandle cph(THREAD, constants());
        SystemDictionary::add_nest_host_error(cph, _nest_host_index, msg);
        log_trace(class, nestmates)("%s", msg);
      }
    }
  } else {
    log_trace(class, nestmates)("Type %s is not part of a nest: setting nest-host to self",
                                this->external_name());
  }

  // Either not in an explicit nest, or else an error occurred, so
  // the nest-host is set to `this`. Any thread that sees this assignment
  // will also see any setting of nest_host_error(), if applicable.
  return (_nest_host = this);
}

// Dynamic nest member support: set this class's nest host to the given class.
// This occurs as part of the class definition, as soon as the instanceKlass
// has been created and doesn't require further resolution. The code:
//    lookup().defineHiddenClass(bytes_for_X, NESTMATE);
// results in:
//    class_of_X.set_nest_host(lookup().lookupClass().getNestHost())
// If it has an explicit _nest_host_index or _nest_members, these will be ignored.
// We also know the "host" is a valid nest-host in the same package so we can
// assert some of those facts.
void InstanceKlass::set_nest_host(InstanceKlass* host, TRAPS) {
  assert(is_hidden(), "must be a hidden class");
  assert(host != NULL, "NULL nest host specified");
  assert(_nest_host == NULL, "current class has resolved nest-host");
  assert(nest_host_error(THREAD) == NULL, "unexpected nest host resolution error exists: %s",
         nest_host_error(THREAD));
  assert((host->_nest_host == NULL && host->_nest_host_index == 0) ||
         (host->_nest_host == host), "proposed host is not a valid nest-host");
  // Can't assert this as package is not set yet:
  // assert(is_same_class_package(host), "proposed host is in wrong package");

  if (log_is_enabled(Trace, class, nestmates)) {
    ResourceMark rm(THREAD);
    const char* msg = "";
    // a hidden class does not expect a statically defined nest-host
    if (_nest_host_index > 0) {
      msg = "(the NestHost attribute in the current class is ignored)";
    } else if (_nest_members != NULL && _nest_members != Universe::the_empty_short_array()) {
      msg = "(the NestMembers attribute in the current class is ignored)";
    }
    log_trace(class, nestmates)("Injected type %s into the nest of %s %s",
                                this->external_name(),
                                host->external_name(),
                                msg);
  }
  // set dynamic nest host
  _nest_host = host;
  // Record dependency to keep nest host from being unloaded before this class.
  ClassLoaderData* this_key = class_loader_data();
  this_key->record_dependency(host);
}

// check if 'this' and k are nestmates (same nest_host), or k is our nest_host,
// or we are k's nest_host - all of which is covered by comparing the two
// resolved_nest_hosts.
// Any exceptions (i.e. VMEs) are propagated.
bool InstanceKlass::has_nestmate_access_to(InstanceKlass* k, TRAPS) {

  assert(this != k, "this should be handled by higher-level code");

  // Per JVMS 5.4.4 we first resolve and validate the current class, then
  // the target class k.

  InstanceKlass* cur_host = nest_host(CHECK_false);
  if (cur_host == NULL) {
    return false;
  }

  Klass* k_nest_host = k->nest_host(CHECK_false);
  if (k_nest_host == NULL) {
    return false;
  }

  bool access = (cur_host == k_nest_host);

  ResourceMark rm(THREAD);
  log_trace(class, nestmates)("Class %s does %shave nestmate access to %s",
                              this->external_name(),
                              access ? "" : "NOT ",
                              k->external_name());
  return access;
}

const char* InstanceKlass::nest_host_error(TRAPS) {
  if (_nest_host_index == 0) {
    return NULL;
  } else {
    constantPoolHandle cph(THREAD, constants());
    return SystemDictionary::find_nest_host_error(cph, (int)_nest_host_index);
  }
}

InstanceKlass* InstanceKlass::allocate_instance_klass(const ClassFileParser& parser, TRAPS) {
  bool is_hidden_or_anonymous = parser.is_hidden() || parser.is_unsafe_anonymous();
  const int size = InstanceKlass::size(parser.vtable_size(),
                                       parser.itable_size(),
                                       nonstatic_oop_map_size(parser.total_oop_map_count()),
                                       parser.is_interface(),
                                       parser.is_unsafe_anonymous(),
<<<<<<< HEAD
                                       should_store_fingerprint(parser.is_unsafe_anonymous()),
                                       parser.has_flattenable_fields() ? parser.java_fields_count() : 0,
                                       parser.is_inline_type());
=======
                                       should_store_fingerprint(is_hidden_or_anonymous));
>>>>>>> 7f634155

  const Symbol* const class_name = parser.class_name();
  assert(class_name != NULL, "invariant");
  ClassLoaderData* loader_data = parser.loader_data();
  assert(loader_data != NULL, "invariant");

  InstanceKlass* ik;

  // Allocation
  if (REF_NONE == parser.reference_type()) {
    if (class_name == vmSymbols::java_lang_Class()) {
      // mirror
      ik = new (loader_data, size, THREAD) InstanceMirrorKlass(parser);
    } else if (is_class_loader(class_name, parser)) {
      // class loader
      ik = new (loader_data, size, THREAD) InstanceClassLoaderKlass(parser);
    } else if (parser.is_inline_type()) {
      // inline type
      ik = new (loader_data, size, THREAD) ValueKlass(parser);
    } else {
      // normal
      ik = new (loader_data, size, THREAD) InstanceKlass(parser, InstanceKlass::_misc_kind_other);
    }
  } else {
    // reference
    ik = new (loader_data, size, THREAD) InstanceRefKlass(parser);
  }

  // Check for pending exception before adding to the loader data and incrementing
  // class count.  Can get OOM here.
  if (HAS_PENDING_EXCEPTION) {
    return NULL;
  }

#ifdef ASSERT
  assert(ik->size() == size, "");
  ik->bounds_check((address) ik->start_of_vtable(), false, size);
  ik->bounds_check((address) ik->start_of_itable(), false, size);
  ik->bounds_check((address) ik->end_of_itable(), true, size);
  ik->bounds_check((address) ik->end_of_nonstatic_oop_maps(), true, size);
#endif //ASSERT
  return ik;
}

#ifndef PRODUCT
bool InstanceKlass::bounds_check(address addr, bool edge_ok, intptr_t size_in_bytes) const {
  const char* bad = NULL;
  address end = NULL;
  if (addr < (address)this) {
    bad = "before";
  } else if (addr == (address)this) {
    if (edge_ok)  return true;
    bad = "just before";
  } else if (addr == (end = (address)this + sizeof(intptr_t) * (size_in_bytes < 0 ? size() : size_in_bytes))) {
    if (edge_ok)  return true;
    bad = "just after";
  } else if (addr > end) {
    bad = "after";
  } else {
    return true;
  }
  tty->print_cr("%s object bounds: " INTPTR_FORMAT " [" INTPTR_FORMAT ".." INTPTR_FORMAT "]",
      bad, (intptr_t)addr, (intptr_t)this, (intptr_t)end);
  Verbose = WizardMode = true; this->print(); //@@
  return false;
}
#endif //PRODUCT

// copy method ordering from resource area to Metaspace
void InstanceKlass::copy_method_ordering(const intArray* m, TRAPS) {
  if (m != NULL) {
    // allocate a new array and copy contents (memcpy?)
    _method_ordering = MetadataFactory::new_array<int>(class_loader_data(), m->length(), CHECK);
    for (int i = 0; i < m->length(); i++) {
      _method_ordering->at_put(i, m->at(i));
    }
  } else {
    _method_ordering = Universe::the_empty_int_array();
  }
}

// create a new array of vtable_indices for default methods
Array<int>* InstanceKlass::create_new_default_vtable_indices(int len, TRAPS) {
  Array<int>* vtable_indices = MetadataFactory::new_array<int>(class_loader_data(), len, CHECK_NULL);
  assert(default_vtable_indices() == NULL, "only create once");
  set_default_vtable_indices(vtable_indices);
  return vtable_indices;
}

InstanceKlass::InstanceKlass(const ClassFileParser& parser, unsigned kind, KlassID id) :
  Klass(id),
  _nest_members(NULL),
  _nest_host_index(0),
  _nest_host(NULL),
  _record_components(NULL),
  _static_field_size(parser.static_field_size()),
  _nonstatic_oop_map_size(nonstatic_oop_map_size(parser.total_oop_map_count())),
  _itable_len(parser.itable_size()),
  _init_thread(NULL),
  _init_state(allocated),
  _reference_type(parser.reference_type()),
  _value_field_klasses(NULL),
  _adr_valueklass_fixed_block(NULL)
{
  set_vtable_length(parser.vtable_size());
  set_kind(kind);
  set_access_flags(parser.access_flags());
  if (parser.is_hidden()) set_is_hidden();
  set_is_unsafe_anonymous(parser.is_unsafe_anonymous());
  set_layout_helper(Klass::instance_layout_helper(parser.layout_size(),
                                                    false));
    if (parser.has_flattenable_fields()) {
      set_has_inline_fields();
    }
    _java_fields_count = parser.java_fields_count();

    assert(NULL == _methods, "underlying memory not zeroed?");
    assert(is_instance_klass(), "is layout incorrect?");
    assert(size_helper() == parser.layout_size(), "incorrect size_helper?");

  if (Arguments::is_dumping_archive()) {
      SystemDictionaryShared::init_dumptime_info(this);
    }

  // Set biased locking bit for all instances of this class; it will be
  // cleared if revocation occurs too often for this type
  if (UseBiasedLocking && BiasedLocking::enabled()) {
    set_prototype_header(markWord::biased_locking_prototype());
  }
  if (has_inline_fields()) {
    _value_field_klasses = (const Klass**) adr_value_fields_klasses();
  }
}

void InstanceKlass::deallocate_methods(ClassLoaderData* loader_data,
                                       Array<Method*>* methods) {
  if (methods != NULL && methods != Universe::the_empty_method_array() &&
      !methods->is_shared()) {
    for (int i = 0; i < methods->length(); i++) {
      Method* method = methods->at(i);
      if (method == NULL) continue;  // maybe null if error processing
      // Only want to delete methods that are not executing for RedefineClasses.
      // The previous version will point to them so they're not totally dangling
      assert (!method->on_stack(), "shouldn't be called with methods on stack");
      MetadataFactory::free_metadata(loader_data, method);
    }
    MetadataFactory::free_array<Method*>(loader_data, methods);
  }
}

void InstanceKlass::deallocate_interfaces(ClassLoaderData* loader_data,
                                          const Klass* super_klass,
                                          Array<InstanceKlass*>* local_interfaces,
                                          Array<InstanceKlass*>* transitive_interfaces) {
  // Only deallocate transitive interfaces if not empty, same as super class
  // or same as local interfaces.  See code in parseClassFile.
  Array<InstanceKlass*>* ti = transitive_interfaces;
  if (ti != Universe::the_empty_instance_klass_array() && ti != local_interfaces) {
    // check that the interfaces don't come from super class
    Array<InstanceKlass*>* sti = (super_klass == NULL) ? NULL :
                    InstanceKlass::cast(super_klass)->transitive_interfaces();
    if (ti != sti && ti != NULL && !ti->is_shared() &&
        ti != Universe::the_single_IdentityObject_klass_array()) {
      MetadataFactory::free_array<InstanceKlass*>(loader_data, ti);
    }
  }

  // local interfaces can be empty
  if (local_interfaces != Universe::the_empty_instance_klass_array() &&
      local_interfaces != NULL && !local_interfaces->is_shared() &&
      local_interfaces != Universe::the_single_IdentityObject_klass_array()) {
    MetadataFactory::free_array<InstanceKlass*>(loader_data, local_interfaces);
  }
}

void InstanceKlass::deallocate_record_components(ClassLoaderData* loader_data,
                                                 Array<RecordComponent*>* record_components) {
  if (record_components != NULL && !record_components->is_shared()) {
    for (int i = 0; i < record_components->length(); i++) {
      RecordComponent* record_component = record_components->at(i);
      MetadataFactory::free_metadata(loader_data, record_component);
    }
    MetadataFactory::free_array<RecordComponent*>(loader_data, record_components);
  }
}

// This function deallocates the metadata and C heap pointers that the
// InstanceKlass points to.
void InstanceKlass::deallocate_contents(ClassLoaderData* loader_data) {

  // Orphan the mirror first, CMS thinks it's still live.
  if (java_mirror() != NULL) {
    java_lang_Class::set_klass(java_mirror(), NULL);
  }

  // Also remove mirror from handles
  loader_data->remove_handle(_java_mirror);

  // Need to take this class off the class loader data list.
  loader_data->remove_class(this);

  // The array_klass for this class is created later, after error handling.
  // For class redefinition, we keep the original class so this scratch class
  // doesn't have an array class.  Either way, assert that there is nothing
  // to deallocate.
  assert(array_klasses() == NULL, "array classes shouldn't be created for this class yet");

  // Release C heap allocated data that this might point to, which includes
  // reference counting symbol names.
  release_C_heap_structures();

  deallocate_methods(loader_data, methods());
  set_methods(NULL);

  deallocate_record_components(loader_data, record_components());
  set_record_components(NULL);

  if (method_ordering() != NULL &&
      method_ordering() != Universe::the_empty_int_array() &&
      !method_ordering()->is_shared()) {
    MetadataFactory::free_array<int>(loader_data, method_ordering());
  }
  set_method_ordering(NULL);

  // default methods can be empty
  if (default_methods() != NULL &&
      default_methods() != Universe::the_empty_method_array() &&
      !default_methods()->is_shared()) {
    MetadataFactory::free_array<Method*>(loader_data, default_methods());
  }
  // Do NOT deallocate the default methods, they are owned by superinterfaces.
  set_default_methods(NULL);

  // default methods vtable indices can be empty
  if (default_vtable_indices() != NULL &&
      !default_vtable_indices()->is_shared()) {
    MetadataFactory::free_array<int>(loader_data, default_vtable_indices());
  }
  set_default_vtable_indices(NULL);


  // This array is in Klass, but remove it with the InstanceKlass since
  // this place would be the only caller and it can share memory with transitive
  // interfaces.
  if (secondary_supers() != NULL &&
      secondary_supers() != Universe::the_empty_klass_array() &&
      // see comments in compute_secondary_supers about the following cast
      (address)(secondary_supers()) != (address)(transitive_interfaces()) &&
      !secondary_supers()->is_shared()) {
    MetadataFactory::free_array<Klass*>(loader_data, secondary_supers());
  }
  set_secondary_supers(NULL);

  deallocate_interfaces(loader_data, super(), local_interfaces(), transitive_interfaces());
  set_transitive_interfaces(NULL);
  set_local_interfaces(NULL);

  if (fields() != NULL && !fields()->is_shared()) {
    MetadataFactory::free_array<jushort>(loader_data, fields());
  }
  set_fields(NULL, 0);

  // If a method from a redefined class is using this constant pool, don't
  // delete it, yet.  The new class's previous version will point to this.
  if (constants() != NULL) {
    assert (!constants()->on_stack(), "shouldn't be called if anything is onstack");
    if (!constants()->is_shared()) {
      MetadataFactory::free_metadata(loader_data, constants());
    }
    // Delete any cached resolution errors for the constant pool
    SystemDictionary::delete_resolution_error(constants());

    set_constants(NULL);
  }

  if (inner_classes() != NULL &&
      inner_classes() != Universe::the_empty_short_array() &&
      !inner_classes()->is_shared()) {
    MetadataFactory::free_array<jushort>(loader_data, inner_classes());
  }
  set_inner_classes(NULL);

  if (nest_members() != NULL &&
      nest_members() != Universe::the_empty_short_array() &&
      !nest_members()->is_shared()) {
    MetadataFactory::free_array<jushort>(loader_data, nest_members());
  }
  set_nest_members(NULL);

  // We should deallocate the Annotations instance if it's not in shared spaces.
  if (annotations() != NULL && !annotations()->is_shared()) {
    MetadataFactory::free_metadata(loader_data, annotations());
  }
  set_annotations(NULL);

  if (Arguments::is_dumping_archive()) {
    SystemDictionaryShared::remove_dumptime_info(this);
  }
}

bool InstanceKlass::should_be_initialized() const {
  return !is_initialized();
}

klassItable InstanceKlass::itable() const {
  return klassItable(const_cast<InstanceKlass*>(this));
}

void InstanceKlass::eager_initialize(Thread *thread) {
  if (!EagerInitialization) return;

  if (this->is_not_initialized()) {
    // abort if the the class has a class initializer
    if (this->class_initializer() != NULL) return;

    // abort if it is java.lang.Object (initialization is handled in genesis)
    Klass* super_klass = super();
    if (super_klass == NULL) return;

    // abort if the super class should be initialized
    if (!InstanceKlass::cast(super_klass)->is_initialized()) return;

    // call body to expose the this pointer
    eager_initialize_impl();
  }
}

// JVMTI spec thinks there are signers and protection domain in the
// instanceKlass.  These accessors pretend these fields are there.
// The hprof specification also thinks these fields are in InstanceKlass.
oop InstanceKlass::protection_domain() const {
  // return the protection_domain from the mirror
  return java_lang_Class::protection_domain(java_mirror());
}

// To remove these from requires an incompatible change and CCC request.
objArrayOop InstanceKlass::signers() const {
  // return the signers from the mirror
  return java_lang_Class::signers(java_mirror());
}

oop InstanceKlass::init_lock() const {
  // return the init lock from the mirror
  oop lock = java_lang_Class::init_lock(java_mirror());
  // Prevent reordering with any access of initialization state
  OrderAccess::loadload();
  assert((oop)lock != NULL || !is_not_initialized(), // initialized or in_error state
         "only fully initialized state can have a null lock");
  return lock;
}

// Set the initialization lock to null so the object can be GC'ed.  Any racing
// threads to get this lock will see a null lock and will not lock.
// That's okay because they all check for initialized state after getting
// the lock and return.
void InstanceKlass::fence_and_clear_init_lock() {
  // make sure previous stores are all done, notably the init_state.
  OrderAccess::storestore();
  java_lang_Class::set_init_lock(java_mirror(), NULL);
  assert(!is_not_initialized(), "class must be initialized now");
}

void InstanceKlass::eager_initialize_impl() {
  EXCEPTION_MARK;
  HandleMark hm(THREAD);
  Handle h_init_lock(THREAD, init_lock());
  ObjectLocker ol(h_init_lock, THREAD, h_init_lock() != NULL);

  // abort if someone beat us to the initialization
  if (!is_not_initialized()) return;  // note: not equivalent to is_initialized()

  ClassState old_state = init_state();
  link_class_impl(THREAD);
  if (HAS_PENDING_EXCEPTION) {
    CLEAR_PENDING_EXCEPTION;
    // Abort if linking the class throws an exception.

    // Use a test to avoid redundantly resetting the state if there's
    // no change.  Set_init_state() asserts that state changes make
    // progress, whereas here we might just be spinning in place.
    if (old_state != _init_state)
      set_init_state(old_state);
  } else {
    // linking successfull, mark class as initialized
    set_init_state(fully_initialized);
    fence_and_clear_init_lock();
    // trace
    if (log_is_enabled(Info, class, init)) {
      ResourceMark rm(THREAD);
      log_info(class, init)("[Initialized %s without side effects]", external_name());
    }
  }
}


// See "The Virtual Machine Specification" section 2.16.5 for a detailed explanation of the class initialization
// process. The step comments refers to the procedure described in that section.
// Note: implementation moved to static method to expose the this pointer.
void InstanceKlass::initialize(TRAPS) {
  if (this->should_be_initialized()) {
    initialize_impl(CHECK);
    // Note: at this point the class may be initialized
    //       OR it may be in the state of being initialized
    //       in case of recursive initialization!
  } else {
    assert(is_initialized(), "sanity check");
  }
}


bool InstanceKlass::verify_code(TRAPS) {
  // 1) Verify the bytecodes
  return Verifier::verify(this, should_verify_class(), THREAD);
}

void InstanceKlass::link_class(TRAPS) {
  assert(is_loaded(), "must be loaded");
  if (!is_linked()) {
    link_class_impl(CHECK);
  }
}

// Called to verify that a class can link during initialization, without
// throwing a VerifyError.
bool InstanceKlass::link_class_or_fail(TRAPS) {
  assert(is_loaded(), "must be loaded");
  if (!is_linked()) {
    link_class_impl(CHECK_false);
  }
  return is_linked();
}

bool InstanceKlass::link_class_impl(TRAPS) {
  if (DumpSharedSpaces && SystemDictionaryShared::has_class_failed_verification(this)) {
    // This is for CDS dumping phase only -- we use the in_error_state to indicate that
    // the class has failed verification. Throwing the NoClassDefFoundError here is just
    // a convenient way to stop repeat attempts to verify the same (bad) class.
    //
    // Note that the NoClassDefFoundError is not part of the JLS, and should not be thrown
    // if we are executing Java code. This is not a problem for CDS dumping phase since
    // it doesn't execute any Java code.
    ResourceMark rm(THREAD);
    Exceptions::fthrow(THREAD_AND_LOCATION,
                       vmSymbols::java_lang_NoClassDefFoundError(),
                       "Class %s, or one of its supertypes, failed class initialization",
                       external_name());
    return false;
  }
  // return if already verified
  if (is_linked()) {
    return true;
  }

  // Timing
  // timer handles recursion
  assert(THREAD->is_Java_thread(), "non-JavaThread in link_class_impl");
  JavaThread* jt = (JavaThread*)THREAD;

  // link super class before linking this class
  Klass* super_klass = super();
  if (super_klass != NULL) {
    if (super_klass->is_interface()) {  // check if super class is an interface
      ResourceMark rm(THREAD);
      Exceptions::fthrow(
        THREAD_AND_LOCATION,
        vmSymbols::java_lang_IncompatibleClassChangeError(),
        "class %s has interface %s as super class",
        external_name(),
        super_klass->external_name()
      );
      return false;
    }

    InstanceKlass* ik_super = InstanceKlass::cast(super_klass);
    ik_super->link_class_impl(CHECK_false);
  }

  // link all interfaces implemented by this class before linking this class
  Array<InstanceKlass*>* interfaces = local_interfaces();
  int num_interfaces = interfaces->length();
  for (int index = 0; index < num_interfaces; index++) {
    InstanceKlass* interk = interfaces->at(index);
    interk->link_class_impl(CHECK_false);
  }


  // If a class declares a method that uses an inline class as an argument
  // type or return inline type, this inline class must be loaded during the
  // linking of this class because size and properties of the inline class
  // must be known in order to be able to perform inline type optimizations.
  // The implementation below is an approximation of this rule, the code
  // iterates over all methods of the current class (including overridden
  // methods), not only the methods declared by this class. This
  // approximation makes the code simpler, and doesn't change the semantic
  // because classes declaring methods overridden by the current class are
  // linked (and have performed their own pre-loading) before the linking
  // of the current class.


  // Note:
  // Inline class types used for flattenable fields are loaded during
  // the loading phase (see ClassFileParser::post_process_parsed_stream()).
  // Inline class types used as element types for array creation
  // are not pre-loaded. Their loading is triggered by either anewarray
  // or multianewarray bytecodes.

  // Could it be possible to do the following processing only if the
  // class uses inline types?
  {
    ResourceMark rm(THREAD);
    for (int i = 0; i < methods()->length(); i++) {
      Method* m = methods()->at(i);
      for (SignatureStream ss(m->signature()); !ss.is_done(); ss.next()) {
        if (ss.is_reference()) {
          if (ss.is_array()) {
            ss.skip_array_prefix();
          }
          if (ss.type() == T_VALUETYPE) {
            Symbol* symb = ss.as_symbol();

            oop loader = class_loader();
            oop protection_domain = this->protection_domain();
            Klass* klass = SystemDictionary::resolve_or_fail(symb,
                                                             Handle(THREAD, loader), Handle(THREAD, protection_domain), true,
                                                             CHECK_false);
            if (klass == NULL) {
              THROW_(vmSymbols::java_lang_LinkageError(), false);
            }
            if (!klass->is_value()) {
              Exceptions::fthrow(
                THREAD_AND_LOCATION,
                vmSymbols::java_lang_IncompatibleClassChangeError(),
                "class %s is not an inline type",
                klass->external_name());
            }
          }
        }
      }
    }
  }

  // in case the class is linked in the process of linking its superclasses
  if (is_linked()) {
    return true;
  }

  // trace only the link time for this klass that includes
  // the verification time
  PerfClassTraceTime vmtimer(ClassLoader::perf_class_link_time(),
                             ClassLoader::perf_class_link_selftime(),
                             ClassLoader::perf_classes_linked(),
                             jt->get_thread_stat()->perf_recursion_counts_addr(),
                             jt->get_thread_stat()->perf_timers_addr(),
                             PerfClassTraceTime::CLASS_LINK);

  // verification & rewriting
  {
    HandleMark hm(THREAD);
    Handle h_init_lock(THREAD, init_lock());
    ObjectLocker ol(h_init_lock, THREAD, h_init_lock() != NULL);
    // rewritten will have been set if loader constraint error found
    // on an earlier link attempt
    // don't verify or rewrite if already rewritten
    //

    if (!is_linked()) {
      if (!is_rewritten()) {
        {
          bool verify_ok = verify_code(THREAD);
          if (!verify_ok) {
            return false;
          }
        }

        // Just in case a side-effect of verify linked this class already
        // (which can sometimes happen since the verifier loads classes
        // using custom class loaders, which are free to initialize things)
        if (is_linked()) {
          return true;
        }

        // also sets rewritten
        rewrite_class(CHECK_false);
      } else if (is_shared()) {
        SystemDictionaryShared::check_verification_constraints(this, CHECK_false);
      }

      // relocate jsrs and link methods after they are all rewritten
      link_methods(CHECK_false);

      // Initialize the vtable and interface table after
      // methods have been rewritten since rewrite may
      // fabricate new Method*s.
      // also does loader constraint checking
      //
      // initialize_vtable and initialize_itable need to be rerun for
      // a shared class if the class is not loaded by the NULL classloader.
      ClassLoaderData * loader_data = class_loader_data();
      if (!(is_shared() &&
            loader_data->is_the_null_class_loader_data())) {
        vtable().initialize_vtable(true, CHECK_false);
        itable().initialize_itable(true, CHECK_false);
      }
#ifdef ASSERT
      else {
        vtable().verify(tty, true);
        // In case itable verification is ever added.
        // itable().verify(tty, true);
      }
#endif

      set_init_state(linked);
      if (JvmtiExport::should_post_class_prepare()) {
        Thread *thread = THREAD;
        assert(thread->is_Java_thread(), "thread->is_Java_thread()");
        JvmtiExport::post_class_prepare((JavaThread *) thread, this);
      }
    }
  }
  return true;
}

// Rewrite the byte codes of all of the methods of a class.
// The rewriter must be called exactly once. Rewriting must happen after
// verification but before the first method of the class is executed.
void InstanceKlass::rewrite_class(TRAPS) {
  assert(is_loaded(), "must be loaded");
  if (is_rewritten()) {
    assert(is_shared(), "rewriting an unshared class?");
    return;
  }
  Rewriter::rewrite(this, CHECK);
  set_rewritten();
}

// Now relocate and link method entry points after class is rewritten.
// This is outside is_rewritten flag. In case of an exception, it can be
// executed more than once.
void InstanceKlass::link_methods(TRAPS) {
  int len = methods()->length();
  for (int i = len-1; i >= 0; i--) {
    methodHandle m(THREAD, methods()->at(i));

    // Set up method entry points for compiler and interpreter    .
    m->link_method(m, CHECK);
  }
}

// Eagerly initialize superinterfaces that declare default methods (concrete instance: any access)
void InstanceKlass::initialize_super_interfaces(TRAPS) {
  assert (has_nonstatic_concrete_methods(), "caller should have checked this");
  for (int i = 0; i < local_interfaces()->length(); ++i) {
    InstanceKlass* ik = local_interfaces()->at(i);

    // Initialization is depth first search ie. we start with top of the inheritance tree
    // has_nonstatic_concrete_methods drives searching superinterfaces since it
    // means has_nonstatic_concrete_methods in its superinterface hierarchy
    if (ik->has_nonstatic_concrete_methods()) {
      ik->initialize_super_interfaces(CHECK);
    }

    // Only initialize() interfaces that "declare" concrete methods.
    if (ik->should_be_initialized() && ik->declares_nonstatic_concrete_methods()) {
      ik->initialize(CHECK);
    }
  }
}

void InstanceKlass::initialize_impl(TRAPS) {
  HandleMark hm(THREAD);

  // Make sure klass is linked (verified) before initialization
  // A class could already be verified, since it has been reflected upon.
  link_class(CHECK);

  DTRACE_CLASSINIT_PROBE(required, -1);

  bool wait = false;

  assert(THREAD->is_Java_thread(), "non-JavaThread in initialize_impl");
  JavaThread* jt = (JavaThread*)THREAD;

  // refer to the JVM book page 47 for description of steps
  // Step 1
  {
    Handle h_init_lock(THREAD, init_lock());
    ObjectLocker ol(h_init_lock, THREAD, h_init_lock() != NULL);

    // Step 2
    // If we were to use wait() instead of waitInterruptibly() then
    // we might end up throwing IE from link/symbol resolution sites
    // that aren't expected to throw.  This would wreak havoc.  See 6320309.
    while (is_being_initialized() && !is_reentrant_initialization(jt)) {
      wait = true;
      jt->set_class_to_be_initialized(this);
      ol.wait_uninterruptibly(jt);
      jt->set_class_to_be_initialized(NULL);
    }

    // Step 3
    if (is_being_initialized() && is_reentrant_initialization(jt)) {
      DTRACE_CLASSINIT_PROBE_WAIT(recursive, -1, wait);
      return;
    }

    // Step 4
    if (is_initialized()) {
      DTRACE_CLASSINIT_PROBE_WAIT(concurrent, -1, wait);
      return;
    }

    // Step 5
    if (is_in_error_state()) {
      DTRACE_CLASSINIT_PROBE_WAIT(erroneous, -1, wait);
      ResourceMark rm(THREAD);
      const char* desc = "Could not initialize class ";
      const char* className = external_name();
      size_t msglen = strlen(desc) + strlen(className) + 1;
      char* message = NEW_RESOURCE_ARRAY(char, msglen);
      if (NULL == message) {
        // Out of memory: can't create detailed error message
          THROW_MSG(vmSymbols::java_lang_NoClassDefFoundError(), className);
      } else {
        jio_snprintf(message, msglen, "%s%s", desc, className);
          THROW_MSG(vmSymbols::java_lang_NoClassDefFoundError(), message);
      }
    }

    // Step 6
    set_init_state(being_initialized);
    set_init_thread(jt);
  }

  // Step 7
  // Next, if C is a class rather than an interface, initialize it's super class and super
  // interfaces.
  if (!is_interface()) {
    Klass* super_klass = super();
    if (super_klass != NULL && super_klass->should_be_initialized()) {
      super_klass->initialize(THREAD);
    }
    // If C implements any interface that declares a non-static, concrete method,
    // the initialization of C triggers initialization of its super interfaces.
    // Only need to recurse if has_nonstatic_concrete_methods which includes declaring and
    // having a superinterface that declares, non-static, concrete methods
    if (!HAS_PENDING_EXCEPTION && has_nonstatic_concrete_methods()) {
      initialize_super_interfaces(THREAD);
    }

    // If any exceptions, complete abruptly, throwing the same exception as above.
    if (HAS_PENDING_EXCEPTION) {
      Handle e(THREAD, PENDING_EXCEPTION);
      CLEAR_PENDING_EXCEPTION;
      {
        EXCEPTION_MARK;
        // Locks object, set state, and notify all waiting threads
        set_initialization_state_and_notify(initialization_error, THREAD);
        CLEAR_PENDING_EXCEPTION;
      }
      DTRACE_CLASSINIT_PROBE_WAIT(super__failed, -1, wait);
      THROW_OOP(e());
    }
  }

  // Step 8
  // Initialize classes of flattenable fields
  {
    for (AllFieldStream fs(this); !fs.done(); fs.next()) {
      if (fs.is_flattenable()) {
        Klass* klass = this->get_value_field_klass_or_null(fs.index());
        if (klass == NULL) {
          assert(fs.access_flags().is_static() && fs.access_flags().is_flattenable(),
              "Otherwise should have been pre-loaded");
          klass = SystemDictionary::resolve_or_fail(field_signature(fs.index())->fundamental_name(THREAD),
              Handle(THREAD, class_loader()),
              Handle(THREAD, protection_domain()),
              true, CHECK);
          if (klass == NULL) {
            THROW(vmSymbols::java_lang_NoClassDefFoundError());
          }
          if (!klass->is_value()) {
            THROW(vmSymbols::java_lang_IncompatibleClassChangeError());
          }
          this->set_value_field_klass(fs.index(), klass);
        }
        InstanceKlass::cast(klass)->initialize(CHECK);
        if (fs.access_flags().is_static()) {
          if (java_mirror()->obj_field(fs.offset()) == NULL) {
            java_mirror()->obj_field_put(fs.offset(), ValueKlass::cast(klass)->default_value());
          }
        }
      }
    }
  }


  // Look for aot compiled methods for this klass, including class initializer.
  AOTLoader::load_for_klass(this, THREAD);

  // Step 9
  {
    DTRACE_CLASSINIT_PROBE_WAIT(clinit, -1, wait);
    // Timer includes any side effects of class initialization (resolution,
    // etc), but not recursive entry into call_class_initializer().
    PerfClassTraceTime timer(ClassLoader::perf_class_init_time(),
                             ClassLoader::perf_class_init_selftime(),
                             ClassLoader::perf_classes_inited(),
                             jt->get_thread_stat()->perf_recursion_counts_addr(),
                             jt->get_thread_stat()->perf_timers_addr(),
                             PerfClassTraceTime::CLASS_CLINIT);
    call_class_initializer(THREAD);
  }

  // Step 10
  if (!HAS_PENDING_EXCEPTION) {
    set_initialization_state_and_notify(fully_initialized, CHECK);
    {
      debug_only(vtable().verify(tty, true);)
    }
  }
  else {
    // Step 11 and 12
    Handle e(THREAD, PENDING_EXCEPTION);
    CLEAR_PENDING_EXCEPTION;
    // JVMTI has already reported the pending exception
    // JVMTI internal flag reset is needed in order to report ExceptionInInitializerError
    JvmtiExport::clear_detected_exception(jt);
    {
      EXCEPTION_MARK;
      set_initialization_state_and_notify(initialization_error, THREAD);
      CLEAR_PENDING_EXCEPTION;   // ignore any exception thrown, class initialization error is thrown below
      // JVMTI has already reported the pending exception
      // JVMTI internal flag reset is needed in order to report ExceptionInInitializerError
      JvmtiExport::clear_detected_exception(jt);
    }
    DTRACE_CLASSINIT_PROBE_WAIT(error, -1, wait);
    if (e->is_a(SystemDictionary::Error_klass())) {
      THROW_OOP(e());
    } else {
      JavaCallArguments args(e);
      THROW_ARG(vmSymbols::java_lang_ExceptionInInitializerError(),
                vmSymbols::throwable_void_signature(),
                &args);
    }
  }
  DTRACE_CLASSINIT_PROBE_WAIT(end, -1, wait);
}


void InstanceKlass::set_initialization_state_and_notify(ClassState state, TRAPS) {
  Handle h_init_lock(THREAD, init_lock());
  if (h_init_lock() != NULL) {
    ObjectLocker ol(h_init_lock, THREAD);
    set_init_thread(NULL); // reset _init_thread before changing _init_state
    set_init_state(state);
    fence_and_clear_init_lock();
    ol.notify_all(CHECK);
  } else {
    assert(h_init_lock() != NULL, "The initialization state should never be set twice");
    set_init_thread(NULL); // reset _init_thread before changing _init_state
    set_init_state(state);
  }
}

Klass* InstanceKlass::implementor() const {
  Klass* volatile* k = adr_implementor();
  if (k == NULL) {
    return NULL;
  } else {
    // This load races with inserts, and therefore needs acquire.
    Klass* kls = Atomic::load_acquire(k);
    if (kls != NULL && !kls->is_loader_alive()) {
      return NULL;  // don't return unloaded class
    } else {
      return kls;
    }
  }
}


void InstanceKlass::set_implementor(Klass* k) {
  assert_locked_or_safepoint(Compile_lock);
  assert(is_interface(), "not interface");
  Klass* volatile* addr = adr_implementor();
  assert(addr != NULL, "null addr");
  if (addr != NULL) {
    Atomic::release_store(addr, k);
  }
}

int  InstanceKlass::nof_implementors() const {
  Klass* k = implementor();
  if (k == NULL) {
    return 0;
  } else if (k != this) {
    return 1;
  } else {
    return 2;
  }
}

// The embedded _implementor field can only record one implementor.
// When there are more than one implementors, the _implementor field
// is set to the interface Klass* itself. Following are the possible
// values for the _implementor field:
//   NULL                  - no implementor
//   implementor Klass*    - one implementor
//   self                  - more than one implementor
//
// The _implementor field only exists for interfaces.
void InstanceKlass::add_implementor(Klass* k) {
  if (Universe::is_fully_initialized()) {
    assert_lock_strong(Compile_lock);
  }
  assert(is_interface(), "not interface");
  // Filter out my subinterfaces.
  // (Note: Interfaces are never on the subklass list.)
  if (InstanceKlass::cast(k)->is_interface()) return;

  // Filter out subclasses whose supers already implement me.
  // (Note: CHA must walk subclasses of direct implementors
  // in order to locate indirect implementors.)
  Klass* sk = k->super();
  if (sk != NULL && InstanceKlass::cast(sk)->implements_interface(this))
    // We only need to check one immediate superclass, since the
    // implements_interface query looks at transitive_interfaces.
    // Any supers of the super have the same (or fewer) transitive_interfaces.
    return;

  Klass* ik = implementor();
  if (ik == NULL) {
    set_implementor(k);
  } else if (ik != this && ik != k) {
    // There is already an implementor. Use itself as an indicator of
    // more than one implementors.
    set_implementor(this);
  }

  // The implementor also implements the transitive_interfaces
  for (int index = 0; index < local_interfaces()->length(); index++) {
    InstanceKlass::cast(local_interfaces()->at(index))->add_implementor(k);
  }
}

void InstanceKlass::init_implementor() {
  if (is_interface()) {
    set_implementor(NULL);
  }
}


void InstanceKlass::process_interfaces(Thread *thread) {
  // link this class into the implementors list of every interface it implements
  for (int i = local_interfaces()->length() - 1; i >= 0; i--) {
    assert(local_interfaces()->at(i)->is_klass(), "must be a klass");
    InstanceKlass* interf = InstanceKlass::cast(local_interfaces()->at(i));
    assert(interf->is_interface(), "expected interface");
    interf->add_implementor(this);
  }
}

bool InstanceKlass::can_be_primary_super_slow() const {
  if (is_interface())
    return false;
  else
    return Klass::can_be_primary_super_slow();
}

GrowableArray<Klass*>* InstanceKlass::compute_secondary_supers(int num_extra_slots,
                                                               Array<InstanceKlass*>* transitive_interfaces) {
  // The secondaries are the implemented interfaces.
  Array<InstanceKlass*>* interfaces = transitive_interfaces;
  int num_secondaries = num_extra_slots + interfaces->length();
  if (num_secondaries == 0) {
    // Must share this for correct bootstrapping!
    set_secondary_supers(Universe::the_empty_klass_array());
    return NULL;
  } else if (num_extra_slots == 0) {
    // The secondary super list is exactly the same as the transitive interfaces, so
    // let's use it instead of making a copy.
    // Redefine classes has to be careful not to delete this!
    // We need the cast because Array<Klass*> is NOT a supertype of Array<InstanceKlass*>,
    // (but it's safe to do here because we won't write into _secondary_supers from this point on).
    set_secondary_supers((Array<Klass*>*)(address)interfaces);
    return NULL;
  } else {
    // Copy transitive interfaces to a temporary growable array to be constructed
    // into the secondary super list with extra slots.
    GrowableArray<Klass*>* secondaries = new GrowableArray<Klass*>(interfaces->length());
    for (int i = 0; i < interfaces->length(); i++) {
      secondaries->push(interfaces->at(i));
    }
    return secondaries;
  }
}

bool InstanceKlass::implements_interface(Klass* k) const {
  if (this == k) return true;
  assert(k->is_interface(), "should be an interface class");
  for (int i = 0; i < transitive_interfaces()->length(); i++) {
    if (transitive_interfaces()->at(i) == k) {
      return true;
    }
  }
  return false;
}

bool InstanceKlass::is_same_or_direct_interface(Klass *k) const {
  // Verify direct super interface
  if (this == k) return true;
  assert(k->is_interface(), "should be an interface class");
  for (int i = 0; i < local_interfaces()->length(); i++) {
    if (local_interfaces()->at(i) == k) {
      return true;
    }
  }
  return false;
}

objArrayOop InstanceKlass::allocate_objArray(int n, int length, TRAPS) {
  check_array_allocation_length(length, arrayOopDesc::max_array_length(T_OBJECT), CHECK_NULL);
  int size = objArrayOopDesc::object_size(length);
  Klass* ak = array_klass(n, CHECK_NULL);
  objArrayOop o = (objArrayOop)Universe::heap()->array_allocate(ak, size, length,
                                                                /* do_zero */ true, CHECK_NULL);
  return o;
}

instanceOop InstanceKlass::register_finalizer(instanceOop i, TRAPS) {
  if (TraceFinalizerRegistration) {
    tty->print("Registered ");
    i->print_value_on(tty);
    tty->print_cr(" (" INTPTR_FORMAT ") as finalizable", p2i(i));
  }
  instanceHandle h_i(THREAD, i);
  // Pass the handle as argument, JavaCalls::call expects oop as jobjects
  JavaValue result(T_VOID);
  JavaCallArguments args(h_i);
  methodHandle mh (THREAD, Universe::finalizer_register_method());
  JavaCalls::call(&result, mh, &args, CHECK_NULL);
  return h_i();
}

instanceOop InstanceKlass::allocate_instance(TRAPS) {
  bool has_finalizer_flag = has_finalizer(); // Query before possible GC
  int size = size_helper();  // Query before forming handle.

  instanceOop i;

  i = (instanceOop)Universe::heap()->obj_allocate(this, size, CHECK_NULL);
  if (has_finalizer_flag && !RegisterFinalizersAtInit) {
    i = register_finalizer(i, CHECK_NULL);
  }
  return i;
}

instanceHandle InstanceKlass::allocate_instance_handle(TRAPS) {
  return instanceHandle(THREAD, allocate_instance(THREAD));
}

void InstanceKlass::check_valid_for_instantiation(bool throwError, TRAPS) {
  if (is_interface() || is_abstract()) {
    ResourceMark rm(THREAD);
    THROW_MSG(throwError ? vmSymbols::java_lang_InstantiationError()
              : vmSymbols::java_lang_InstantiationException(), external_name());
  }
  if (this == SystemDictionary::Class_klass()) {
    ResourceMark rm(THREAD);
    THROW_MSG(throwError ? vmSymbols::java_lang_IllegalAccessError()
              : vmSymbols::java_lang_IllegalAccessException(), external_name());
  }
}

Klass* InstanceKlass::array_klass_impl(bool or_null, int n, TRAPS) {
  // Need load-acquire for lock-free read
  if (array_klasses_acquire() == NULL) {
    if (or_null) return NULL;

    ResourceMark rm(THREAD);
    JavaThread *jt = (JavaThread *)THREAD;
    {
      // Atomic creation of array_klasses
      MutexLocker ma(THREAD, MultiArray_lock);

      // Check if update has already taken place
      if (array_klasses() == NULL) {
        Klass*    k = ObjArrayKlass::allocate_objArray_klass(1, this, CHECK_NULL);
        // use 'release' to pair with lock-free load
        release_set_array_klasses(k);
      }
    }
  }
  // _this will always be set at this point
  ObjArrayKlass* oak = (ObjArrayKlass*)array_klasses();
  if (or_null) {
    return oak->array_klass_or_null(n);
  }
  return oak->array_klass(n, THREAD);
}

Klass* InstanceKlass::array_klass_impl(bool or_null, TRAPS) {
  return array_klass_impl(or_null, 1, THREAD);
}

static int call_class_initializer_counter = 0;   // for debugging

Method* InstanceKlass::class_initializer() const {
  Method* clinit = find_method(
      vmSymbols::class_initializer_name(), vmSymbols::void_method_signature());
  if (clinit != NULL && clinit->is_class_initializer()) {
    return clinit;
  }
  return NULL;
}

void InstanceKlass::call_class_initializer(TRAPS) {
  if (ReplayCompiles &&
      (ReplaySuppressInitializers == 1 ||
       (ReplaySuppressInitializers >= 2 && class_loader() != NULL))) {
    // Hide the existence of the initializer for the purpose of replaying the compile
    return;
  }

  methodHandle h_method(THREAD, class_initializer());
  assert(!is_initialized(), "we cannot initialize twice");
  LogTarget(Info, class, init) lt;
  if (lt.is_enabled()) {
    ResourceMark rm(THREAD);
    LogStream ls(lt);
    ls.print("%d Initializing ", call_class_initializer_counter++);
    name()->print_value_on(&ls);
    ls.print_cr("%s (" INTPTR_FORMAT ")", h_method() == NULL ? "(no method)" : "", p2i(this));
  }
  if (h_method() != NULL) {
    JavaCallArguments args; // No arguments
    JavaValue result(T_VOID);
    JavaCalls::call(&result, h_method, &args, CHECK); // Static call (no args)
  }
}


void InstanceKlass::mask_for(const methodHandle& method, int bci,
  InterpreterOopMap* entry_for) {
  // Lazily create the _oop_map_cache at first request
  // Lock-free access requires load_acquire.
  OopMapCache* oop_map_cache = Atomic::load_acquire(&_oop_map_cache);
  if (oop_map_cache == NULL) {
    MutexLocker x(OopMapCacheAlloc_lock,  Mutex::_no_safepoint_check_flag);
    // Check if _oop_map_cache was allocated while we were waiting for this lock
    if ((oop_map_cache = _oop_map_cache) == NULL) {
      oop_map_cache = new OopMapCache();
      // Ensure _oop_map_cache is stable, since it is examined without a lock
      Atomic::release_store(&_oop_map_cache, oop_map_cache);
    }
  }
  // _oop_map_cache is constant after init; lookup below does its own locking.
  oop_map_cache->lookup(method, bci, entry_for);
}

bool InstanceKlass::find_local_field(Symbol* name, Symbol* sig, fieldDescriptor* fd) const {
  for (JavaFieldStream fs(this); !fs.done(); fs.next()) {
    Symbol* f_name = fs.name();
    Symbol* f_sig  = fs.signature();
    if (f_name == name && f_sig == sig) {
      fd->reinitialize(const_cast<InstanceKlass*>(this), fs.index());
      return true;
    }
  }
  return false;
}


Klass* InstanceKlass::find_interface_field(Symbol* name, Symbol* sig, fieldDescriptor* fd) const {
  const int n = local_interfaces()->length();
  for (int i = 0; i < n; i++) {
    Klass* intf1 = local_interfaces()->at(i);
    assert(intf1->is_interface(), "just checking type");
    // search for field in current interface
    if (InstanceKlass::cast(intf1)->find_local_field(name, sig, fd)) {
      assert(fd->is_static(), "interface field must be static");
      return intf1;
    }
    // search for field in direct superinterfaces
    Klass* intf2 = InstanceKlass::cast(intf1)->find_interface_field(name, sig, fd);
    if (intf2 != NULL) return intf2;
  }
  // otherwise field lookup fails
  return NULL;
}


Klass* InstanceKlass::find_field(Symbol* name, Symbol* sig, fieldDescriptor* fd) const {
  // search order according to newest JVM spec (5.4.3.2, p.167).
  // 1) search for field in current klass
  if (find_local_field(name, sig, fd)) {
    return const_cast<InstanceKlass*>(this);
  }
  // 2) search for field recursively in direct superinterfaces
  { Klass* intf = find_interface_field(name, sig, fd);
    if (intf != NULL) return intf;
  }
  // 3) apply field lookup recursively if superclass exists
  { Klass* supr = super();
    if (supr != NULL) return InstanceKlass::cast(supr)->find_field(name, sig, fd);
  }
  // 4) otherwise field lookup fails
  return NULL;
}


Klass* InstanceKlass::find_field(Symbol* name, Symbol* sig, bool is_static, fieldDescriptor* fd) const {
  // search order according to newest JVM spec (5.4.3.2, p.167).
  // 1) search for field in current klass
  if (find_local_field(name, sig, fd)) {
    if (fd->is_static() == is_static) return const_cast<InstanceKlass*>(this);
  }
  // 2) search for field recursively in direct superinterfaces
  if (is_static) {
    Klass* intf = find_interface_field(name, sig, fd);
    if (intf != NULL) return intf;
  }
  // 3) apply field lookup recursively if superclass exists
  { Klass* supr = super();
    if (supr != NULL) return InstanceKlass::cast(supr)->find_field(name, sig, is_static, fd);
  }
  // 4) otherwise field lookup fails
  return NULL;
}

bool InstanceKlass::contains_field_offset(int offset) {
  if (this->is_value()) {
    ValueKlass* vk = ValueKlass::cast(this);
    return offset >= vk->first_field_offset() && offset < (vk->first_field_offset() + vk->get_exact_size_in_bytes());
  } else {
    fieldDescriptor fd;
    return find_field_from_offset(offset, false, &fd);
  }
}

bool InstanceKlass::find_local_field_from_offset(int offset, bool is_static, fieldDescriptor* fd) const {
  for (JavaFieldStream fs(this); !fs.done(); fs.next()) {
    if (fs.offset() == offset) {
      fd->reinitialize(const_cast<InstanceKlass*>(this), fs.index());
      if (fd->is_static() == is_static) return true;
    }
  }
  return false;
}


bool InstanceKlass::find_field_from_offset(int offset, bool is_static, fieldDescriptor* fd) const {
  Klass* klass = const_cast<InstanceKlass*>(this);
  while (klass != NULL) {
    if (InstanceKlass::cast(klass)->find_local_field_from_offset(offset, is_static, fd)) {
      return true;
    }
    klass = klass->super();
  }
  return false;
}


void InstanceKlass::methods_do(void f(Method* method)) {
  // Methods aren't stable until they are loaded.  This can be read outside
  // a lock through the ClassLoaderData for profiling
  if (!is_loaded()) {
    return;
  }

  int len = methods()->length();
  for (int index = 0; index < len; index++) {
    Method* m = methods()->at(index);
    assert(m->is_method(), "must be method");
    f(m);
  }
}


void InstanceKlass::do_local_static_fields(FieldClosure* cl) {
  for (JavaFieldStream fs(this); !fs.done(); fs.next()) {
    if (fs.access_flags().is_static()) {
      fieldDescriptor& fd = fs.field_descriptor();
      cl->do_field(&fd);
    }
  }
}


void InstanceKlass::do_local_static_fields(void f(fieldDescriptor*, Handle, TRAPS), Handle mirror, TRAPS) {
  for (JavaFieldStream fs(this); !fs.done(); fs.next()) {
    if (fs.access_flags().is_static()) {
      fieldDescriptor& fd = fs.field_descriptor();
      f(&fd, mirror, CHECK);
    }
  }
}


static int compare_fields_by_offset(int* a, int* b) {
  return a[0] - b[0];
}

void InstanceKlass::do_nonstatic_fields(FieldClosure* cl) {
  InstanceKlass* super = superklass();
  if (super != NULL) {
    super->do_nonstatic_fields(cl);
  }
  fieldDescriptor fd;
  int length = java_fields_count();
  // In DebugInfo nonstatic fields are sorted by offset.
  int* fields_sorted = NEW_C_HEAP_ARRAY(int, 2*(length+1), mtClass);
  int j = 0;
  for (int i = 0; i < length; i += 1) {
    fd.reinitialize(this, i);
    if (!fd.is_static()) {
      fields_sorted[j + 0] = fd.offset();
      fields_sorted[j + 1] = i;
      j += 2;
    }
  }
  if (j > 0) {
    length = j;
    // _sort_Fn is defined in growableArray.hpp.
    qsort(fields_sorted, length/2, 2*sizeof(int), (_sort_Fn)compare_fields_by_offset);
    for (int i = 0; i < length; i += 2) {
      fd.reinitialize(this, fields_sorted[i + 1]);
      assert(!fd.is_static() && fd.offset() == fields_sorted[i], "only nonstatic fields");
      cl->do_field(&fd);
    }
  }
  FREE_C_HEAP_ARRAY(int, fields_sorted);
}


void InstanceKlass::array_klasses_do(void f(Klass* k)) {
  if (array_klasses() != NULL)
    ArrayKlass::cast(array_klasses())->array_klasses_do(f);
}

#ifdef ASSERT
static int linear_search(const Array<Method*>* methods,
                         const Symbol* name,
                         const Symbol* signature) {
  const int len = methods->length();
  for (int index = 0; index < len; index++) {
    const Method* const m = methods->at(index);
    assert(m->is_method(), "must be method");
    if (m->signature() == signature && m->name() == name) {
       return index;
    }
  }
  return -1;
}
#endif

bool InstanceKlass::_disable_method_binary_search = false;

NOINLINE int linear_search(const Array<Method*>* methods, const Symbol* name) {
  int len = methods->length();
  int l = 0;
  int h = len - 1;
  while (l <= h) {
    Method* m = methods->at(l);
    if (m->name() == name) {
      return l;
    }
    l++;
  }
  return -1;
}

inline int InstanceKlass::quick_search(const Array<Method*>* methods, const Symbol* name) {
  if (_disable_method_binary_search) {
    assert(DynamicDumpSharedSpaces, "must be");
    // At the final stage of dynamic dumping, the methods array may not be sorted
    // by ascending addresses of their names, so we can't use binary search anymore.
    // However, methods with the same name are still laid out consecutively inside the
    // methods array, so let's look for the first one that matches.
    return linear_search(methods, name);
  }

  int len = methods->length();
  int l = 0;
  int h = len - 1;

  // methods are sorted by ascending addresses of their names, so do binary search
  while (l <= h) {
    int mid = (l + h) >> 1;
    Method* m = methods->at(mid);
    assert(m->is_method(), "must be method");
    int res = m->name()->fast_compare(name);
    if (res == 0) {
      return mid;
    } else if (res < 0) {
      l = mid + 1;
    } else {
      h = mid - 1;
    }
  }
  return -1;
}

// find_method looks up the name/signature in the local methods array
Method* InstanceKlass::find_method(const Symbol* name,
                                   const Symbol* signature) const {
  return find_method_impl(name, signature, find_overpass, find_static, find_private);
}

Method* InstanceKlass::find_method_impl(const Symbol* name,
                                        const Symbol* signature,
                                        OverpassLookupMode overpass_mode,
                                        StaticLookupMode static_mode,
                                        PrivateLookupMode private_mode) const {
  return InstanceKlass::find_method_impl(methods(),
                                         name,
                                         signature,
                                         overpass_mode,
                                         static_mode,
                                         private_mode);
}

// find_instance_method looks up the name/signature in the local methods array
// and skips over static methods
Method* InstanceKlass::find_instance_method(const Array<Method*>* methods,
                                            const Symbol* name,
                                            const Symbol* signature,
                                            PrivateLookupMode private_mode) {
  Method* const meth = InstanceKlass::find_method_impl(methods,
                                                 name,
                                                 signature,
                                                 find_overpass,
                                                 skip_static,
                                                 private_mode);
  assert(((meth == NULL) || !meth->is_static()),
    "find_instance_method should have skipped statics");
  return meth;
}

// find_instance_method looks up the name/signature in the local methods array
// and skips over static methods
Method* InstanceKlass::find_instance_method(const Symbol* name,
                                            const Symbol* signature,
                                            PrivateLookupMode private_mode) const {
  return InstanceKlass::find_instance_method(methods(), name, signature, private_mode);
}

// Find looks up the name/signature in the local methods array
// and filters on the overpass, static and private flags
// This returns the first one found
// note that the local methods array can have up to one overpass, one static
// and one instance (private or not) with the same name/signature
Method* InstanceKlass::find_local_method(const Symbol* name,
                                         const Symbol* signature,
                                         OverpassLookupMode overpass_mode,
                                         StaticLookupMode static_mode,
                                         PrivateLookupMode private_mode) const {
  return InstanceKlass::find_method_impl(methods(),
                                         name,
                                         signature,
                                         overpass_mode,
                                         static_mode,
                                         private_mode);
}

// Find looks up the name/signature in the local methods array
// and filters on the overpass, static and private flags
// This returns the first one found
// note that the local methods array can have up to one overpass, one static
// and one instance (private or not) with the same name/signature
Method* InstanceKlass::find_local_method(const Array<Method*>* methods,
                                         const Symbol* name,
                                         const Symbol* signature,
                                         OverpassLookupMode overpass_mode,
                                         StaticLookupMode static_mode,
                                         PrivateLookupMode private_mode) {
  return InstanceKlass::find_method_impl(methods,
                                         name,
                                         signature,
                                         overpass_mode,
                                         static_mode,
                                         private_mode);
}

Method* InstanceKlass::find_method(const Array<Method*>* methods,
                                   const Symbol* name,
                                   const Symbol* signature) {
  return InstanceKlass::find_method_impl(methods,
                                         name,
                                         signature,
                                         find_overpass,
                                         find_static,
                                         find_private);
}

Method* InstanceKlass::find_method_impl(const Array<Method*>* methods,
                                        const Symbol* name,
                                        const Symbol* signature,
                                        OverpassLookupMode overpass_mode,
                                        StaticLookupMode static_mode,
                                        PrivateLookupMode private_mode) {
  int hit = find_method_index(methods, name, signature, overpass_mode, static_mode, private_mode);
  return hit >= 0 ? methods->at(hit): NULL;
}

// true if method matches signature and conforms to skipping_X conditions.
static bool method_matches(const Method* m,
                           const Symbol* signature,
                           bool skipping_overpass,
                           bool skipping_static,
                           bool skipping_private) {
  return ((m->signature() == signature) &&
    (!skipping_overpass || !m->is_overpass()) &&
    (!skipping_static || !m->is_static()) &&
    (!skipping_private || !m->is_private()));
}

// Used directly for default_methods to find the index into the
// default_vtable_indices, and indirectly by find_method
// find_method_index looks in the local methods array to return the index
// of the matching name/signature. If, overpass methods are being ignored,
// the search continues to find a potential non-overpass match.  This capability
// is important during method resolution to prefer a static method, for example,
// over an overpass method.
// There is the possibility in any _method's array to have the same name/signature
// for a static method, an overpass method and a local instance method
// To correctly catch a given method, the search criteria may need
// to explicitly skip the other two. For local instance methods, it
// is often necessary to skip private methods
int InstanceKlass::find_method_index(const Array<Method*>* methods,
                                     const Symbol* name,
                                     const Symbol* signature,
                                     OverpassLookupMode overpass_mode,
                                     StaticLookupMode static_mode,
                                     PrivateLookupMode private_mode) {
  const bool skipping_overpass = (overpass_mode == skip_overpass);
  const bool skipping_static = (static_mode == skip_static);
  const bool skipping_private = (private_mode == skip_private);
  const int hit = quick_search(methods, name);
  if (hit != -1) {
    const Method* const m = methods->at(hit);

    // Do linear search to find matching signature.  First, quick check
    // for common case, ignoring overpasses if requested.
    if (method_matches(m, signature, skipping_overpass, skipping_static, skipping_private)) {
      return hit;
    }

    // search downwards through overloaded methods
    int i;
    for (i = hit - 1; i >= 0; --i) {
        const Method* const m = methods->at(i);
        assert(m->is_method(), "must be method");
        if (m->name() != name) {
          break;
        }
        if (method_matches(m, signature, skipping_overpass, skipping_static, skipping_private)) {
          return i;
        }
    }
    // search upwards
    for (i = hit + 1; i < methods->length(); ++i) {
        const Method* const m = methods->at(i);
        assert(m->is_method(), "must be method");
        if (m->name() != name) {
          break;
        }
        if (method_matches(m, signature, skipping_overpass, skipping_static, skipping_private)) {
          return i;
        }
    }
    // not found
#ifdef ASSERT
    const int index = (skipping_overpass || skipping_static || skipping_private) ? -1 :
      linear_search(methods, name, signature);
    assert(-1 == index, "binary search should have found entry %d", index);
#endif
  }
  return -1;
}

int InstanceKlass::find_method_by_name(const Symbol* name, int* end) const {
  return find_method_by_name(methods(), name, end);
}

int InstanceKlass::find_method_by_name(const Array<Method*>* methods,
                                       const Symbol* name,
                                       int* end_ptr) {
  assert(end_ptr != NULL, "just checking");
  int start = quick_search(methods, name);
  int end = start + 1;
  if (start != -1) {
    while (start - 1 >= 0 && (methods->at(start - 1))->name() == name) --start;
    while (end < methods->length() && (methods->at(end))->name() == name) ++end;
    *end_ptr = end;
    return start;
  }
  return -1;
}

// uncached_lookup_method searches both the local class methods array and all
// superclasses methods arrays, skipping any overpass methods in superclasses,
// and possibly skipping private methods.
Method* InstanceKlass::uncached_lookup_method(const Symbol* name,
                                              const Symbol* signature,
                                              OverpassLookupMode overpass_mode,
                                              PrivateLookupMode private_mode) const {
  OverpassLookupMode overpass_local_mode = overpass_mode;
  const Klass* klass = this;
  while (klass != NULL) {
    Method* const method = InstanceKlass::cast(klass)->find_method_impl(name,
                                                                        signature,
                                                                        overpass_local_mode,
                                                                        find_static,
                                                                        private_mode);
    if (method != NULL) {
      return method;
    }
    if (name == vmSymbols::object_initializer_name()) {
      break;  // <init> is never inherited, not even as a static factory
    }
    klass = klass->super();
    overpass_local_mode = skip_overpass;   // Always ignore overpass methods in superclasses
  }
  return NULL;
}

#ifdef ASSERT
// search through class hierarchy and return true if this class or
// one of the superclasses was redefined
bool InstanceKlass::has_redefined_this_or_super() const {
  const Klass* klass = this;
  while (klass != NULL) {
    if (InstanceKlass::cast(klass)->has_been_redefined()) {
      return true;
    }
    klass = klass->super();
  }
  return false;
}
#endif

// lookup a method in the default methods list then in all transitive interfaces
// Do NOT return private or static methods
Method* InstanceKlass::lookup_method_in_ordered_interfaces(Symbol* name,
                                                         Symbol* signature) const {
  Method* m = NULL;
  if (default_methods() != NULL) {
    m = find_method(default_methods(), name, signature);
  }
  // Look up interfaces
  if (m == NULL) {
    m = lookup_method_in_all_interfaces(name, signature, find_defaults);
  }
  return m;
}

// lookup a method in all the interfaces that this class implements
// Do NOT return private or static methods, new in JDK8 which are not externally visible
// They should only be found in the initial InterfaceMethodRef
Method* InstanceKlass::lookup_method_in_all_interfaces(Symbol* name,
                                                       Symbol* signature,
                                                       DefaultsLookupMode defaults_mode) const {
  Array<InstanceKlass*>* all_ifs = transitive_interfaces();
  int num_ifs = all_ifs->length();
  InstanceKlass *ik = NULL;
  for (int i = 0; i < num_ifs; i++) {
    ik = all_ifs->at(i);
    Method* m = ik->lookup_method(name, signature);
    if (m != NULL && m->is_public() && !m->is_static() &&
        ((defaults_mode != skip_defaults) || !m->is_default_method())) {
      return m;
    }
  }
  return NULL;
}

/* jni_id_for_impl for jfieldIds only */
JNIid* InstanceKlass::jni_id_for_impl(int offset) {
  MutexLocker ml(JfieldIdCreation_lock);
  // Retry lookup after we got the lock
  JNIid* probe = jni_ids() == NULL ? NULL : jni_ids()->find(offset);
  if (probe == NULL) {
    // Slow case, allocate new static field identifier
    probe = new JNIid(this, offset, jni_ids());
    set_jni_ids(probe);
  }
  return probe;
}


/* jni_id_for for jfieldIds only */
JNIid* InstanceKlass::jni_id_for(int offset) {
  JNIid* probe = jni_ids() == NULL ? NULL : jni_ids()->find(offset);
  if (probe == NULL) {
    probe = jni_id_for_impl(offset);
  }
  return probe;
}

u2 InstanceKlass::enclosing_method_data(int offset) const {
  const Array<jushort>* const inner_class_list = inner_classes();
  if (inner_class_list == NULL) {
    return 0;
  }
  const int length = inner_class_list->length();
  if (length % inner_class_next_offset == 0) {
    return 0;
  }
  const int index = length - enclosing_method_attribute_size;
  assert(offset < enclosing_method_attribute_size, "invalid offset");
  return inner_class_list->at(index + offset);
}

void InstanceKlass::set_enclosing_method_indices(u2 class_index,
                                                 u2 method_index) {
  Array<jushort>* inner_class_list = inner_classes();
  assert (inner_class_list != NULL, "_inner_classes list is not set up");
  int length = inner_class_list->length();
  if (length % inner_class_next_offset == enclosing_method_attribute_size) {
    int index = length - enclosing_method_attribute_size;
    inner_class_list->at_put(
      index + enclosing_method_class_index_offset, class_index);
    inner_class_list->at_put(
      index + enclosing_method_method_index_offset, method_index);
  }
}

// Lookup or create a jmethodID.
// This code is called by the VMThread and JavaThreads so the
// locking has to be done very carefully to avoid deadlocks
// and/or other cache consistency problems.
//
jmethodID InstanceKlass::get_jmethod_id(const methodHandle& method_h) {
  size_t idnum = (size_t)method_h->method_idnum();
  jmethodID* jmeths = methods_jmethod_ids_acquire();
  size_t length = 0;
  jmethodID id = NULL;

  // We use a double-check locking idiom here because this cache is
  // performance sensitive. In the normal system, this cache only
  // transitions from NULL to non-NULL which is safe because we use
  // release_set_methods_jmethod_ids() to advertise the new cache.
  // A partially constructed cache should never be seen by a racing
  // thread. We also use release_store() to save a new jmethodID
  // in the cache so a partially constructed jmethodID should never be
  // seen either. Cache reads of existing jmethodIDs proceed without a
  // lock, but cache writes of a new jmethodID requires uniqueness and
  // creation of the cache itself requires no leaks so a lock is
  // generally acquired in those two cases.
  //
  // If the RedefineClasses() API has been used, then this cache can
  // grow and we'll have transitions from non-NULL to bigger non-NULL.
  // Cache creation requires no leaks and we require safety between all
  // cache accesses and freeing of the old cache so a lock is generally
  // acquired when the RedefineClasses() API has been used.

  if (jmeths != NULL) {
    // the cache already exists
    if (!idnum_can_increment()) {
      // the cache can't grow so we can just get the current values
      get_jmethod_id_length_value(jmeths, idnum, &length, &id);
    } else {
      // cache can grow so we have to be more careful
      if (Threads::number_of_threads() == 0 ||
          SafepointSynchronize::is_at_safepoint()) {
        // we're single threaded or at a safepoint - no locking needed
        get_jmethod_id_length_value(jmeths, idnum, &length, &id);
      } else {
        MutexLocker ml(JmethodIdCreation_lock, Mutex::_no_safepoint_check_flag);
        get_jmethod_id_length_value(jmeths, idnum, &length, &id);
      }
    }
  }
  // implied else:
  // we need to allocate a cache so default length and id values are good

  if (jmeths == NULL ||   // no cache yet
      length <= idnum ||  // cache is too short
      id == NULL) {       // cache doesn't contain entry

    // This function can be called by the VMThread so we have to do all
    // things that might block on a safepoint before grabbing the lock.
    // Otherwise, we can deadlock with the VMThread or have a cache
    // consistency issue. These vars keep track of what we might have
    // to free after the lock is dropped.
    jmethodID  to_dealloc_id     = NULL;
    jmethodID* to_dealloc_jmeths = NULL;

    // may not allocate new_jmeths or use it if we allocate it
    jmethodID* new_jmeths = NULL;
    if (length <= idnum) {
      // allocate a new cache that might be used
      size_t size = MAX2(idnum+1, (size_t)idnum_allocated_count());
      new_jmeths = NEW_C_HEAP_ARRAY(jmethodID, size+1, mtClass);
      memset(new_jmeths, 0, (size+1)*sizeof(jmethodID));
      // cache size is stored in element[0], other elements offset by one
      new_jmeths[0] = (jmethodID)size;
    }

    // allocate a new jmethodID that might be used
    jmethodID new_id = NULL;
    if (method_h->is_old() && !method_h->is_obsolete()) {
      // The method passed in is old (but not obsolete), we need to use the current version
      Method* current_method = method_with_idnum((int)idnum);
      assert(current_method != NULL, "old and but not obsolete, so should exist");
      new_id = Method::make_jmethod_id(class_loader_data(), current_method);
    } else {
      // It is the current version of the method or an obsolete method,
      // use the version passed in
      new_id = Method::make_jmethod_id(class_loader_data(), method_h());
    }

    if (Threads::number_of_threads() == 0 ||
        SafepointSynchronize::is_at_safepoint()) {
      // we're single threaded or at a safepoint - no locking needed
      id = get_jmethod_id_fetch_or_update(idnum, new_id, new_jmeths,
                                          &to_dealloc_id, &to_dealloc_jmeths);
    } else {
      MutexLocker ml(JmethodIdCreation_lock, Mutex::_no_safepoint_check_flag);
      id = get_jmethod_id_fetch_or_update(idnum, new_id, new_jmeths,
                                          &to_dealloc_id, &to_dealloc_jmeths);
    }

    // The lock has been dropped so we can free resources.
    // Free up either the old cache or the new cache if we allocated one.
    if (to_dealloc_jmeths != NULL) {
      FreeHeap(to_dealloc_jmeths);
    }
    // free up the new ID since it wasn't needed
    if (to_dealloc_id != NULL) {
      Method::destroy_jmethod_id(class_loader_data(), to_dealloc_id);
    }
  }
  return id;
}

// Figure out how many jmethodIDs haven't been allocated, and make
// sure space for them is pre-allocated.  This makes getting all
// method ids much, much faster with classes with more than 8
// methods, and has a *substantial* effect on performance with jvmti
// code that loads all jmethodIDs for all classes.
void InstanceKlass::ensure_space_for_methodids(int start_offset) {
  int new_jmeths = 0;
  int length = methods()->length();
  for (int index = start_offset; index < length; index++) {
    Method* m = methods()->at(index);
    jmethodID id = m->find_jmethod_id_or_null();
    if (id == NULL) {
      new_jmeths++;
    }
  }
  if (new_jmeths != 0) {
    Method::ensure_jmethod_ids(class_loader_data(), new_jmeths);
  }
}

// Common code to fetch the jmethodID from the cache or update the
// cache with the new jmethodID. This function should never do anything
// that causes the caller to go to a safepoint or we can deadlock with
// the VMThread or have cache consistency issues.
//
jmethodID InstanceKlass::get_jmethod_id_fetch_or_update(
            size_t idnum, jmethodID new_id,
            jmethodID* new_jmeths, jmethodID* to_dealloc_id_p,
            jmethodID** to_dealloc_jmeths_p) {
  assert(new_id != NULL, "sanity check");
  assert(to_dealloc_id_p != NULL, "sanity check");
  assert(to_dealloc_jmeths_p != NULL, "sanity check");
  assert(Threads::number_of_threads() == 0 ||
         SafepointSynchronize::is_at_safepoint() ||
         JmethodIdCreation_lock->owned_by_self(), "sanity check");

  // reacquire the cache - we are locked, single threaded or at a safepoint
  jmethodID* jmeths = methods_jmethod_ids_acquire();
  jmethodID  id     = NULL;
  size_t     length = 0;

  if (jmeths == NULL ||                         // no cache yet
      (length = (size_t)jmeths[0]) <= idnum) {  // cache is too short
    if (jmeths != NULL) {
      // copy any existing entries from the old cache
      for (size_t index = 0; index < length; index++) {
        new_jmeths[index+1] = jmeths[index+1];
      }
      *to_dealloc_jmeths_p = jmeths;  // save old cache for later delete
    }
    release_set_methods_jmethod_ids(jmeths = new_jmeths);
  } else {
    // fetch jmethodID (if any) from the existing cache
    id = jmeths[idnum+1];
    *to_dealloc_jmeths_p = new_jmeths;  // save new cache for later delete
  }
  if (id == NULL) {
    // No matching jmethodID in the existing cache or we have a new
    // cache or we just grew the cache. This cache write is done here
    // by the first thread to win the foot race because a jmethodID
    // needs to be unique once it is generally available.
    id = new_id;

    // The jmethodID cache can be read while unlocked so we have to
    // make sure the new jmethodID is complete before installing it
    // in the cache.
    Atomic::release_store(&jmeths[idnum+1], id);
  } else {
    *to_dealloc_id_p = new_id; // save new id for later delete
  }
  return id;
}


// Common code to get the jmethodID cache length and the jmethodID
// value at index idnum if there is one.
//
void InstanceKlass::get_jmethod_id_length_value(jmethodID* cache,
       size_t idnum, size_t *length_p, jmethodID* id_p) {
  assert(cache != NULL, "sanity check");
  assert(length_p != NULL, "sanity check");
  assert(id_p != NULL, "sanity check");

  // cache size is stored in element[0], other elements offset by one
  *length_p = (size_t)cache[0];
  if (*length_p <= idnum) {  // cache is too short
    *id_p = NULL;
  } else {
    *id_p = cache[idnum+1];  // fetch jmethodID (if any)
  }
}


// Lookup a jmethodID, NULL if not found.  Do no blocking, no allocations, no handles
jmethodID InstanceKlass::jmethod_id_or_null(Method* method) {
  size_t idnum = (size_t)method->method_idnum();
  jmethodID* jmeths = methods_jmethod_ids_acquire();
  size_t length;                                // length assigned as debugging crumb
  jmethodID id = NULL;
  if (jmeths != NULL &&                         // If there is a cache
      (length = (size_t)jmeths[0]) > idnum) {   // and if it is long enough,
    id = jmeths[idnum+1];                       // Look up the id (may be NULL)
  }
  return id;
}

inline DependencyContext InstanceKlass::dependencies() {
  DependencyContext dep_context(&_dep_context, &_dep_context_last_cleaned);
  return dep_context;
}

int InstanceKlass::mark_dependent_nmethods(KlassDepChange& changes) {
  return dependencies().mark_dependent_nmethods(changes);
}

void InstanceKlass::add_dependent_nmethod(nmethod* nm) {
  dependencies().add_dependent_nmethod(nm);
}

void InstanceKlass::remove_dependent_nmethod(nmethod* nm) {
  dependencies().remove_dependent_nmethod(nm);
}

void InstanceKlass::clean_dependency_context() {
  dependencies().clean_unloading_dependents();
}

#ifndef PRODUCT
void InstanceKlass::print_dependent_nmethods(bool verbose) {
  dependencies().print_dependent_nmethods(verbose);
}

bool InstanceKlass::is_dependent_nmethod(nmethod* nm) {
  return dependencies().is_dependent_nmethod(nm);
}
#endif //PRODUCT

void InstanceKlass::clean_weak_instanceklass_links() {
  clean_implementors_list();
  clean_method_data();
}

void InstanceKlass::clean_implementors_list() {
  assert(is_loader_alive(), "this klass should be live");
  if (is_interface()) {
    assert (ClassUnloading, "only called for ClassUnloading");
    for (;;) {
      // Use load_acquire due to competing with inserts
      Klass* impl = Atomic::load_acquire(adr_implementor());
      if (impl != NULL && !impl->is_loader_alive()) {
        // NULL this field, might be an unloaded klass or NULL
        Klass* volatile* klass = adr_implementor();
        if (Atomic::cmpxchg(klass, impl, (Klass*)NULL) == impl) {
          // Successfully unlinking implementor.
          if (log_is_enabled(Trace, class, unload)) {
            ResourceMark rm;
            log_trace(class, unload)("unlinking class (implementor): %s", impl->external_name());
          }
          return;
        }
      } else {
        return;
      }
    }
  }
}

void InstanceKlass::clean_method_data() {
  for (int m = 0; m < methods()->length(); m++) {
    MethodData* mdo = methods()->at(m)->method_data();
    if (mdo != NULL) {
      MutexLocker ml(SafepointSynchronize::is_at_safepoint() ? NULL : mdo->extra_data_lock());
      mdo->clean_method_data(/*always_clean*/false);
    }
  }
}

bool InstanceKlass::supers_have_passed_fingerprint_checks() {
  if (java_super() != NULL && !java_super()->has_passed_fingerprint_check()) {
    ResourceMark rm;
    log_trace(class, fingerprint)("%s : super %s not fingerprinted", external_name(), java_super()->external_name());
    return false;
  }

  Array<InstanceKlass*>* local_interfaces = this->local_interfaces();
  if (local_interfaces != NULL) {
    int length = local_interfaces->length();
    for (int i = 0; i < length; i++) {
      InstanceKlass* intf = local_interfaces->at(i);
      if (!intf->has_passed_fingerprint_check()) {
        ResourceMark rm;
        log_trace(class, fingerprint)("%s : interface %s not fingerprinted", external_name(), intf->external_name());
        return false;
      }
    }
  }

  return true;
}

bool InstanceKlass::should_store_fingerprint(bool is_hidden_or_anonymous) {
#if INCLUDE_AOT
  // We store the fingerprint into the InstanceKlass only in the following 2 cases:
  if (CalculateClassFingerprint) {
    // (1) We are running AOT to generate a shared library.
    return true;
  }
  if (Arguments::is_dumping_archive()) {
    // (2) We are running -Xshare:dump or -XX:ArchiveClassesAtExit to create a shared archive
    return true;
  }
  if (UseAOT && is_hidden_or_anonymous) {
    // (3) We are using AOT code from a shared library and see a hidden or unsafe anonymous class
    return true;
  }
#endif

  // In all other cases we might set the _misc_has_passed_fingerprint_check bit,
  // but do not store the 64-bit fingerprint to save space.
  return false;
}

bool InstanceKlass::has_stored_fingerprint() const {
#if INCLUDE_AOT
  return should_store_fingerprint() || is_shared();
#else
  return false;
#endif
}

uint64_t InstanceKlass::get_stored_fingerprint() const {
  address adr = adr_fingerprint();
  if (adr != NULL) {
    return (uint64_t)Bytes::get_native_u8(adr); // adr may not be 64-bit aligned
  }
  return 0;
}

void InstanceKlass::store_fingerprint(uint64_t fingerprint) {
  address adr = adr_fingerprint();
  if (adr != NULL) {
    Bytes::put_native_u8(adr, (u8)fingerprint); // adr may not be 64-bit aligned

    ResourceMark rm;
    log_trace(class, fingerprint)("stored as " PTR64_FORMAT " for class %s", fingerprint, external_name());
  }
}

void InstanceKlass::metaspace_pointers_do(MetaspaceClosure* it) {
  Klass::metaspace_pointers_do(it);

  if (log_is_enabled(Trace, cds)) {
    ResourceMark rm;
    log_trace(cds)("Iter(InstanceKlass): %p (%s)", this, external_name());
  }

  it->push(&_annotations);
  it->push((Klass**)&_array_klasses);
  it->push(&_constants);
  it->push(&_inner_classes);
  it->push(&_array_name);
#if INCLUDE_JVMTI
  it->push(&_previous_versions);
#endif
  it->push(&_methods);
  it->push(&_default_methods);
  it->push(&_local_interfaces);
  it->push(&_transitive_interfaces);
  it->push(&_method_ordering);
  it->push(&_default_vtable_indices);
  it->push(&_fields);

  if (itable_length() > 0) {
    itableOffsetEntry* ioe = (itableOffsetEntry*)start_of_itable();
    int method_table_offset_in_words = ioe->offset()/wordSize;
    int nof_interfaces = (method_table_offset_in_words - itable_offset_in_words())
                         / itableOffsetEntry::size();

    for (int i = 0; i < nof_interfaces; i ++, ioe ++) {
      if (ioe->interface_klass() != NULL) {
        it->push(ioe->interface_klass_addr());
        itableMethodEntry* ime = ioe->first_method_entry(this);
        int n = klassItable::method_count_for_interface(ioe->interface_klass());
        for (int index = 0; index < n; index ++) {
          it->push(ime[index].method_addr());
        }
      }
    }
  }

  it->push(&_nest_members);
  it->push(&_record_components);
}

void InstanceKlass::remove_unshareable_info() {
  Klass::remove_unshareable_info();

  if (SystemDictionaryShared::has_class_failed_verification(this)) {
    // Classes are attempted to link during dumping and may fail,
    // but these classes are still in the dictionary and class list in CLD.
    // If the class has failed verification, there is nothing else to remove.
    return;
  }

  // Reset to the 'allocated' state to prevent any premature accessing to
  // a shared class at runtime while the class is still being loaded and
  // restored. A class' init_state is set to 'loaded' at runtime when it's
  // being added to class hierarchy (see SystemDictionary:::add_to_hierarchy()).
  _init_state = allocated;

  { // Otherwise this needs to take out the Compile_lock.
    assert(SafepointSynchronize::is_at_safepoint(), "only called at safepoint");
    init_implementor();
  }

  constants()->remove_unshareable_info();

  for (int i = 0; i < methods()->length(); i++) {
    Method* m = methods()->at(i);
    m->remove_unshareable_info();
  }

  // do array classes also.
  if (array_klasses() != NULL) {
    array_klasses()->remove_unshareable_info();
  }

  // These are not allocated from metaspace. They are safe to set to NULL.
  _source_debug_extension = NULL;
  _dep_context = NULL;
  _osr_nmethods_head = NULL;
#if INCLUDE_JVMTI
  _breakpoints = NULL;
  _previous_versions = NULL;
  _cached_class_file = NULL;
  _jvmti_cached_class_field_map = NULL;
#endif

  _init_thread = NULL;
  _methods_jmethod_ids = NULL;
  _jni_ids = NULL;
  _oop_map_cache = NULL;
  // clear _nest_host to ensure re-load at runtime
  _nest_host = NULL;
  _package_entry = NULL;
  _dep_context_last_cleaned = 0;
}

void InstanceKlass::remove_java_mirror() {
  Klass::remove_java_mirror();

  // do array classes also.
  if (array_klasses() != NULL) {
    array_klasses()->remove_java_mirror();
  }
}

void InstanceKlass::restore_unshareable_info(ClassLoaderData* loader_data, Handle protection_domain,
                                             PackageEntry* pkg_entry, TRAPS) {
  // SystemDictionary::add_to_hierarchy() sets the init_state to loaded
  // before the InstanceKlass is added to the SystemDictionary. Make
  // sure the current state is <loaded.
  assert(!is_loaded(), "invalid init state");
  set_package(loader_data, pkg_entry, CHECK);
  Klass::restore_unshareable_info(loader_data, protection_domain, CHECK);

  if (is_value()) {
    ValueKlass::cast(this)->initialize_calling_convention(CHECK);
  }

  Array<Method*>* methods = this->methods();
  int num_methods = methods->length();
  for (int index = 0; index < num_methods; ++index) {
    methods->at(index)->restore_unshareable_info(CHECK);
  }
  if (JvmtiExport::has_redefined_a_class()) {
    // Reinitialize vtable because RedefineClasses may have changed some
    // entries in this vtable for super classes so the CDS vtable might
    // point to old or obsolete entries.  RedefineClasses doesn't fix up
    // vtables in the shared system dictionary, only the main one.
    // It also redefines the itable too so fix that too.
    vtable().initialize_vtable(false, CHECK);
    itable().initialize_itable(false, CHECK);
  }

  // restore constant pool resolved references
  constants()->restore_unshareable_info(CHECK);

  if (array_klasses() != NULL) {
    // Array classes have null protection domain.
    // --> see ArrayKlass::complete_create_array_klass()
    ArrayKlass::cast(array_klasses())->restore_unshareable_info(ClassLoaderData::the_null_class_loader_data(), Handle(), CHECK);
  }

  // Initialize current biased locking state.
  if (UseBiasedLocking && BiasedLocking::enabled() && !is_value()) {
    set_prototype_header(markWord::biased_locking_prototype());
  }
}

void InstanceKlass::set_shared_class_loader_type(s2 loader_type) {
  switch (loader_type) {
  case ClassLoader::BOOT_LOADER:
    _misc_flags |= _misc_is_shared_boot_class;
    break;
  case ClassLoader::PLATFORM_LOADER:
    _misc_flags |= _misc_is_shared_platform_class;
    break;
  case ClassLoader::APP_LOADER:
    _misc_flags |= _misc_is_shared_app_class;
    break;
  default:
    ShouldNotReachHere();
    break;
  }
}

#if INCLUDE_JVMTI
static void clear_all_breakpoints(Method* m) {
  m->clear_all_breakpoints();
}
#endif

void InstanceKlass::unload_class(InstanceKlass* ik) {
  // Release dependencies.
  ik->dependencies().remove_all_dependents();

  // notify the debugger
  if (JvmtiExport::should_post_class_unload()) {
    JvmtiExport::post_class_unload(ik);
  }

  // notify ClassLoadingService of class unload
  ClassLoadingService::notify_class_unloaded(ik);

  if (Arguments::is_dumping_archive()) {
    SystemDictionaryShared::remove_dumptime_info(ik);
  }

  if (log_is_enabled(Info, class, unload)) {
    ResourceMark rm;
    log_info(class, unload)("unloading class %s " INTPTR_FORMAT, ik->external_name(), p2i(ik));
  }

  Events::log_class_unloading(Thread::current(), ik);

#if INCLUDE_JFR
  assert(ik != NULL, "invariant");
  EventClassUnload event;
  event.set_unloadedClass(ik);
  event.set_definingClassLoader(ik->class_loader_data());
  event.commit();
#endif
}

static void method_release_C_heap_structures(Method* m) {
  m->release_C_heap_structures();
}

void InstanceKlass::release_C_heap_structures(InstanceKlass* ik) {
  // Clean up C heap
  ik->release_C_heap_structures();
  ik->constants()->release_C_heap_structures();

  // Deallocate and call destructors for MDO mutexes
  ik->methods_do(method_release_C_heap_structures);

}

void InstanceKlass::release_C_heap_structures() {
  // Can't release the constant pool here because the constant pool can be
  // deallocated separately from the InstanceKlass for default methods and
  // redefine classes.

  // Deallocate oop map cache
  if (_oop_map_cache != NULL) {
    delete _oop_map_cache;
    _oop_map_cache = NULL;
  }

  // Deallocate JNI identifiers for jfieldIDs
  JNIid::deallocate(jni_ids());
  set_jni_ids(NULL);

  jmethodID* jmeths = methods_jmethod_ids_acquire();
  if (jmeths != (jmethodID*)NULL) {
    release_set_methods_jmethod_ids(NULL);
    FreeHeap(jmeths);
  }

  assert(_dep_context == NULL,
         "dependencies should already be cleaned");

#if INCLUDE_JVMTI
  // Deallocate breakpoint records
  if (breakpoints() != 0x0) {
    methods_do(clear_all_breakpoints);
    assert(breakpoints() == 0x0, "should have cleared breakpoints");
  }

  // deallocate the cached class file
  if (_cached_class_file != NULL) {
    os::free(_cached_class_file);
    _cached_class_file = NULL;
  }
#endif

  // Decrement symbol reference counts associated with the unloaded class.
  if (_name != NULL) _name->decrement_refcount();

  // unreference array name derived from this class name (arrays of an unloaded
  // class can't be referenced anymore).
  if (_array_name != NULL)  _array_name->decrement_refcount();
  if (_inline_types != NULL) {
    for (int i = 0; i < _inline_types->length(); i++) {
      Symbol* s = _inline_types->at(i)._class_name;
      if (s != NULL) {
        s->decrement_refcount();
      }
    }
  }
  FREE_C_HEAP_ARRAY(char, _source_debug_extension);
}

void InstanceKlass::set_source_debug_extension(const char* array, int length) {
  if (array == NULL) {
    _source_debug_extension = NULL;
  } else {
    // Adding one to the attribute length in order to store a null terminator
    // character could cause an overflow because the attribute length is
    // already coded with an u4 in the classfile, but in practice, it's
    // unlikely to happen.
    assert((length+1) > length, "Overflow checking");
    char* sde = NEW_C_HEAP_ARRAY(char, (length + 1), mtClass);
    for (int i = 0; i < length; i++) {
      sde[i] = array[i];
    }
    sde[length] = '\0';
    _source_debug_extension = sde;
  }
}

const char* InstanceKlass::signature_name() const {
  int hash_len = 0;
  char hash_buf[40];

  // If this is an unsafe anonymous class, append a hash to make the name unique
  if (is_unsafe_anonymous()) {
    intptr_t hash = (java_mirror() != NULL) ? java_mirror()->identity_hash() : 0;
    jio_snprintf(hash_buf, sizeof(hash_buf), "/" UINTX_FORMAT, (uintx)hash);
    hash_len = (int)strlen(hash_buf);
  }

  // Get the internal name as a c string
  const char* src = (const char*) (name()->as_C_string());
  const int src_length = (int)strlen(src);

  char* dest = NEW_RESOURCE_ARRAY(char, src_length + hash_len + 3);

  // Add L or Q as type indicator
  int dest_index = 0;
  dest[dest_index++] = is_value() ? JVM_SIGNATURE_VALUETYPE : JVM_SIGNATURE_CLASS;

  // Add the actual class name
  for (int src_index = 0; src_index < src_length; ) {
    dest[dest_index++] = src[src_index++];
  }

  if (is_hidden()) { // Replace the last '+' with a '.'.
    for (int index = (int)src_length; index > 0; index--) {
      if (dest[index] == '+') {
        dest[index] = JVM_SIGNATURE_DOT;
        break;
      }
    }
  }

  // If we have a hash, append it
  for (int hash_index = 0; hash_index < hash_len; ) {
    dest[dest_index++] = hash_buf[hash_index++];
  }

  // Add the semicolon and the NULL
  dest[dest_index++] = JVM_SIGNATURE_ENDCLASS;
  dest[dest_index] = '\0';
  return dest;
}

ModuleEntry* InstanceKlass::module() const {
  // For an unsafe anonymous class return the host class' module
  if (is_unsafe_anonymous()) {
    assert(unsafe_anonymous_host() != NULL, "unsafe anonymous class must have a host class");
    return unsafe_anonymous_host()->module();
  }

  if (is_hidden() &&
      in_unnamed_package() &&
      class_loader_data()->has_class_mirror_holder()) {
    // For a non-strong hidden class defined to an unnamed package,
    // its (class held) CLD will not have an unnamed module created for it.
    // Two choices to find the correct ModuleEntry:
    // 1. If hidden class is within a nest, use nest host's module
    // 2. Find the unnamed module off from the class loader
    // For now option #2 is used since a nest host is not set until
    // after the instance class is created in jvm_lookup_define_class().
    if (class_loader_data()->is_boot_class_loader_data()) {
      return ClassLoaderData::the_null_class_loader_data()->unnamed_module();
    } else {
      oop module = java_lang_ClassLoader::unnamedModule(class_loader_data()->class_loader());
      assert(java_lang_Module::is_instance(module), "Not an instance of java.lang.Module");
      return java_lang_Module::module_entry(module);
    }
  }

  // Class is in a named package
  if (!in_unnamed_package()) {
    return _package_entry->module();
  }

  // Class is in an unnamed package, return its loader's unnamed module
  return class_loader_data()->unnamed_module();
}

void InstanceKlass::set_package(ClassLoaderData* loader_data, PackageEntry* pkg_entry, TRAPS) {

  // ensure java/ packages only loaded by boot or platform builtin loaders
  // not needed for shared class since CDS does not archive prohibited classes.
  if (!is_shared()) {
    check_prohibited_package(name(), loader_data, CHECK);
  }

  TempNewSymbol pkg_name = pkg_entry != NULL ? pkg_entry->name() : ClassLoader::package_from_class_name(name());

  if (pkg_name != NULL && loader_data != NULL) {

    // Find in class loader's package entry table.
    _package_entry = pkg_entry != NULL ? pkg_entry : loader_data->packages()->lookup_only(pkg_name);

    // If the package name is not found in the loader's package
    // entry table, it is an indication that the package has not
    // been defined. Consider it defined within the unnamed module.
    if (_package_entry == NULL) {

      if (!ModuleEntryTable::javabase_defined()) {
        // Before java.base is defined during bootstrapping, define all packages in
        // the java.base module.  If a non-java.base package is erroneously placed
        // in the java.base module it will be caught later when java.base
        // is defined by ModuleEntryTable::verify_javabase_packages check.
        assert(ModuleEntryTable::javabase_moduleEntry() != NULL, JAVA_BASE_NAME " module is NULL");
        _package_entry = loader_data->packages()->lookup(pkg_name, ModuleEntryTable::javabase_moduleEntry());
      } else {
        assert(loader_data->unnamed_module() != NULL, "unnamed module is NULL");
        _package_entry = loader_data->packages()->lookup(pkg_name,
                                                         loader_data->unnamed_module());
      }

      // A package should have been successfully created
      DEBUG_ONLY(ResourceMark rm(THREAD));
      assert(_package_entry != NULL, "Package entry for class %s not found, loader %s",
             name()->as_C_string(), loader_data->loader_name_and_id());
    }

    if (log_is_enabled(Debug, module)) {
      ResourceMark rm(THREAD);
      ModuleEntry* m = _package_entry->module();
      log_trace(module)("Setting package: class: %s, package: %s, loader: %s, module: %s",
                        external_name(),
                        pkg_name->as_C_string(),
                        loader_data->loader_name_and_id(),
                        (m->is_named() ? m->name()->as_C_string() : UNNAMED_MODULE));
    }
  } else {
    ResourceMark rm(THREAD);
    log_trace(module)("Setting package: class: %s, package: unnamed, loader: %s, module: %s",
                      external_name(),
                      (loader_data != NULL) ? loader_data->loader_name_and_id() : "NULL",
                      UNNAMED_MODULE);
  }
}

// Function set_classpath_index checks if the package of the InstanceKlass is in the
// boot loader's package entry table.  If so, then it sets the classpath_index
// in the package entry record.
//
// The classpath_index field is used to find the entry on the boot loader class
// path for packages with classes loaded by the boot loader from -Xbootclasspath/a
// in an unnamed module.  It is also used to indicate (for all packages whose
// classes are loaded by the boot loader) that at least one of the package's
// classes has been loaded.
void InstanceKlass::set_classpath_index(s2 path_index, TRAPS) {
  if (_package_entry != NULL) {
    DEBUG_ONLY(PackageEntryTable* pkg_entry_tbl = ClassLoaderData::the_null_class_loader_data()->packages();)
    assert(pkg_entry_tbl->lookup_only(_package_entry->name()) == _package_entry, "Should be same");
    assert(path_index != -1, "Unexpected classpath_index");
    _package_entry->set_classpath_index(path_index);
  }
}

// different versions of is_same_class_package

bool InstanceKlass::is_same_class_package(const Klass* class2) const {
  oop classloader1 = this->class_loader();
  PackageEntry* classpkg1 = this->package();
  if (class2->is_objArray_klass()) {
    class2 = ObjArrayKlass::cast(class2)->bottom_klass();
  }

  oop classloader2;
  PackageEntry* classpkg2;
  if (class2->is_instance_klass()) {
    classloader2 = class2->class_loader();
    classpkg2 = class2->package();
  } else {
    assert(class2->is_typeArray_klass(), "should be type array");
    classloader2 = NULL;
    classpkg2 = NULL;
  }

  // Same package is determined by comparing class loader
  // and package entries. Both must be the same. This rule
  // applies even to classes that are defined in the unnamed
  // package, they still must have the same class loader.
  if ((classloader1 == classloader2) && (classpkg1 == classpkg2)) {
    return true;
  }

  return false;
}

// return true if this class and other_class are in the same package. Classloader
// and classname information is enough to determine a class's package
bool InstanceKlass::is_same_class_package(oop other_class_loader,
                                          const Symbol* other_class_name) const {
  if (class_loader() != other_class_loader) {
    return false;
  }
  if (name()->fast_compare(other_class_name) == 0) {
     return true;
  }

  {
    ResourceMark rm;

    bool bad_class_name = false;
    TempNewSymbol other_pkg = ClassLoader::package_from_class_name(other_class_name, &bad_class_name);
    if (bad_class_name) {
      return false;
    }
    // Check that package_from_class_name() returns NULL, not "", if there is no package.
    assert(other_pkg == NULL || other_pkg->utf8_length() > 0, "package name is empty string");

    const Symbol* const this_package_name =
      this->package() != NULL ? this->package()->name() : NULL;

    if (this_package_name == NULL || other_pkg == NULL) {
      // One of the two doesn't have a package.  Only return true if the other
      // one also doesn't have a package.
      return this_package_name == other_pkg;
    }

    // Check if package is identical
    return this_package_name->fast_compare(other_pkg) == 0;
  }
}

// Returns true iff super_method can be overridden by a method in targetclassname
// See JLS 3rd edition 8.4.6.1
// Assumes name-signature match
// "this" is InstanceKlass of super_method which must exist
// note that the InstanceKlass of the method in the targetclassname has not always been created yet
bool InstanceKlass::is_override(const methodHandle& super_method, Handle targetclassloader, Symbol* targetclassname, TRAPS) {
   // Private methods can not be overridden
   if (super_method->is_private()) {
     return false;
   }
   // If super method is accessible, then override
   if ((super_method->is_protected()) ||
       (super_method->is_public())) {
     return true;
   }
   // Package-private methods are not inherited outside of package
   assert(super_method->is_package_private(), "must be package private");
   return(is_same_class_package(targetclassloader(), targetclassname));
}

// Only boot and platform class loaders can define classes in "java/" packages.
void InstanceKlass::check_prohibited_package(Symbol* class_name,
                                             ClassLoaderData* loader_data,
                                             TRAPS) {
  if (!loader_data->is_boot_class_loader_data() &&
      !loader_data->is_platform_class_loader_data() &&
      class_name != NULL) {
    ResourceMark rm(THREAD);
    char* name = class_name->as_C_string();
    if (strncmp(name, JAVAPKG, JAVAPKG_LEN) == 0 && name[JAVAPKG_LEN] == '/') {
      TempNewSymbol pkg_name = ClassLoader::package_from_class_name(class_name);
      assert(pkg_name != NULL, "Error in parsing package name starting with 'java/'");
      name = pkg_name->as_C_string();
      const char* class_loader_name = loader_data->loader_name_and_id();
      StringUtils::replace_no_expand(name, "/", ".");
      const char* msg_text1 = "Class loader (instance of): ";
      const char* msg_text2 = " tried to load prohibited package name: ";
      size_t len = strlen(msg_text1) + strlen(class_loader_name) + strlen(msg_text2) + strlen(name) + 1;
      char* message = NEW_RESOURCE_ARRAY_IN_THREAD(THREAD, char, len);
      jio_snprintf(message, len, "%s%s%s%s", msg_text1, class_loader_name, msg_text2, name);
      THROW_MSG(vmSymbols::java_lang_SecurityException(), message);
    }
  }
  return;
}

bool InstanceKlass::find_inner_classes_attr(int* ooff, int* noff, TRAPS) const {
  constantPoolHandle i_cp(THREAD, constants());
  for (InnerClassesIterator iter(this); !iter.done(); iter.next()) {
    int ioff = iter.inner_class_info_index();
    if (ioff != 0) {
      // Check to see if the name matches the class we're looking for
      // before attempting to find the class.
      if (i_cp->klass_name_at_matches(this, ioff)) {
        Klass* inner_klass = i_cp->klass_at(ioff, CHECK_false);
        if (this == inner_klass) {
          *ooff = iter.outer_class_info_index();
          *noff = iter.inner_name_index();
          return true;
        }
      }
    }
  }
  return false;
}

InstanceKlass* InstanceKlass::compute_enclosing_class(bool* inner_is_member, TRAPS) const {
  InstanceKlass* outer_klass = NULL;
  *inner_is_member = false;
  int ooff = 0, noff = 0;
  bool has_inner_classes_attr = find_inner_classes_attr(&ooff, &noff, THREAD);
  if (has_inner_classes_attr) {
    constantPoolHandle i_cp(THREAD, constants());
    if (ooff != 0) {
      Klass* ok = i_cp->klass_at(ooff, CHECK_NULL);
      outer_klass = InstanceKlass::cast(ok);
      *inner_is_member = true;
    }
    if (NULL == outer_klass) {
      // It may be a local or anonymous class; try for that.
      int encl_method_class_idx = enclosing_method_class_index();
      if (encl_method_class_idx != 0) {
        Klass* ok = i_cp->klass_at(encl_method_class_idx, CHECK_NULL);
        outer_klass = InstanceKlass::cast(ok);
        *inner_is_member = false;
      }
    }
  }

  // If no inner class attribute found for this class.
  if (NULL == outer_klass) return NULL;

  // Throws an exception if outer klass has not declared k as an inner klass
  // We need evidence that each klass knows about the other, or else
  // the system could allow a spoof of an inner class to gain access rights.
  Reflection::check_for_inner_class(outer_klass, this, *inner_is_member, CHECK_NULL);
  return outer_klass;
}

jint InstanceKlass::compute_modifier_flags(TRAPS) const {
  jint access = access_flags().as_int();

  // But check if it happens to be member class.
  InnerClassesIterator iter(this);
  for (; !iter.done(); iter.next()) {
    int ioff = iter.inner_class_info_index();
    // Inner class attribute can be zero, skip it.
    // Strange but true:  JVM spec. allows null inner class refs.
    if (ioff == 0) continue;

    // only look at classes that are already loaded
    // since we are looking for the flags for our self.
    Symbol* inner_name = constants()->klass_name_at(ioff);
    if (name() == inner_name) {
      // This is really a member class.
      access = iter.inner_access_flags();
      break;
    }
  }
  // Remember to strip ACC_SUPER bit
  return (access & (~JVM_ACC_SUPER)) & JVM_ACC_WRITTEN_FLAGS;
}

jint InstanceKlass::jvmti_class_status() const {
  jint result = 0;

  if (is_linked()) {
    result |= JVMTI_CLASS_STATUS_VERIFIED | JVMTI_CLASS_STATUS_PREPARED;
  }

  if (is_initialized()) {
    assert(is_linked(), "Class status is not consistent");
    result |= JVMTI_CLASS_STATUS_INITIALIZED;
  }
  if (is_in_error_state()) {
    result |= JVMTI_CLASS_STATUS_ERROR;
  }
  return result;
}

Method* InstanceKlass::method_at_itable(Klass* holder, int index, TRAPS) {
  itableOffsetEntry* ioe = (itableOffsetEntry*)start_of_itable();
  int method_table_offset_in_words = ioe->offset()/wordSize;
  int nof_interfaces = (method_table_offset_in_words - itable_offset_in_words())
                       / itableOffsetEntry::size();

  for (int cnt = 0 ; ; cnt ++, ioe ++) {
    // If the interface isn't implemented by the receiver class,
    // the VM should throw IncompatibleClassChangeError.
    if (cnt >= nof_interfaces) {
      ResourceMark rm(THREAD);
      stringStream ss;
      bool same_module = (module() == holder->module());
      ss.print("Receiver class %s does not implement "
               "the interface %s defining the method to be called "
               "(%s%s%s)",
               external_name(), holder->external_name(),
               (same_module) ? joint_in_module_of_loader(holder) : class_in_module_of_loader(),
               (same_module) ? "" : "; ",
               (same_module) ? "" : holder->class_in_module_of_loader());
      THROW_MSG_NULL(vmSymbols::java_lang_IncompatibleClassChangeError(), ss.as_string());
    }

    Klass* ik = ioe->interface_klass();
    if (ik == holder) break;
  }

  itableMethodEntry* ime = ioe->first_method_entry(this);
  Method* m = ime[index].method();
  if (m == NULL) {
    THROW_NULL(vmSymbols::java_lang_AbstractMethodError());
  }
  return m;
}


#if INCLUDE_JVMTI
// update default_methods for redefineclasses for methods that are
// not yet in the vtable due to concurrent subclass define and superinterface
// redefinition
// Note: those in the vtable, should have been updated via adjust_method_entries
void InstanceKlass::adjust_default_methods(bool* trace_name_printed) {
  // search the default_methods for uses of either obsolete or EMCP methods
  if (default_methods() != NULL) {
    for (int index = 0; index < default_methods()->length(); index ++) {
      Method* old_method = default_methods()->at(index);
      if (old_method == NULL || !old_method->is_old()) {
        continue; // skip uninteresting entries
      }
      assert(!old_method->is_deleted(), "default methods may not be deleted");
      Method* new_method = old_method->get_new_method();
      default_methods()->at_put(index, new_method);

      if (log_is_enabled(Info, redefine, class, update)) {
        ResourceMark rm;
        if (!(*trace_name_printed)) {
          log_info(redefine, class, update)
            ("adjust: klassname=%s default methods from name=%s",
             external_name(), old_method->method_holder()->external_name());
          *trace_name_printed = true;
        }
        log_debug(redefine, class, update, vtables)
          ("default method update: %s(%s) ",
           new_method->name()->as_C_string(), new_method->signature()->as_C_string());
      }
    }
  }
}
#endif // INCLUDE_JVMTI

// On-stack replacement stuff
void InstanceKlass::add_osr_nmethod(nmethod* n) {
  assert_lock_strong(CompiledMethod_lock);
#ifndef PRODUCT
  if (TieredCompilation) {
      nmethod * prev = lookup_osr_nmethod(n->method(), n->osr_entry_bci(), n->comp_level(), true);
      assert(prev == NULL || !prev->is_in_use(),
      "redundunt OSR recompilation detected. memory leak in CodeCache!");
  }
#endif
  // only one compilation can be active
  {
    assert(n->is_osr_method(), "wrong kind of nmethod");
    n->set_osr_link(osr_nmethods_head());
    set_osr_nmethods_head(n);
    // Raise the highest osr level if necessary
    if (TieredCompilation) {
      Method* m = n->method();
      m->set_highest_osr_comp_level(MAX2(m->highest_osr_comp_level(), n->comp_level()));
    }
  }

  // Get rid of the osr methods for the same bci that have lower levels.
  if (TieredCompilation) {
    for (int l = CompLevel_limited_profile; l < n->comp_level(); l++) {
      nmethod *inv = lookup_osr_nmethod(n->method(), n->osr_entry_bci(), l, true);
      if (inv != NULL && inv->is_in_use()) {
        inv->make_not_entrant();
      }
    }
  }
}

// Remove osr nmethod from the list. Return true if found and removed.
bool InstanceKlass::remove_osr_nmethod(nmethod* n) {
  // This is a short non-blocking critical region, so the no safepoint check is ok.
  MutexLocker ml(CompiledMethod_lock->owned_by_self() ? NULL : CompiledMethod_lock
                 , Mutex::_no_safepoint_check_flag);
  assert(n->is_osr_method(), "wrong kind of nmethod");
  nmethod* last = NULL;
  nmethod* cur  = osr_nmethods_head();
  int max_level = CompLevel_none;  // Find the max comp level excluding n
  Method* m = n->method();
  // Search for match
  bool found = false;
  while(cur != NULL && cur != n) {
    if (TieredCompilation && m == cur->method()) {
      // Find max level before n
      max_level = MAX2(max_level, cur->comp_level());
    }
    last = cur;
    cur = cur->osr_link();
  }
  nmethod* next = NULL;
  if (cur == n) {
    found = true;
    next = cur->osr_link();
    if (last == NULL) {
      // Remove first element
      set_osr_nmethods_head(next);
    } else {
      last->set_osr_link(next);
    }
  }
  n->set_osr_link(NULL);
  if (TieredCompilation) {
    cur = next;
    while (cur != NULL) {
      // Find max level after n
      if (m == cur->method()) {
        max_level = MAX2(max_level, cur->comp_level());
      }
      cur = cur->osr_link();
    }
    m->set_highest_osr_comp_level(max_level);
  }
  return found;
}

int InstanceKlass::mark_osr_nmethods(const Method* m) {
  MutexLocker ml(CompiledMethod_lock->owned_by_self() ? NULL : CompiledMethod_lock,
                 Mutex::_no_safepoint_check_flag);
  nmethod* osr = osr_nmethods_head();
  int found = 0;
  while (osr != NULL) {
    assert(osr->is_osr_method(), "wrong kind of nmethod found in chain");
    if (osr->method() == m) {
      osr->mark_for_deoptimization();
      found++;
    }
    osr = osr->osr_link();
  }
  return found;
}

nmethod* InstanceKlass::lookup_osr_nmethod(const Method* m, int bci, int comp_level, bool match_level) const {
  MutexLocker ml(CompiledMethod_lock->owned_by_self() ? NULL : CompiledMethod_lock,
                 Mutex::_no_safepoint_check_flag);
  nmethod* osr = osr_nmethods_head();
  nmethod* best = NULL;
  while (osr != NULL) {
    assert(osr->is_osr_method(), "wrong kind of nmethod found in chain");
    // There can be a time when a c1 osr method exists but we are waiting
    // for a c2 version. When c2 completes its osr nmethod we will trash
    // the c1 version and only be able to find the c2 version. However
    // while we overflow in the c1 code at back branches we don't want to
    // try and switch to the same code as we are already running

    if (osr->method() == m &&
        (bci == InvocationEntryBci || osr->osr_entry_bci() == bci)) {
      if (match_level) {
        if (osr->comp_level() == comp_level) {
          // Found a match - return it.
          return osr;
        }
      } else {
        if (best == NULL || (osr->comp_level() > best->comp_level())) {
          if (osr->comp_level() == CompLevel_highest_tier) {
            // Found the best possible - return it.
            return osr;
          }
          best = osr;
        }
      }
    }
    osr = osr->osr_link();
  }

  assert(match_level == false || best == NULL, "shouldn't pick up anything if match_level is set");
  if (best != NULL && best->comp_level() >= comp_level) {
    return best;
  }
  return NULL;
}

// -----------------------------------------------------------------------------------------------------
// Printing

#ifndef PRODUCT

#define BULLET  " - "

static const char* state_names[] = {
  "allocated", "loaded", "linked", "being_initialized", "fully_initialized", "initialization_error"
};

static void print_vtable(address self, intptr_t* start, int len, outputStream* st) {
  ResourceMark rm;
  int* forward_refs = NEW_RESOURCE_ARRAY(int, len);
  for (int i = 0; i < len; i++)  forward_refs[i] = 0;
  for (int i = 0; i < len; i++) {
    intptr_t e = start[i];
    st->print("%d : " INTPTR_FORMAT, i, e);
    if (forward_refs[i] != 0) {
      int from = forward_refs[i];
      int off = (int) start[from];
      st->print(" (offset %d <= [%d])", off, from);
    }
    if (MetaspaceObj::is_valid((Metadata*)e)) {
      st->print(" ");
      ((Metadata*)e)->print_value_on(st);
    } else if (self != NULL && e > 0 && e < 0x10000) {
      address location = self + e;
      int index = (int)((intptr_t*)location - start);
      st->print(" (offset %d => [%d])", (int)e, index);
      if (index >= 0 && index < len)
        forward_refs[index] = i;
    }
    st->cr();
  }
}

static void print_vtable(vtableEntry* start, int len, outputStream* st) {
  return print_vtable(NULL, reinterpret_cast<intptr_t*>(start), len, st);
}

template<typename T>
 static void print_array_on(outputStream* st, Array<T>* array) {
   if (array == NULL) { st->print_cr("NULL"); return; }
   array->print_value_on(st); st->cr();
   if (Verbose || WizardMode) {
     for (int i = 0; i < array->length(); i++) {
       st->print("%d : ", i); array->at(i)->print_value_on(st); st->cr();
     }
   }
 }

static void print_array_on(outputStream* st, Array<int>* array) {
  if (array == NULL) { st->print_cr("NULL"); return; }
  array->print_value_on(st); st->cr();
  if (Verbose || WizardMode) {
    for (int i = 0; i < array->length(); i++) {
      st->print("%d : %d", i, array->at(i)); st->cr();
    }
  }
}

void InstanceKlass::print_on(outputStream* st) const {
  assert(is_klass(), "must be klass");
  Klass::print_on(st);

  st->print(BULLET"instance size:     %d", size_helper());                        st->cr();
  st->print(BULLET"klass size:        %d", size());                               st->cr();
  st->print(BULLET"access:            "); access_flags().print_on(st);            st->cr();
  st->print(BULLET"misc flags:        0x%x", _misc_flags);                        st->cr();
  st->print(BULLET"state:             "); st->print_cr("%s", state_names[_init_state]);
  st->print(BULLET"name:              "); name()->print_value_on(st);             st->cr();
  st->print(BULLET"super:             "); Metadata::print_value_on_maybe_null(st, super()); st->cr();
  st->print(BULLET"sub:               ");
  Klass* sub = subklass();
  int n;
  for (n = 0; sub != NULL; n++, sub = sub->next_sibling()) {
    if (n < MaxSubklassPrintSize) {
      sub->print_value_on(st);
      st->print("   ");
    }
  }
  if (n >= MaxSubklassPrintSize) st->print("(" INTX_FORMAT " more klasses...)", n - MaxSubklassPrintSize);
  st->cr();

  if (is_interface()) {
    st->print_cr(BULLET"nof implementors:  %d", nof_implementors());
    if (nof_implementors() == 1) {
      st->print_cr(BULLET"implementor:    ");
      st->print("   ");
      implementor()->print_value_on(st);
      st->cr();
    }
  }

  st->print(BULLET"arrays:            "); Metadata::print_value_on_maybe_null(st, array_klasses()); st->cr();
  st->print(BULLET"methods:           "); print_array_on(st, methods());
  st->print(BULLET"method ordering:   "); print_array_on(st, method_ordering());
  st->print(BULLET"default_methods:   "); print_array_on(st, default_methods());
  if (default_vtable_indices() != NULL) {
    st->print(BULLET"default vtable indices:   "); print_array_on(st, default_vtable_indices());
  }
  st->print(BULLET"local interfaces:  "); print_array_on(st, local_interfaces());
  st->print(BULLET"trans. interfaces: "); print_array_on(st, transitive_interfaces());
  st->print(BULLET"constants:         "); constants()->print_value_on(st);         st->cr();
  if (class_loader_data() != NULL) {
    st->print(BULLET"class loader data:  ");
    class_loader_data()->print_value_on(st);
    st->cr();
  }
  st->print(BULLET"unsafe anonymous host class:        "); Metadata::print_value_on_maybe_null(st, unsafe_anonymous_host()); st->cr();
  if (source_file_name() != NULL) {
    st->print(BULLET"source file:       ");
    source_file_name()->print_value_on(st);
    st->cr();
  }
  if (source_debug_extension() != NULL) {
    st->print(BULLET"source debug extension:       ");
    st->print("%s", source_debug_extension());
    st->cr();
  }
  st->print(BULLET"class annotations:       "); class_annotations()->print_value_on(st); st->cr();
  st->print(BULLET"class type annotations:  "); class_type_annotations()->print_value_on(st); st->cr();
  st->print(BULLET"field annotations:       "); fields_annotations()->print_value_on(st); st->cr();
  st->print(BULLET"field type annotations:  "); fields_type_annotations()->print_value_on(st); st->cr();
  {
    bool have_pv = false;
    // previous versions are linked together through the InstanceKlass
    for (InstanceKlass* pv_node = previous_versions();
         pv_node != NULL;
         pv_node = pv_node->previous_versions()) {
      if (!have_pv)
        st->print(BULLET"previous version:  ");
      have_pv = true;
      pv_node->constants()->print_value_on(st);
    }
    if (have_pv) st->cr();
  }

  if (generic_signature() != NULL) {
    st->print(BULLET"generic signature: ");
    generic_signature()->print_value_on(st);
    st->cr();
  }
  st->print(BULLET"inner classes:     "); inner_classes()->print_value_on(st);     st->cr();
  st->print(BULLET"nest members:     "); nest_members()->print_value_on(st);     st->cr();
  if (record_components() != NULL) {
    st->print(BULLET"record components:     "); record_components()->print_value_on(st);     st->cr();
  }
  if (java_mirror() != NULL) {
    st->print(BULLET"java mirror:       ");
    java_mirror()->print_value_on(st);
    st->cr();
  } else {
    st->print_cr(BULLET"java mirror:       NULL");
  }
  st->print(BULLET"vtable length      %d  (start addr: " INTPTR_FORMAT ")", vtable_length(), p2i(start_of_vtable())); st->cr();
  if (vtable_length() > 0 && (Verbose || WizardMode))  print_vtable(start_of_vtable(), vtable_length(), st);
  st->print(BULLET"itable length      %d (start addr: " INTPTR_FORMAT ")", itable_length(), p2i(start_of_itable())); st->cr();
  if (itable_length() > 0 && (Verbose || WizardMode))  print_vtable(NULL, start_of_itable(), itable_length(), st);
  st->print_cr(BULLET"---- static fields (%d words):", static_field_size());
  FieldPrinter print_static_field(st);
  ((InstanceKlass*)this)->do_local_static_fields(&print_static_field);
  st->print_cr(BULLET"---- non-static fields (%d words):", nonstatic_field_size());
  FieldPrinter print_nonstatic_field(st);
  InstanceKlass* ik = const_cast<InstanceKlass*>(this);
  ik->do_nonstatic_fields(&print_nonstatic_field);

  st->print(BULLET"non-static oop maps: ");
  OopMapBlock* map     = start_of_nonstatic_oop_maps();
  OopMapBlock* end_map = map + nonstatic_oop_map_count();
  while (map < end_map) {
    st->print("%d-%d ", map->offset(), map->offset() + heapOopSize*(map->count() - 1));
    map++;
  }
  st->cr();
}

#endif //PRODUCT

void InstanceKlass::print_value_on(outputStream* st) const {
  assert(is_klass(), "must be klass");
  if (Verbose || WizardMode)  access_flags().print_on(st);
  name()->print_value_on(st);
}

#ifndef PRODUCT

void FieldPrinter::do_field(fieldDescriptor* fd) {
  _st->print(BULLET);
   if (_obj == NULL) {
     fd->print_on(_st);
     _st->cr();
   } else {
     fd->print_on_for(_st, _obj);
     _st->cr();
   }
}


void InstanceKlass::oop_print_on(oop obj, outputStream* st) {
  Klass::oop_print_on(obj, st);

  if (this == SystemDictionary::String_klass()) {
    typeArrayOop value  = java_lang_String::value(obj);
    juint        length = java_lang_String::length(obj);
    if (value != NULL &&
        value->is_typeArray() &&
        length <= (juint) value->length()) {
      st->print(BULLET"string: ");
      java_lang_String::print(obj, st);
      st->cr();
      if (!WizardMode)  return;  // that is enough
    }
  }

  st->print_cr(BULLET"---- fields (total size %d words):", oop_size(obj));
  FieldPrinter print_field(st, obj);
  do_nonstatic_fields(&print_field);

  if (this == SystemDictionary::Class_klass()) {
    st->print(BULLET"signature: ");
    java_lang_Class::print_signature(obj, st);
    st->cr();
    Klass* mirrored_klass = java_lang_Class::as_Klass(obj);
    st->print(BULLET"fake entry for mirror: ");
    Metadata::print_value_on_maybe_null(st, mirrored_klass);
    st->cr();
    Klass* array_klass = java_lang_Class::array_klass_acquire(obj);
    st->print(BULLET"fake entry for array: ");
    Metadata::print_value_on_maybe_null(st, array_klass);
    st->cr();
    st->print_cr(BULLET"fake entry for oop_size: %d", java_lang_Class::oop_size(obj));
    st->print_cr(BULLET"fake entry for static_oop_field_count: %d", java_lang_Class::static_oop_field_count(obj));
    Klass* real_klass = java_lang_Class::as_Klass(obj);
    if (real_klass != NULL && real_klass->is_instance_klass()) {
      InstanceKlass::cast(real_klass)->do_local_static_fields(&print_field);
    }
  } else if (this == SystemDictionary::MethodType_klass()) {
    st->print(BULLET"signature: ");
    java_lang_invoke_MethodType::print_signature(obj, st);
    st->cr();
  }
}

bool InstanceKlass::verify_itable_index(int i) {
  int method_count = klassItable::method_count_for_interface(this);
  assert(i >= 0 && i < method_count, "index out of bounds");
  return true;
}

#endif //PRODUCT

void InstanceKlass::oop_print_value_on(oop obj, outputStream* st) {
  st->print("a ");
  name()->print_value_on(st);
  obj->print_address_on(st);
  if (this == SystemDictionary::String_klass()
      && java_lang_String::value(obj) != NULL) {
    ResourceMark rm;
    int len = java_lang_String::length(obj);
    int plen = (len < 24 ? len : 12);
    char* str = java_lang_String::as_utf8_string(obj, 0, plen);
    st->print(" = \"%s\"", str);
    if (len > plen)
      st->print("...[%d]", len);
  } else if (this == SystemDictionary::Class_klass()) {
    Klass* k = java_lang_Class::as_Klass(obj);
    st->print(" = ");
    if (k != NULL) {
      k->print_value_on(st);
    } else {
      const char* tname = type2name(java_lang_Class::primitive_type(obj));
      st->print("%s", tname ? tname : "type?");
    }
  } else if (this == SystemDictionary::MethodType_klass()) {
    st->print(" = ");
    java_lang_invoke_MethodType::print_signature(obj, st);
  } else if (java_lang_boxing_object::is_instance(obj)) {
    st->print(" = ");
    java_lang_boxing_object::print(obj, st);
  } else if (this == SystemDictionary::LambdaForm_klass()) {
    oop vmentry = java_lang_invoke_LambdaForm::vmentry(obj);
    if (vmentry != NULL) {
      st->print(" => ");
      vmentry->print_value_on(st);
    }
  } else if (this == SystemDictionary::MemberName_klass()) {
    Metadata* vmtarget = java_lang_invoke_MemberName::vmtarget(obj);
    if (vmtarget != NULL) {
      st->print(" = ");
      vmtarget->print_value_on(st);
    } else {
      java_lang_invoke_MemberName::clazz(obj)->print_value_on(st);
      st->print(".");
      java_lang_invoke_MemberName::name(obj)->print_value_on(st);
    }
  }
}

const char* InstanceKlass::internal_name() const {
  return external_name();
}

void InstanceKlass::print_class_load_logging(ClassLoaderData* loader_data,
                                             const char* module_name,
                                             const ClassFileStream* cfs) const {
  if (!log_is_enabled(Info, class, load)) {
    return;
  }

  ResourceMark rm;
  LogMessage(class, load) msg;
  stringStream info_stream;

  // Name and class hierarchy info
  info_stream.print("%s", external_name());

  // Source
  if (cfs != NULL) {
    if (cfs->source() != NULL) {
      if (module_name != NULL) {
        // When the boot loader created the stream, it didn't know the module name
        // yet. Let's format it now.
        if (cfs->from_boot_loader_modules_image()) {
          info_stream.print(" source: jrt:/%s", module_name);
        } else {
          info_stream.print(" source: %s", cfs->source());
        }
      } else {
        info_stream.print(" source: %s", cfs->source());
      }
    } else if (loader_data == ClassLoaderData::the_null_class_loader_data()) {
      Thread* THREAD = Thread::current();
      Klass* caller =
            THREAD->is_Java_thread()
                ? ((JavaThread*)THREAD)->security_get_caller_class(1)
                : NULL;
      // caller can be NULL, for example, during a JVMTI VM_Init hook
      if (caller != NULL) {
        info_stream.print(" source: instance of %s", caller->external_name());
      } else {
        // source is unknown
      }
    } else {
      oop class_loader = loader_data->class_loader();
      info_stream.print(" source: %s", class_loader->klass()->external_name());
    }
  } else {
    assert(this->is_shared(), "must be");
    if (MetaspaceShared::is_shared_dynamic((void*)this)) {
      info_stream.print(" source: shared objects file (top)");
    } else {
      info_stream.print(" source: shared objects file");
    }
  }

  msg.info("%s", info_stream.as_string());

  if (log_is_enabled(Debug, class, load)) {
    stringStream debug_stream;

    // Class hierarchy info
    debug_stream.print(" klass: " INTPTR_FORMAT " super: " INTPTR_FORMAT,
                       p2i(this),  p2i(superklass()));

    // Interfaces
    if (local_interfaces() != NULL && local_interfaces()->length() > 0) {
      debug_stream.print(" interfaces:");
      int length = local_interfaces()->length();
      for (int i = 0; i < length; i++) {
        debug_stream.print(" " INTPTR_FORMAT,
                           p2i(InstanceKlass::cast(local_interfaces()->at(i))));
      }
    }

    // Class loader
    debug_stream.print(" loader: [");
    loader_data->print_value_on(&debug_stream);
    debug_stream.print("]");

    // Classfile checksum
    if (cfs) {
      debug_stream.print(" bytes: %d checksum: %08x",
                         cfs->length(),
                         ClassLoader::crc32(0, (const char*)cfs->buffer(),
                         cfs->length()));
    }

    msg.debug("%s", debug_stream.as_string());
  }
}

// Verification

class VerifyFieldClosure: public BasicOopIterateClosure {
 protected:
  template <class T> void do_oop_work(T* p) {
    oop obj = RawAccess<>::oop_load(p);
    if (!oopDesc::is_oop_or_null(obj)) {
      tty->print_cr("Failed: " PTR_FORMAT " -> " PTR_FORMAT, p2i(p), p2i(obj));
      Universe::print_on(tty);
      guarantee(false, "boom");
    }
  }
 public:
  virtual void do_oop(oop* p)       { VerifyFieldClosure::do_oop_work(p); }
  virtual void do_oop(narrowOop* p) { VerifyFieldClosure::do_oop_work(p); }
};

void InstanceKlass::verify_on(outputStream* st) {
#ifndef PRODUCT
  // Avoid redundant verifies, this really should be in product.
  if (_verify_count == Universe::verify_count()) return;
  _verify_count = Universe::verify_count();
#endif

  // Verify Klass
  Klass::verify_on(st);

  // Verify that klass is present in ClassLoaderData
  guarantee(class_loader_data()->contains_klass(this),
            "this class isn't found in class loader data");

  // Verify vtables
  if (is_linked()) {
    // $$$ This used to be done only for m/s collections.  Doing it
    // always seemed a valid generalization.  (DLD -- 6/00)
    vtable().verify(st);
  }

  // Verify first subklass
  if (subklass() != NULL) {
    guarantee(subklass()->is_klass(), "should be klass");
  }

  // Verify siblings
  Klass* super = this->super();
  Klass* sib = next_sibling();
  if (sib != NULL) {
    if (sib == this) {
      fatal("subclass points to itself " PTR_FORMAT, p2i(sib));
    }

    guarantee(sib->is_klass(), "should be klass");
    guarantee(sib->super() == super, "siblings should have same superklass");
  }

  // Verify local interfaces
  if (local_interfaces()) {
    Array<InstanceKlass*>* local_interfaces = this->local_interfaces();
    for (int j = 0; j < local_interfaces->length(); j++) {
      InstanceKlass* e = local_interfaces->at(j);
      guarantee(e->is_klass() && e->is_interface(), "invalid local interface");
    }
  }

  // Verify transitive interfaces
  if (transitive_interfaces() != NULL) {
    Array<InstanceKlass*>* transitive_interfaces = this->transitive_interfaces();
    for (int j = 0; j < transitive_interfaces->length(); j++) {
      InstanceKlass* e = transitive_interfaces->at(j);
      guarantee(e->is_klass() && e->is_interface(), "invalid transitive interface");
    }
  }

  // Verify methods
  if (methods() != NULL) {
    Array<Method*>* methods = this->methods();
    for (int j = 0; j < methods->length(); j++) {
      guarantee(methods->at(j)->is_method(), "non-method in methods array");
    }
    for (int j = 0; j < methods->length() - 1; j++) {
      Method* m1 = methods->at(j);
      Method* m2 = methods->at(j + 1);
      guarantee(m1->name()->fast_compare(m2->name()) <= 0, "methods not sorted correctly");
    }
  }

  // Verify method ordering
  if (method_ordering() != NULL) {
    Array<int>* method_ordering = this->method_ordering();
    int length = method_ordering->length();
    if (JvmtiExport::can_maintain_original_method_order() ||
        ((UseSharedSpaces || Arguments::is_dumping_archive()) && length != 0)) {
      guarantee(length == methods()->length(), "invalid method ordering length");
      jlong sum = 0;
      for (int j = 0; j < length; j++) {
        int original_index = method_ordering->at(j);
        guarantee(original_index >= 0, "invalid method ordering index");
        guarantee(original_index < length, "invalid method ordering index");
        sum += original_index;
      }
      // Verify sum of indices 0,1,...,length-1
      guarantee(sum == ((jlong)length*(length-1))/2, "invalid method ordering sum");
    } else {
      guarantee(length == 0, "invalid method ordering length");
    }
  }

  // Verify default methods
  if (default_methods() != NULL) {
    Array<Method*>* methods = this->default_methods();
    for (int j = 0; j < methods->length(); j++) {
      guarantee(methods->at(j)->is_method(), "non-method in methods array");
    }
    for (int j = 0; j < methods->length() - 1; j++) {
      Method* m1 = methods->at(j);
      Method* m2 = methods->at(j + 1);
      guarantee(m1->name()->fast_compare(m2->name()) <= 0, "methods not sorted correctly");
    }
  }

  // Verify JNI static field identifiers
  if (jni_ids() != NULL) {
    jni_ids()->verify(this);
  }

  // Verify other fields
  if (array_klasses() != NULL) {
    guarantee(array_klasses()->is_klass(), "should be klass");
  }
  if (constants() != NULL) {
    guarantee(constants()->is_constantPool(), "should be constant pool");
  }
  const Klass* anonymous_host = unsafe_anonymous_host();
  if (anonymous_host != NULL) {
    guarantee(anonymous_host->is_klass(), "should be klass");
  }
}

void InstanceKlass::oop_verify_on(oop obj, outputStream* st) {
  Klass::oop_verify_on(obj, st);
  VerifyFieldClosure blk;
  obj->oop_iterate(&blk);
}


// JNIid class for jfieldIDs only
// Note to reviewers:
// These JNI functions are just moved over to column 1 and not changed
// in the compressed oops workspace.
JNIid::JNIid(Klass* holder, int offset, JNIid* next) {
  _holder = holder;
  _offset = offset;
  _next = next;
  debug_only(_is_static_field_id = false;)
}


JNIid* JNIid::find(int offset) {
  JNIid* current = this;
  while (current != NULL) {
    if (current->offset() == offset) return current;
    current = current->next();
  }
  return NULL;
}

void JNIid::deallocate(JNIid* current) {
  while (current != NULL) {
    JNIid* next = current->next();
    delete current;
    current = next;
  }
}


void JNIid::verify(Klass* holder) {
  int first_field_offset  = InstanceMirrorKlass::offset_of_static_fields();
  int end_field_offset;
  end_field_offset = first_field_offset + (InstanceKlass::cast(holder)->static_field_size() * wordSize);

  JNIid* current = this;
  while (current != NULL) {
    guarantee(current->holder() == holder, "Invalid klass in JNIid");
#ifdef ASSERT
    int o = current->offset();
    if (current->is_static_field_id()) {
      guarantee(o >= first_field_offset  && o < end_field_offset,  "Invalid static field offset in JNIid");
    }
#endif
    current = current->next();
  }
}

void InstanceKlass::set_init_state(ClassState state) {
#ifdef ASSERT
  bool good_state = is_shared() ? (_init_state <= state)
                                               : (_init_state < state);
  assert(good_state || state == allocated, "illegal state transition");
#endif
  assert(_init_thread == NULL, "should be cleared before state change");
  _init_state = (u1)state;
}

#if INCLUDE_JVMTI

// RedefineClasses() support for previous versions

// Globally, there is at least one previous version of a class to walk
// during class unloading, which is saved because old methods in the class
// are still running.   Otherwise the previous version list is cleaned up.
bool InstanceKlass::_has_previous_versions = false;

// Returns true if there are previous versions of a class for class
// unloading only. Also resets the flag to false. purge_previous_version
// will set the flag to true if there are any left, i.e., if there's any
// work to do for next time. This is to avoid the expensive code cache
// walk in CLDG::clean_deallocate_lists().
bool InstanceKlass::has_previous_versions_and_reset() {
  bool ret = _has_previous_versions;
  log_trace(redefine, class, iklass, purge)("Class unloading: has_previous_versions = %s",
     ret ? "true" : "false");
  _has_previous_versions = false;
  return ret;
}

// Purge previous versions before adding new previous versions of the class and
// during class unloading.
void InstanceKlass::purge_previous_version_list() {
  assert(SafepointSynchronize::is_at_safepoint(), "only called at safepoint");
  assert(has_been_redefined(), "Should only be called for main class");

  // Quick exit.
  if (previous_versions() == NULL) {
    return;
  }

  // This klass has previous versions so see what we can cleanup
  // while it is safe to do so.

  int deleted_count = 0;    // leave debugging breadcrumbs
  int live_count = 0;
  ClassLoaderData* loader_data = class_loader_data();
  assert(loader_data != NULL, "should never be null");

  ResourceMark rm;
  log_trace(redefine, class, iklass, purge)("%s: previous versions", external_name());

  // previous versions are linked together through the InstanceKlass
  InstanceKlass* pv_node = previous_versions();
  InstanceKlass* last = this;
  int version = 0;

  // check the previous versions list
  for (; pv_node != NULL; ) {

    ConstantPool* pvcp = pv_node->constants();
    assert(pvcp != NULL, "cp ref was unexpectedly cleared");

    if (!pvcp->on_stack()) {
      // If the constant pool isn't on stack, none of the methods
      // are executing.  Unlink this previous_version.
      // The previous version InstanceKlass is on the ClassLoaderData deallocate list
      // so will be deallocated during the next phase of class unloading.
      log_trace(redefine, class, iklass, purge)
        ("previous version " INTPTR_FORMAT " is dead.", p2i(pv_node));
      // For debugging purposes.
      pv_node->set_is_scratch_class();
      // Unlink from previous version list.
      assert(pv_node->class_loader_data() == loader_data, "wrong loader_data");
      InstanceKlass* next = pv_node->previous_versions();
      pv_node->link_previous_versions(NULL);   // point next to NULL
      last->link_previous_versions(next);
      // Add to the deallocate list after unlinking
      loader_data->add_to_deallocate_list(pv_node);
      pv_node = next;
      deleted_count++;
      version++;
      continue;
    } else {
      log_trace(redefine, class, iklass, purge)("previous version " INTPTR_FORMAT " is alive", p2i(pv_node));
      assert(pvcp->pool_holder() != NULL, "Constant pool with no holder");
      guarantee (!loader_data->is_unloading(), "unloaded classes can't be on the stack");
      live_count++;
      // found a previous version for next time we do class unloading
      _has_previous_versions = true;
    }

    // At least one method is live in this previous version.
    // Reset dead EMCP methods not to get breakpoints.
    // All methods are deallocated when all of the methods for this class are no
    // longer running.
    Array<Method*>* method_refs = pv_node->methods();
    if (method_refs != NULL) {
      log_trace(redefine, class, iklass, purge)("previous methods length=%d", method_refs->length());
      for (int j = 0; j < method_refs->length(); j++) {
        Method* method = method_refs->at(j);

        if (!method->on_stack()) {
          // no breakpoints for non-running methods
          if (method->is_running_emcp()) {
            method->set_running_emcp(false);
          }
        } else {
          assert (method->is_obsolete() || method->is_running_emcp(),
                  "emcp method cannot run after emcp bit is cleared");
          log_trace(redefine, class, iklass, purge)
            ("purge: %s(%s): prev method @%d in version @%d is alive",
             method->name()->as_C_string(), method->signature()->as_C_string(), j, version);
        }
      }
    }
    // next previous version
    last = pv_node;
    pv_node = pv_node->previous_versions();
    version++;
  }
  log_trace(redefine, class, iklass, purge)
    ("previous version stats: live=%d, deleted=%d", live_count, deleted_count);
}

void InstanceKlass::mark_newly_obsolete_methods(Array<Method*>* old_methods,
                                                int emcp_method_count) {
  int obsolete_method_count = old_methods->length() - emcp_method_count;

  if (emcp_method_count != 0 && obsolete_method_count != 0 &&
      _previous_versions != NULL) {
    // We have a mix of obsolete and EMCP methods so we have to
    // clear out any matching EMCP method entries the hard way.
    int local_count = 0;
    for (int i = 0; i < old_methods->length(); i++) {
      Method* old_method = old_methods->at(i);
      if (old_method->is_obsolete()) {
        // only obsolete methods are interesting
        Symbol* m_name = old_method->name();
        Symbol* m_signature = old_method->signature();

        // previous versions are linked together through the InstanceKlass
        int j = 0;
        for (InstanceKlass* prev_version = _previous_versions;
             prev_version != NULL;
             prev_version = prev_version->previous_versions(), j++) {

          Array<Method*>* method_refs = prev_version->methods();
          for (int k = 0; k < method_refs->length(); k++) {
            Method* method = method_refs->at(k);

            if (!method->is_obsolete() &&
                method->name() == m_name &&
                method->signature() == m_signature) {
              // The current RedefineClasses() call has made all EMCP
              // versions of this method obsolete so mark it as obsolete
              log_trace(redefine, class, iklass, add)
                ("%s(%s): flush obsolete method @%d in version @%d",
                 m_name->as_C_string(), m_signature->as_C_string(), k, j);

              method->set_is_obsolete();
              break;
            }
          }

          // The previous loop may not find a matching EMCP method, but
          // that doesn't mean that we can optimize and not go any
          // further back in the PreviousVersion generations. The EMCP
          // method for this generation could have already been made obsolete,
          // but there still may be an older EMCP method that has not
          // been made obsolete.
        }

        if (++local_count >= obsolete_method_count) {
          // no more obsolete methods so bail out now
          break;
        }
      }
    }
  }
}

// Save the scratch_class as the previous version if any of the methods are running.
// The previous_versions are used to set breakpoints in EMCP methods and they are
// also used to clean MethodData links to redefined methods that are no longer running.
void InstanceKlass::add_previous_version(InstanceKlass* scratch_class,
                                         int emcp_method_count) {
  assert(Thread::current()->is_VM_thread(),
         "only VMThread can add previous versions");

  ResourceMark rm;
  log_trace(redefine, class, iklass, add)
    ("adding previous version ref for %s, EMCP_cnt=%d", scratch_class->external_name(), emcp_method_count);

  // Clean out old previous versions for this class
  purge_previous_version_list();

  // Mark newly obsolete methods in remaining previous versions.  An EMCP method from
  // a previous redefinition may be made obsolete by this redefinition.
  Array<Method*>* old_methods = scratch_class->methods();
  mark_newly_obsolete_methods(old_methods, emcp_method_count);

  // If the constant pool for this previous version of the class
  // is not marked as being on the stack, then none of the methods
  // in this previous version of the class are on the stack so
  // we don't need to add this as a previous version.
  ConstantPool* cp_ref = scratch_class->constants();
  if (!cp_ref->on_stack()) {
    log_trace(redefine, class, iklass, add)("scratch class not added; no methods are running");
    // For debugging purposes.
    scratch_class->set_is_scratch_class();
    scratch_class->class_loader_data()->add_to_deallocate_list(scratch_class);
    return;
  }

  if (emcp_method_count != 0) {
    // At least one method is still running, check for EMCP methods
    for (int i = 0; i < old_methods->length(); i++) {
      Method* old_method = old_methods->at(i);
      if (!old_method->is_obsolete() && old_method->on_stack()) {
        // if EMCP method (not obsolete) is on the stack, mark as EMCP so that
        // we can add breakpoints for it.

        // We set the method->on_stack bit during safepoints for class redefinition
        // and use this bit to set the is_running_emcp bit.
        // After the safepoint, the on_stack bit is cleared and the running emcp
        // method may exit.   If so, we would set a breakpoint in a method that
        // is never reached, but this won't be noticeable to the programmer.
        old_method->set_running_emcp(true);
        log_trace(redefine, class, iklass, add)
          ("EMCP method %s is on_stack " INTPTR_FORMAT, old_method->name_and_sig_as_C_string(), p2i(old_method));
      } else if (!old_method->is_obsolete()) {
        log_trace(redefine, class, iklass, add)
          ("EMCP method %s is NOT on_stack " INTPTR_FORMAT, old_method->name_and_sig_as_C_string(), p2i(old_method));
      }
    }
  }

  // Add previous version if any methods are still running.
  // Set has_previous_version flag for processing during class unloading.
  _has_previous_versions = true;
  log_trace(redefine, class, iklass, add) ("scratch class added; one of its methods is on_stack.");
  assert(scratch_class->previous_versions() == NULL, "shouldn't have a previous version");
  scratch_class->link_previous_versions(previous_versions());
  link_previous_versions(scratch_class);
} // end add_previous_version()

#endif // INCLUDE_JVMTI

Method* InstanceKlass::method_with_idnum(int idnum) {
  Method* m = NULL;
  if (idnum < methods()->length()) {
    m = methods()->at(idnum);
  }
  if (m == NULL || m->method_idnum() != idnum) {
    for (int index = 0; index < methods()->length(); ++index) {
      m = methods()->at(index);
      if (m->method_idnum() == idnum) {
        return m;
      }
    }
    // None found, return null for the caller to handle.
    return NULL;
  }
  return m;
}


Method* InstanceKlass::method_with_orig_idnum(int idnum) {
  if (idnum >= methods()->length()) {
    return NULL;
  }
  Method* m = methods()->at(idnum);
  if (m != NULL && m->orig_method_idnum() == idnum) {
    return m;
  }
  // Obsolete method idnum does not match the original idnum
  for (int index = 0; index < methods()->length(); ++index) {
    m = methods()->at(index);
    if (m->orig_method_idnum() == idnum) {
      return m;
    }
  }
  // None found, return null for the caller to handle.
  return NULL;
}


Method* InstanceKlass::method_with_orig_idnum(int idnum, int version) {
  InstanceKlass* holder = get_klass_version(version);
  if (holder == NULL) {
    return NULL; // The version of klass is gone, no method is found
  }
  Method* method = holder->method_with_orig_idnum(idnum);
  return method;
}

#if INCLUDE_JVMTI
JvmtiCachedClassFileData* InstanceKlass::get_cached_class_file() {
  return _cached_class_file;
}

jint InstanceKlass::get_cached_class_file_len() {
  return VM_RedefineClasses::get_cached_class_file_len(_cached_class_file);
}

unsigned char * InstanceKlass::get_cached_class_file_bytes() {
  return VM_RedefineClasses::get_cached_class_file_bytes(_cached_class_file);
}
#endif

#define THROW_DVT_ERROR(s) \
  Exceptions::fthrow(THREAD_AND_LOCATION, vmSymbols::java_lang_IncompatibleClassChangeError(), \
      "ValueCapableClass class '%s' %s", external_name(),(s)); \
      return<|MERGE_RESOLUTION|>--- conflicted
+++ resolved
@@ -423,13 +423,9 @@
                                        nonstatic_oop_map_size(parser.total_oop_map_count()),
                                        parser.is_interface(),
                                        parser.is_unsafe_anonymous(),
-<<<<<<< HEAD
-                                       should_store_fingerprint(parser.is_unsafe_anonymous()),
+                                       should_store_fingerprint(is_hidden_or_anonymous),
                                        parser.has_flattenable_fields() ? parser.java_fields_count() : 0,
                                        parser.is_inline_type());
-=======
-                                       should_store_fingerprint(is_hidden_or_anonymous));
->>>>>>> 7f634155
 
   const Symbol* const class_name = parser.class_name();
   assert(class_name != NULL, "invariant");
