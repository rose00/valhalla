/*
 * Copyright (c) 1997, 2020, Oracle and/or its affiliates. All rights reserved.
 * DO NOT ALTER OR REMOVE COPYRIGHT NOTICES OR THIS FILE HEADER.
 *
 * This code is free software; you can redistribute it and/or modify it
 * under the terms of the GNU General Public License version 2 only, as
 * published by the Free Software Foundation.
 *
 * This code is distributed in the hope that it will be useful, but WITHOUT
 * ANY WARRANTY; without even the implied warranty of MERCHANTABILITY or
 * FITNESS FOR A PARTICULAR PURPOSE.  See the GNU General Public License
 * version 2 for more details (a copy is included in the LICENSE file that
 * accompanied this code).
 *
 * You should have received a copy of the GNU General Public License version
 * 2 along with this work; if not, write to the Free Software Foundation,
 * Inc., 51 Franklin St, Fifth Floor, Boston, MA 02110-1301 USA.
 *
 * Please contact Oracle, 500 Oracle Parkway, Redwood Shores, CA 94065 USA
 * or visit www.oracle.com if you need additional information or have any
 * questions.
 *
 */

#ifndef SHARE_OOPS_INSTANCEKLASS_HPP
#define SHARE_OOPS_INSTANCEKLASS_HPP

#include "classfile/classLoaderData.hpp"
#include "code/vmreg.hpp"
#include "memory/referenceType.hpp"
#include "oops/annotations.hpp"
#include "oops/constMethod.hpp"
#include "oops/fieldInfo.hpp"
#include "oops/instanceOop.hpp"
#include "oops/klassVtable.hpp"
#include "runtime/handles.hpp"
#include "runtime/os.hpp"
#include "utilities/accessFlags.hpp"
#include "utilities/align.hpp"
#include "utilities/macros.hpp"
#if INCLUDE_JFR
#include "jfr/support/jfrKlassExtension.hpp"
#endif

class RecordComponent;

// An InstanceKlass is the VM level representation of a Java class.
// It contains all information needed for at class at execution runtime.

//  InstanceKlass embedded field layout (after declared fields):
//    [EMBEDDED Java vtable             ] size in words = vtable_len
//    [EMBEDDED nonstatic oop-map blocks] size in words = nonstatic_oop_map_size
//      The embedded nonstatic oop-map blocks are short pairs (offset, length)
//      indicating where oops are located in instances of this klass.
//    [EMBEDDED implementor of the interface] only exist for interface
//    [EMBEDDED unsafe_anonymous_host klass] only exist for an unsafe anonymous class (JSR 292 enabled)
//    [EMBEDDED fingerprint       ] only if should_store_fingerprint()==true
//    [EMBEDDED ValueKlassFixedBlock] only if is a ValueKlass instance


// forward declaration for class -- see below for definition
#if INCLUDE_JVMTI
class BreakpointInfo;
#endif
class ClassFileParser;
class ClassFileStream;
class KlassDepChange;
class DependencyContext;
class fieldDescriptor;
class jniIdMapBase;
class JNIid;
class JvmtiCachedClassFieldMap;
class nmethodBucket;
class OopMapCache;
class BufferedValueTypeBlob;
class InterpreterOopMap;
class PackageEntry;
class ModuleEntry;

// This is used in iterators below.
class FieldClosure: public StackObj {
public:
  virtual void do_field(fieldDescriptor* fd) = 0;
};

#ifndef PRODUCT
// Print fields.
// If "obj" argument to constructor is NULL, prints static fields, otherwise prints non-static fields.
class FieldPrinter: public FieldClosure {
   oop _obj;
   outputStream* _st;
 public:
   FieldPrinter(outputStream* st, oop obj = NULL) : _obj(obj), _st(st) {}
   void do_field(fieldDescriptor* fd);
};
#endif  // !PRODUCT

// Describes where oops are located in instances of this klass.
class OopMapBlock {
 public:
  // Byte offset of the first oop mapped by this block.
  int offset() const          { return _offset; }
  void set_offset(int offset) { _offset = offset; }

  // Number of oops in this block.
  uint count() const         { return _count; }
  void set_count(uint count) { _count = count; }

<<<<<<< HEAD
  void increment_count(int diff)     { _count += diff; }
=======
  void increment_count(int diff) { _count += diff; }
>>>>>>> aa4ef80f

  int offset_span() const { return _count * heapOopSize; }

  int end_offset() const {
    return offset() + offset_span();
  }

  bool is_contiguous(int another_offset) const {
    return another_offset == end_offset();
  }

  // sizeof(OopMapBlock) in words.
  static const int size_in_words() {
    return align_up((int)sizeof(OopMapBlock), wordSize) >>
      LogBytesPerWord;
  }

  static int compare_offset(const OopMapBlock* a, const OopMapBlock* b) {
    return a->offset() - b->offset();
  }

 private:
  int  _offset;
  uint _count;
};

struct JvmtiCachedClassFileData;

class SigEntry;

class ValueKlassFixedBlock {
  Array<SigEntry>** _extended_sig;
  Array<VMRegPair>** _return_regs;
  address* _pack_handler;
  address* _pack_handler_jobject;
  address* _unpack_handler;
  int* _default_value_offset;
  Klass** _value_array_klass;
  int _alignment;
  int _first_field_offset;
  int _exact_size_in_bytes;

  friend class ValueKlass;
};

class ValueTypes {
public:
  u2 _class_info_index;
  Symbol* _class_name;
};

class InstanceKlass: public Klass {
  friend class VMStructs;
  friend class JVMCIVMStructs;
  friend class ClassFileParser;
  friend class CompileReplay;

 public:
  static const KlassID ID = InstanceKlassID;

 protected:
  InstanceKlass(const ClassFileParser& parser, unsigned kind, KlassID id = ID);

 public:
  InstanceKlass() { assert(DumpSharedSpaces || UseSharedSpaces, "only for CDS"); }

  // See "The Java Virtual Machine Specification" section 2.16.2-5 for a detailed description
  // of the class loading & initialization procedure, and the use of the states.
  enum ClassState {
    allocated,                          // allocated (but not yet linked)
    loaded,                             // loaded and inserted in class hierarchy (but not linked yet)
    linked,                             // successfully linked/verified (but not initialized yet)
    being_initialized,                  // currently running class initializer
    fully_initialized,                  // initialized (successful final state)
    initialization_error                // error happened during initialization
  };

 private:
  static InstanceKlass* allocate_instance_klass(const ClassFileParser& parser, TRAPS);

 protected:
  // If you add a new field that points to any metaspace object, you
  // must add this field to InstanceKlass::metaspace_pointers_do().

  // Annotations for this class
  Annotations*    _annotations;
  // Package this class is defined in
  PackageEntry*   _package_entry;
  // Array classes holding elements of this class.
  Klass* volatile _array_klasses;
  // Constant pool for this class.
  ConstantPool* _constants;
  // The InnerClasses attribute and EnclosingMethod attribute. The
  // _inner_classes is an array of shorts. If the class has InnerClasses
  // attribute, then the _inner_classes array begins with 4-tuples of shorts
  // [inner_class_info_index, outer_class_info_index,
  // inner_name_index, inner_class_access_flags] for the InnerClasses
  // attribute. If the EnclosingMethod attribute exists, it occupies the
  // last two shorts [class_index, method_index] of the array. If only
  // the InnerClasses attribute exists, the _inner_classes array length is
  // number_of_inner_classes * 4. If the class has both InnerClasses
  // and EnclosingMethod attributes the _inner_classes array length is
  // number_of_inner_classes * 4 + enclosing_method_attribute_size.
  Array<jushort>* _inner_classes;

  // The NestMembers attribute. An array of shorts, where each is a
  // class info index for the class that is a nest member. This data
  // has not been validated.
  Array<jushort>* _nest_members;

  // The NestHost attribute. The class info index for the class
  // that is the nest-host of this class. This data has not been validated.
  jushort _nest_host_index;

  // Resolved nest-host klass: either true nest-host or self if we are not nested.
  // By always being set it makes nest-member access checks simpler.
  InstanceKlass* _nest_host;

<<<<<<< HEAD
  Array<ValueTypes>* _value_types;
=======
  // The contents of the Record attribute.
  Array<RecordComponent*>* _record_components;
>>>>>>> aa4ef80f

  // the source debug extension for this klass, NULL if not specified.
  // Specified as UTF-8 string without terminating zero byte in the classfile,
  // it is stored in the instanceklass as a NULL-terminated UTF-8 string
  const char*     _source_debug_extension;
  // Array name derived from this class which needs unreferencing
  // if this class is unloaded.
  Symbol*         _array_name;

  // Number of heapOopSize words used by non-static fields in this klass
  // (including inherited fields but after header_size()).
  int             _nonstatic_field_size;
  int             _static_field_size;    // number words used by static fields (oop and non-oop) in this klass
  // Constant pool index to the utf8 entry of the Generic signature,
  // or 0 if none.
  u2              _generic_signature_index;
  // Constant pool index to the utf8 entry for the name of source file
  // containing this klass, 0 if not specified.
  u2              _source_file_name_index;
  u2              _static_oop_field_count;// number of static oop fields in this klass
  u2              _java_fields_count;    // The number of declared Java fields
  int             _nonstatic_oop_map_size;// size in words of nonstatic oop map blocks

  int             _itable_len;           // length of Java itable (in words)
  // _is_marked_dependent can be set concurrently, thus cannot be part of the
  // _misc_flags.
  bool            _is_marked_dependent;  // used for marking during flushing and deoptimization

 public:
  enum {
    _extra_is_being_redefined   = 1 << 0, // used for locking redefinition
    _extra_has_resolved_methods = 1 << 1, // resolved methods table entries added for this class
    _extra_has_value_fields     = 1 << 2, // has value fields and related embedded section is not empty
    _extra_is_empty_value       = 1 << 3  // empty value type
  };

 protected:
  u1              _extra_flags;

  // The low three bits of _misc_flags contains the kind field.
  // This can be used to quickly discriminate among the five kinds of
  // InstanceKlass.

  static const unsigned _misc_kind_field_size = 3;
  static const unsigned _misc_kind_field_pos  = 0;
  static const unsigned _misc_kind_field_mask = (1u << _misc_kind_field_size) - 1u;

  static const unsigned _misc_kind_other        = 0; // concrete InstanceKlass
  static const unsigned _misc_kind_reference    = 1; // InstanceRefKlass
  static const unsigned _misc_kind_class_loader = 2; // InstanceClassLoaderKlass
  static const unsigned _misc_kind_mirror       = 3; // InstanceMirrorKlass
  static const unsigned _misc_kind_value_type   = 4; // ValueKlass

  // Start after _misc_kind field.
  enum {
    _misc_rewritten                           = 1 << 3,  // methods rewritten.
    _misc_has_nonstatic_fields                = 1 << 4,  // for sizing with UseCompressedOops
    _misc_should_verify_class                 = 1 << 5,  // allow caching of preverification
    _misc_is_unsafe_anonymous                 = 1 << 6,  // has embedded _unsafe_anonymous_host field
    _misc_is_contended                        = 1 << 7,  // marked with contended annotation
    _misc_has_nonstatic_concrete_methods      = 1 << 8,  // class/superclass/implemented interfaces has non-static, concrete methods
    _misc_declares_nonstatic_concrete_methods = 1 << 9,  // directly declares non-static, concrete methods
    _misc_has_been_redefined                  = 1 << 10,  // class has been redefined
    _misc_has_passed_fingerprint_check        = 1 << 11, // when this class was loaded, the fingerprint computed from its
                                                         // code source was found to be matching the value recorded by AOT.
<<<<<<< HEAD
    _misc_is_scratch_class                    = 1 << 12, // class is the redefined scratch class
    _misc_is_shared_boot_class                = 1 << 13, // defining class loader is boot class loader
    _misc_is_shared_platform_class            = 1 << 14, // defining class loader is platform class loader
    _misc_is_shared_app_class                 = 1 << 15, // defining class loader is app class loader
=======
    _misc_is_scratch_class                    = 1 << 11, // class is the redefined scratch class
    _misc_is_shared_boot_class                = 1 << 12, // defining class loader is boot class loader
    _misc_is_shared_platform_class            = 1 << 13, // defining class loader is platform class loader
    _misc_is_shared_app_class                 = 1 << 14, // defining class loader is app class loader
    _misc_has_resolved_methods                = 1 << 15, // resolved methods table entries added for this class
    _misc_is_being_redefined                  = 1 << 16, // used for locking redefinition
>>>>>>> aa4ef80f
    _misc_has_contended_annotations           = 1 << 17  // has @Contended annotation
  };
  u2 loader_type_bits() {
    return _misc_is_shared_boot_class|_misc_is_shared_platform_class|_misc_is_shared_app_class;
  }
  u4              _misc_flags;
  u2              _minor_version;        // minor version number of class file
  u2              _major_version;        // major version number of class file
  Thread*         _init_thread;          // Pointer to current thread doing initialization (to handle recursive initialization)
  OopMapCache*    volatile _oop_map_cache;   // OopMapCache for all methods in the klass (allocated lazily)
  JNIid*          _jni_ids;              // First JNI identifier for static fields in this class
  jmethodID*      volatile _methods_jmethod_ids;  // jmethodIDs corresponding to method_idnum, or NULL if none
  nmethodBucket*  volatile _dep_context;          // packed DependencyContext structure
  uint64_t        volatile _dep_context_last_cleaned;
  nmethod*        _osr_nmethods_head;    // Head of list of on-stack replacement nmethods for this class
#if INCLUDE_JVMTI
  BreakpointInfo* _breakpoints;          // bpt lists, managed by Method*
  // Linked instanceKlasses of previous versions
  InstanceKlass* _previous_versions;
  // JVMTI fields can be moved to their own structure - see 6315920
  // JVMTI: cached class file, before retransformable agent modified it in CFLH
  JvmtiCachedClassFileData* _cached_class_file;
#endif

  volatile u2     _idnum_allocated_count;         // JNI/JVMTI: increments with the addition of methods, old ids don't change

  // Class states are defined as ClassState (see above).
  // Place the _init_state here to utilize the unused 2-byte after
  // _idnum_allocated_count.
  u1              _init_state;                    // state of class
  u1              _reference_type;                // reference type

  u2              _this_class_index;              // constant pool entry
#if INCLUDE_JVMTI
  JvmtiCachedClassFieldMap* _jvmti_cached_class_field_map;  // JVMTI: used during heap iteration
#endif

  NOT_PRODUCT(int _verify_count;)  // to avoid redundant verifies

  // Method array.
  Array<Method*>* _methods;
  // Default Method Array, concrete methods inherited from interfaces
  Array<Method*>* _default_methods;
  // Interfaces (InstanceKlass*s) this class declares locally to implement.
  Array<InstanceKlass*>* _local_interfaces;
  // Interfaces (InstanceKlass*s) this class implements transitively.
  Array<InstanceKlass*>* _transitive_interfaces;
  // Int array containing the original order of method in the class file (for JVMTI).
  Array<int>*     _method_ordering;
  // Int array containing the vtable_indices for default_methods
  // offset matches _default_methods offset
  Array<int>*     _default_vtable_indices;

  // Instance and static variable information, starts with 6-tuples of shorts
  // [access, name index, sig index, initval index, low_offset, high_offset]
  // for all fields, followed by the generic signature data at the end of
  // the array. Only fields with generic signature attributes have the generic
  // signature data set in the array. The fields array looks like following:
  //
  // f1: [access, name index, sig index, initial value index, low_offset, high_offset]
  // f2: [access, name index, sig index, initial value index, low_offset, high_offset]
  //      ...
  // fn: [access, name index, sig index, initial value index, low_offset, high_offset]
  //     [generic signature index]
  //     [generic signature index]
  //     ...
  Array<u2>*      _fields;
  const Klass**   _value_field_klasses; // For "inline class" fields, NULL if none present

  const ValueKlassFixedBlock* _adr_valueklass_fixed_block;

  // embedded Java vtable follows here
  // embedded Java itables follows here
  // embedded static fields follows here
  // embedded nonstatic oop-map blocks follows here
  // embedded implementor of this interface follows here
  //   The embedded implementor only exists if the current klass is an
  //   iterface. The possible values of the implementor fall into following
  //   three cases:
  //     NULL: no implementor.
  //     A Klass* that's not itself: one implementor.
  //     Itself: more than one implementors.
  // embedded unsafe_anonymous_host klass follows here
  //   The embedded host klass only exists in an unsafe anonymous class for
  //   dynamic language support (JSR 292 enabled). The host class grants
  //   its access privileges to this class also. The host class is either
  //   named, or a previously loaded unsafe anonymous class. A non-anonymous class
  //   or an anonymous class loaded through normal classloading does not
  //   have this embedded field.
  //

  friend class SystemDictionary;

  static bool _disable_method_binary_search;

 public:
  u2 loader_type() {
    return _misc_flags & loader_type_bits();
  }

  bool is_shared_boot_class() const {
    return (_misc_flags & _misc_is_shared_boot_class) != 0;
  }
  bool is_shared_platform_class() const {
    return (_misc_flags & _misc_is_shared_platform_class) != 0;
  }
  bool is_shared_app_class() const {
    return (_misc_flags & _misc_is_shared_app_class) != 0;
  }

  void clear_class_loader_type() {
    _misc_flags &= ~loader_type_bits();
  }

  void set_class_loader_type(s2 loader_type);

  bool has_nonstatic_fields() const        {
    return (_misc_flags & _misc_has_nonstatic_fields) != 0;
  }
  void set_has_nonstatic_fields(bool b)    {
    if (b) {
      _misc_flags |= _misc_has_nonstatic_fields;
    } else {
      _misc_flags &= ~_misc_has_nonstatic_fields;
    }
  }

  bool has_value_fields() const          {
    return (_extra_flags & _extra_has_value_fields) != 0;
  }
  void set_has_value_fields()  {
    _extra_flags |= _extra_has_value_fields;
  }

  bool is_empty_value() const {
    return (_extra_flags & _extra_is_empty_value) != 0;
  }
  void set_is_empty_value() {
    _extra_flags |= _extra_is_empty_value;
  }

  // field sizes
  int nonstatic_field_size() const         { return _nonstatic_field_size; }
  void set_nonstatic_field_size(int size)  { _nonstatic_field_size = size; }

  int static_field_size() const            { return _static_field_size; }
  void set_static_field_size(int size)     { _static_field_size = size; }

  int static_oop_field_count() const       { return (int)_static_oop_field_count; }
  void set_static_oop_field_count(u2 size) { _static_oop_field_count = size; }

  // Java itable
  int  itable_length() const               { return _itable_len; }
  void set_itable_length(int len)          { _itable_len = len; }

  // array klasses
  Klass* array_klasses() const             { return _array_klasses; }
  inline Klass* array_klasses_acquire() const; // load with acquire semantics
  void set_array_klasses(Klass* k)         { _array_klasses = k; }
  inline void release_set_array_klasses(Klass* k); // store with release semantics

  // methods
  Array<Method*>* methods() const          { return _methods; }
  void set_methods(Array<Method*>* a)      { _methods = a; }
  Method* method_with_idnum(int idnum);
  Method* method_with_orig_idnum(int idnum);
  Method* method_with_orig_idnum(int idnum, int version);

  // method ordering
  Array<int>* method_ordering() const     { return _method_ordering; }
  void set_method_ordering(Array<int>* m) { _method_ordering = m; }
  void copy_method_ordering(const intArray* m, TRAPS);

  // default_methods
  Array<Method*>* default_methods() const  { return _default_methods; }
  void set_default_methods(Array<Method*>* a) { _default_methods = a; }

  // default method vtable_indices
  Array<int>* default_vtable_indices() const { return _default_vtable_indices; }
  void set_default_vtable_indices(Array<int>* v) { _default_vtable_indices = v; }
  Array<int>* create_new_default_vtable_indices(int len, TRAPS);

  // interfaces
  Array<InstanceKlass*>* local_interfaces() const          { return _local_interfaces; }
  void set_local_interfaces(Array<InstanceKlass*>* a)      {
    guarantee(_local_interfaces == NULL || a == NULL, "Just checking");
    _local_interfaces = a; }

  Array<InstanceKlass*>* transitive_interfaces() const     { return _transitive_interfaces; }
  void set_transitive_interfaces(Array<InstanceKlass*>* a) {
    guarantee(_transitive_interfaces == NULL || a == NULL, "Just checking");
    _transitive_interfaces = a;
  }

 private:
  friend class fieldDescriptor;
  FieldInfo* field(int index) const { return FieldInfo::from_field_array(_fields, index); }

 public:
  int     field_offset      (int index) const { return field(index)->offset(); }
  int     field_access_flags(int index) const { return field(index)->access_flags(); }
  Symbol* field_name        (int index) const { return field(index)->name(constants()); }
  Symbol* field_signature   (int index) const { return field(index)->signature(constants()); }
  bool    field_is_flattened(int index) const { return field(index)->is_flattened(); }
  bool    field_is_flattenable(int index) const { return field(index)->is_flattenable(); }

  // Number of Java declared fields
  int java_fields_count() const           { return (int)_java_fields_count; }

  Array<u2>* fields() const            { return _fields; }
  void set_fields(Array<u2>* f, u2 java_fields_count) {
    guarantee(_fields == NULL || f == NULL, "Just checking");
    _fields = f;
    _java_fields_count = java_fields_count;
  }

  // inner classes
  Array<u2>* inner_classes() const       { return _inner_classes; }
  void set_inner_classes(Array<u2>* f)   { _inner_classes = f; }

  // nest members
  Array<u2>* nest_members() const     { return _nest_members; }
  void set_nest_members(Array<u2>* m) { _nest_members = m; }

  // nest-host index
  jushort nest_host_index() const { return _nest_host_index; }
  void set_nest_host_index(u2 i)  { _nest_host_index = i; }

  // record components
  Array<RecordComponent*>* record_components() const { return _record_components; }
  void set_record_components(Array<RecordComponent*>* record_components) {
    _record_components = record_components;
  }
  bool is_record() const { return _record_components != NULL; }

private:
  // Called to verify that k is a member of this nest - does not look at k's nest-host
  bool has_nest_member(InstanceKlass* k, TRAPS) const;

public:
  // Returns nest-host class, resolving and validating it if needed
  // Returns NULL if an exception occurs during loading, or validation fails
  InstanceKlass* nest_host(Symbol* validationException, TRAPS);
  // Check if this klass is a nestmate of k - resolves this nest-host and k's
  bool has_nestmate_access_to(InstanceKlass* k, TRAPS);

  enum InnerClassAttributeOffset {
    // From http://mirror.eng/products/jdk/1.1/docs/guide/innerclasses/spec/innerclasses.doc10.html#18814
    inner_class_inner_class_info_offset = 0,
    inner_class_outer_class_info_offset = 1,
    inner_class_inner_name_offset = 2,
    inner_class_access_flags_offset = 3,
    inner_class_next_offset = 4
  };

  enum EnclosingMethodAttributeOffset {
    enclosing_method_class_index_offset = 0,
    enclosing_method_method_index_offset = 1,
    enclosing_method_attribute_size = 2
  };

  // method override check
  bool is_override(const methodHandle& super_method, Handle targetclassloader, Symbol* targetclassname, TRAPS);

  // package
  PackageEntry* package() const     { return _package_entry; }
  ModuleEntry* module() const;
  bool in_unnamed_package() const   { return (_package_entry == NULL); }
  void set_package(PackageEntry* p) { _package_entry = p; }
  void set_package(ClassLoaderData* loader_data, TRAPS);
  bool is_same_class_package(const Klass* class2) const;
  bool is_same_class_package(oop other_class_loader, const Symbol* other_class_name) const;

  // find an enclosing class
  InstanceKlass* compute_enclosing_class(bool* inner_is_member, TRAPS) const;

  // Find InnerClasses attribute and return outer_class_info_index & inner_name_index.
  bool find_inner_classes_attr(int* ooff, int* noff, TRAPS) const;

 private:
  // Check prohibited package ("java/" only loadable by boot or platform loaders)
  static void check_prohibited_package(Symbol* class_name,
                                       ClassLoaderData* loader_data,
                                       TRAPS);
 public:
  // initialization state
  bool is_loaded() const                   { return _init_state >= loaded; }
  bool is_linked() const                   { return _init_state >= linked; }
  bool is_initialized() const              { return _init_state == fully_initialized; }
  bool is_not_initialized() const          { return _init_state <  being_initialized; }
  bool is_being_initialized() const        { return _init_state == being_initialized; }
  bool is_in_error_state() const           { return _init_state == initialization_error; }
  bool is_reentrant_initialization(Thread *thread)  { return thread == _init_thread; }
  ClassState  init_state()                 { return (ClassState)_init_state; }
  bool is_rewritten() const                { return (_misc_flags & _misc_rewritten) != 0; }

  // defineClass specified verification
  bool should_verify_class() const         {
    return (_misc_flags & _misc_should_verify_class) != 0;
  }
  void set_should_verify_class(bool value) {
    if (value) {
      _misc_flags |= _misc_should_verify_class;
    } else {
      _misc_flags &= ~_misc_should_verify_class;
    }
  }

  // marking
  bool is_marked_dependent() const         { return _is_marked_dependent; }
  void set_is_marked_dependent(bool value) { _is_marked_dependent = value; }

  static ByteSize extra_flags_offset() { return in_ByteSize(offset_of(InstanceKlass, _extra_flags)); }

  // initialization (virtuals from Klass)
  bool should_be_initialized() const;  // means that initialize should be called
  void initialize(TRAPS);
  void link_class(TRAPS);
  bool link_class_or_fail(TRAPS); // returns false on failure
  void rewrite_class(TRAPS);
  void link_methods(TRAPS);
  Method* class_initializer() const;

  // set the class to initialized if no static initializer is present
  void eager_initialize(Thread *thread);

  // reference type
  ReferenceType reference_type() const     { return (ReferenceType)_reference_type; }
  void set_reference_type(ReferenceType t) {
    assert(t == (u1)t, "overflow");
    _reference_type = (u1)t;
  }

  // this class cp index
  u2 this_class_index() const             { return _this_class_index; }
  void set_this_class_index(u2 index)     { _this_class_index = index; }

  static ByteSize reference_type_offset() { return in_ByteSize(offset_of(InstanceKlass, _reference_type)); }

  // find local field, returns true if found
  bool find_local_field(Symbol* name, Symbol* sig, fieldDescriptor* fd) const;
  // find field in direct superinterfaces, returns the interface in which the field is defined
  Klass* find_interface_field(Symbol* name, Symbol* sig, fieldDescriptor* fd) const;
  // find field according to JVM spec 5.4.3.2, returns the klass in which the field is defined
  Klass* find_field(Symbol* name, Symbol* sig, fieldDescriptor* fd) const;
  // find instance or static fields according to JVM spec 5.4.3.2, returns the klass in which the field is defined
  Klass* find_field(Symbol* name, Symbol* sig, bool is_static, fieldDescriptor* fd) const;

  // find a non-static or static field given its offset within the class.
  bool contains_field_offset(int offset);

  bool find_local_field_from_offset(int offset, bool is_static, fieldDescriptor* fd) const;
  bool find_field_from_offset(int offset, bool is_static, fieldDescriptor* fd) const;

 private:
  inline static int quick_search(const Array<Method*>* methods, const Symbol* name);

 public:
  static void disable_method_binary_search() {
    _disable_method_binary_search = true;
  }

  // find a local method (returns NULL if not found)
  Method* find_method(const Symbol* name, const Symbol* signature) const;
  static Method* find_method(const Array<Method*>* methods,
                             const Symbol* name,
                             const Symbol* signature);

  // find a local method, but skip static methods
  Method* find_instance_method(const Symbol* name, const Symbol* signature,
                               PrivateLookupMode private_mode = find_private) const;
  static Method* find_instance_method(const Array<Method*>* methods,
                                      const Symbol* name,
                                      const Symbol* signature,
                                      PrivateLookupMode private_mode = find_private);

  // find a local method (returns NULL if not found)
  Method* find_local_method(const Symbol* name,
                            const Symbol* signature,
                            OverpassLookupMode overpass_mode,
                            StaticLookupMode static_mode,
                            PrivateLookupMode private_mode) const;

  // find a local method from given methods array (returns NULL if not found)
  static Method* find_local_method(const Array<Method*>* methods,
                                   const Symbol* name,
                                   const Symbol* signature,
                                   OverpassLookupMode overpass_mode,
                                   StaticLookupMode static_mode,
                                   PrivateLookupMode private_mode);

  // find a local method index in methods or default_methods (returns -1 if not found)
  static int find_method_index(const Array<Method*>* methods,
                               const Symbol* name,
                               const Symbol* signature,
                               OverpassLookupMode overpass_mode,
                               StaticLookupMode static_mode,
                               PrivateLookupMode private_mode);

  // lookup operation (returns NULL if not found)
  Method* uncached_lookup_method(const Symbol* name,
                                 const Symbol* signature,
                                 OverpassLookupMode overpass_mode,
                                 PrivateLookupMode private_mode = find_private) const;

  // lookup a method in all the interfaces that this class implements
  // (returns NULL if not found)
  Method* lookup_method_in_all_interfaces(Symbol* name, Symbol* signature, DefaultsLookupMode defaults_mode) const;

  // lookup a method in local defaults then in all interfaces
  // (returns NULL if not found)
  Method* lookup_method_in_ordered_interfaces(Symbol* name, Symbol* signature) const;

  // Find method indices by name.  If a method with the specified name is
  // found the index to the first method is returned, and 'end' is filled in
  // with the index of first non-name-matching method.  If no method is found
  // -1 is returned.
  int find_method_by_name(const Symbol* name, int* end) const;
  static int find_method_by_name(const Array<Method*>* methods,
                                 const Symbol* name, int* end);

  // constant pool
  ConstantPool* constants() const        { return _constants; }
  void set_constants(ConstantPool* c)    { _constants = c; }

  // protection domain
  oop protection_domain() const;

  // signers
  objArrayOop signers() const;

  // host class
  InstanceKlass* unsafe_anonymous_host() const {
    InstanceKlass** hk = adr_unsafe_anonymous_host();
    if (hk == NULL) {
      assert(!is_unsafe_anonymous(), "Unsafe anonymous classes have host klasses");
      return NULL;
    } else {
      assert(*hk != NULL, "host klass should always be set if the address is not null");
      assert(is_unsafe_anonymous(), "Only unsafe anonymous classes have host klasses");
      return *hk;
    }
  }
  void set_unsafe_anonymous_host(const InstanceKlass* host) {
    assert(is_unsafe_anonymous(), "not unsafe anonymous");
    const InstanceKlass** addr = (const InstanceKlass **)adr_unsafe_anonymous_host();
    assert(addr != NULL, "no reversed space");
    if (addr != NULL) {
      *addr = host;
    }
  }
  bool is_unsafe_anonymous() const                {
    return (_misc_flags & _misc_is_unsafe_anonymous) != 0;
  }
  void set_is_unsafe_anonymous(bool value)        {
    if (value) {
      _misc_flags |= _misc_is_unsafe_anonymous;
    } else {
      _misc_flags &= ~_misc_is_unsafe_anonymous;
    }
  }

  bool is_contended() const                {
    return (_misc_flags & _misc_is_contended) != 0;
  }
  void set_is_contended(bool value)        {
    if (value) {
      _misc_flags |= _misc_is_contended;
    } else {
      _misc_flags &= ~_misc_is_contended;
    }
  }

  // source file name
  Symbol* source_file_name() const               {
    return (_source_file_name_index == 0) ?
      (Symbol*)NULL : _constants->symbol_at(_source_file_name_index);
  }
  u2 source_file_name_index() const              {
    return _source_file_name_index;
  }
  void set_source_file_name_index(u2 sourcefile_index) {
    _source_file_name_index = sourcefile_index;
  }

  // minor and major version numbers of class file
  u2 minor_version() const                 { return _minor_version; }
  void set_minor_version(u2 minor_version) { _minor_version = minor_version; }
  u2 major_version() const                 { return _major_version; }
  void set_major_version(u2 major_version) { _major_version = major_version; }

  // source debug extension
  const char* source_debug_extension() const { return _source_debug_extension; }
  void set_source_debug_extension(const char* array, int length);

  // symbol unloading support (refcount already added)
  Symbol* array_name()                     { return _array_name; }
  void set_array_name(Symbol* name)        { assert(_array_name == NULL  || name == NULL, "name already created"); _array_name = name; }

  // nonstatic oop-map blocks
  static int nonstatic_oop_map_size(unsigned int oop_map_count) {
    return oop_map_count * OopMapBlock::size_in_words();
  }
  unsigned int nonstatic_oop_map_count() const {
    return _nonstatic_oop_map_size / OopMapBlock::size_in_words();
  }
  int nonstatic_oop_map_size() const { return _nonstatic_oop_map_size; }
  void set_nonstatic_oop_map_size(int words) {
    _nonstatic_oop_map_size = words;
  }

  bool has_contended_annotations() const {
    return ((_misc_flags & _misc_has_contended_annotations) != 0);
  }
  void set_has_contended_annotations(bool value)  {
    if (value) {
      _misc_flags |= _misc_has_contended_annotations;
    } else {
      _misc_flags &= ~_misc_has_contended_annotations;
    }
  }

#if INCLUDE_JVMTI
  // Redefinition locking.  Class can only be redefined by one thread at a time.
  bool is_being_redefined() const          {
<<<<<<< HEAD
    return (_extra_flags & _extra_is_being_redefined);
  }
  void set_is_being_redefined(bool value)  {
    if (value) {
      _extra_flags |= _extra_is_being_redefined;
    } else {
      _extra_flags &= ~_extra_is_being_redefined;
=======
    return ((_misc_flags & _misc_is_being_redefined) != 0);
  }
  void set_is_being_redefined(bool value)  {
    if (value) {
      _misc_flags |= _misc_is_being_redefined;
    } else {
      _misc_flags &= ~_misc_is_being_redefined;
>>>>>>> aa4ef80f
    }
  }

  // RedefineClasses() support for previous versions:
  void add_previous_version(InstanceKlass* ik, int emcp_method_count);
  void purge_previous_version_list();

  InstanceKlass* previous_versions() const { return _previous_versions; }
#else
  InstanceKlass* previous_versions() const { return NULL; }
#endif

  InstanceKlass* get_klass_version(int version) {
    for (InstanceKlass* ik = this; ik != NULL; ik = ik->previous_versions()) {
      if (ik->constants()->version() == version) {
        return ik;
      }
    }
    return NULL;
  }

  bool has_been_redefined() const {
    return (_misc_flags & _misc_has_been_redefined) != 0;
  }
  void set_has_been_redefined() {
    _misc_flags |= _misc_has_been_redefined;
  }

  bool has_passed_fingerprint_check() const {
    return (_misc_flags & _misc_has_passed_fingerprint_check) != 0;
  }
  void set_has_passed_fingerprint_check(bool b) {
    if (b) {
      _misc_flags |= _misc_has_passed_fingerprint_check;
    } else {
      _misc_flags &= ~_misc_has_passed_fingerprint_check;
    }
  }
  bool supers_have_passed_fingerprint_checks();

  static bool should_store_fingerprint(bool is_unsafe_anonymous);
  bool should_store_fingerprint() const { return should_store_fingerprint(is_unsafe_anonymous()); }
  bool has_stored_fingerprint() const;
  uint64_t get_stored_fingerprint() const;
  void store_fingerprint(uint64_t fingerprint);

  bool is_scratch_class() const {
    return (_misc_flags & _misc_is_scratch_class) != 0;
  }

  void set_is_scratch_class() {
    _misc_flags |= _misc_is_scratch_class;
  }

  bool has_resolved_methods() const {
    return (_extra_flags & _extra_has_resolved_methods) != 0;
  }

  void set_has_resolved_methods() {
    _extra_flags |= _extra_has_resolved_methods;
  }
private:

  void set_kind(unsigned kind) {
    assert(kind <= _misc_kind_field_mask, "Invalid InstanceKlass kind");
    unsigned fmask = _misc_kind_field_mask << _misc_kind_field_pos;
    unsigned flags = _misc_flags & ~fmask;
    _misc_flags = (flags | (kind << _misc_kind_field_pos));
  }

  bool is_kind(unsigned desired) const {
    unsigned kind = (_misc_flags >> _misc_kind_field_pos) & _misc_kind_field_mask;
    return kind == desired;
  }

public:

  // Other is anything that is not one of the more specialized kinds of InstanceKlass.
  bool is_other_instance_klass() const        { return is_kind(_misc_kind_other); }
  bool is_reference_instance_klass() const    { return is_kind(_misc_kind_reference); }
  bool is_mirror_instance_klass() const       { return is_kind(_misc_kind_mirror); }
  bool is_class_loader_instance_klass() const { return is_kind(_misc_kind_class_loader); }
  bool is_value_type_klass()            const { return is_kind(_misc_kind_value_type); }

#if INCLUDE_JVMTI

  void init_previous_versions() {
    _previous_versions = NULL;
  }

 private:
  static bool  _has_previous_versions;
 public:
  static void purge_previous_versions(InstanceKlass* ik) {
    if (ik->has_been_redefined()) {
      ik->purge_previous_version_list();
    }
  }

  static bool has_previous_versions_and_reset();
  static bool has_previous_versions() { return _has_previous_versions; }

  // JVMTI: Support for caching a class file before it is modified by an agent that can do retransformation
  void set_cached_class_file(JvmtiCachedClassFileData *data) {
    _cached_class_file = data;
  }
  JvmtiCachedClassFileData * get_cached_class_file();
  jint get_cached_class_file_len();
  unsigned char * get_cached_class_file_bytes();

  // JVMTI: Support for caching of field indices, types, and offsets
  void set_jvmti_cached_class_field_map(JvmtiCachedClassFieldMap* descriptor) {
    _jvmti_cached_class_field_map = descriptor;
  }
  JvmtiCachedClassFieldMap* jvmti_cached_class_field_map() const {
    return _jvmti_cached_class_field_map;
  }
#else // INCLUDE_JVMTI

  static void purge_previous_versions(InstanceKlass* ik) { return; };
  static bool has_previous_versions_and_reset() { return false; }

  void set_cached_class_file(JvmtiCachedClassFileData *data) {
    assert(data == NULL, "unexpected call with JVMTI disabled");
  }
  JvmtiCachedClassFileData * get_cached_class_file() { return (JvmtiCachedClassFileData *)NULL; }

#endif // INCLUDE_JVMTI

  bool has_nonstatic_concrete_methods() const {
    return (_misc_flags & _misc_has_nonstatic_concrete_methods) != 0;
  }
  void set_has_nonstatic_concrete_methods(bool b) {
    if (b) {
      _misc_flags |= _misc_has_nonstatic_concrete_methods;
    } else {
      _misc_flags &= ~_misc_has_nonstatic_concrete_methods;
    }
  }

  bool declares_nonstatic_concrete_methods() const {
    return (_misc_flags & _misc_declares_nonstatic_concrete_methods) != 0;
  }
  void set_declares_nonstatic_concrete_methods(bool b) {
    if (b) {
      _misc_flags |= _misc_declares_nonstatic_concrete_methods;
    } else {
      _misc_flags &= ~_misc_declares_nonstatic_concrete_methods;
    }
  }

  // for adding methods, ConstMethod::UNSET_IDNUM means no more ids available
  inline u2 next_method_idnum();
  void set_initial_method_idnum(u2 value)             { _idnum_allocated_count = value; }

  // generics support
  Symbol* generic_signature() const                   {
    return (_generic_signature_index == 0) ?
      (Symbol*)NULL : _constants->symbol_at(_generic_signature_index);
  }
  u2 generic_signature_index() const                  {
    return _generic_signature_index;
  }
  void set_generic_signature_index(u2 sig_index)      {
    _generic_signature_index = sig_index;
  }

  u2 enclosing_method_data(int offset) const;
  u2 enclosing_method_class_index() const {
    return enclosing_method_data(enclosing_method_class_index_offset);
  }
  u2 enclosing_method_method_index() {
    return enclosing_method_data(enclosing_method_method_index_offset);
  }
  void set_enclosing_method_indices(u2 class_index,
                                    u2 method_index);

  // jmethodID support
  jmethodID get_jmethod_id(const methodHandle& method_h);
  jmethodID get_jmethod_id_fetch_or_update(size_t idnum,
                     jmethodID new_id, jmethodID* new_jmeths,
                     jmethodID* to_dealloc_id_p,
                     jmethodID** to_dealloc_jmeths_p);
  static void get_jmethod_id_length_value(jmethodID* cache, size_t idnum,
                size_t *length_p, jmethodID* id_p);
  void ensure_space_for_methodids(int start_offset = 0);
  jmethodID jmethod_id_or_null(Method* method);

  // annotations support
  Annotations* annotations() const          { return _annotations; }
  void set_annotations(Annotations* anno)   { _annotations = anno; }

  AnnotationArray* class_annotations() const {
    return (_annotations != NULL) ? _annotations->class_annotations() : NULL;
  }
  Array<AnnotationArray*>* fields_annotations() const {
    return (_annotations != NULL) ? _annotations->fields_annotations() : NULL;
  }
  AnnotationArray* class_type_annotations() const {
    return (_annotations != NULL) ? _annotations->class_type_annotations() : NULL;
  }
  Array<AnnotationArray*>* fields_type_annotations() const {
    return (_annotations != NULL) ? _annotations->fields_type_annotations() : NULL;
  }
  // allocation
  instanceOop allocate_instance(TRAPS);

  // additional member function to return a handle
  instanceHandle allocate_instance_handle(TRAPS);

  objArrayOop allocate_objArray(int n, int length, TRAPS);
  // Helper function
  static instanceOop register_finalizer(instanceOop i, TRAPS);

  // Check whether reflection/jni/jvm code is allowed to instantiate this class;
  // if not, throw either an Error or an Exception.
  virtual void check_valid_for_instantiation(bool throwError, TRAPS);

  // initialization
  void call_class_initializer(TRAPS);
  void set_initialization_state_and_notify(ClassState state, TRAPS);

  // OopMapCache support
  OopMapCache* oop_map_cache()               { return _oop_map_cache; }
  void set_oop_map_cache(OopMapCache *cache) { _oop_map_cache = cache; }
  void mask_for(const methodHandle& method, int bci, InterpreterOopMap* entry);

  // JNI identifier support (for static fields - for jni performance)
  JNIid* jni_ids()                               { return _jni_ids; }
  void set_jni_ids(JNIid* ids)                   { _jni_ids = ids; }
  JNIid* jni_id_for(int offset);

  // maintenance of deoptimization dependencies
  inline DependencyContext dependencies();
  int  mark_dependent_nmethods(KlassDepChange& changes);
  void add_dependent_nmethod(nmethod* nm);
  void remove_dependent_nmethod(nmethod* nm);
  void clean_dependency_context();

  // On-stack replacement support
  nmethod* osr_nmethods_head() const         { return _osr_nmethods_head; };
  void set_osr_nmethods_head(nmethod* h)     { _osr_nmethods_head = h; };
  void add_osr_nmethod(nmethod* n);
  bool remove_osr_nmethod(nmethod* n);
  int mark_osr_nmethods(const Method* m);
  nmethod* lookup_osr_nmethod(const Method* m, int bci, int level, bool match_level) const;

#if INCLUDE_JVMTI
  // Breakpoint support (see methods on Method* for details)
  BreakpointInfo* breakpoints() const       { return _breakpoints; };
  void set_breakpoints(BreakpointInfo* bps) { _breakpoints = bps; };
#endif

  // support for stub routines
  static ByteSize init_state_offset()  { return in_ByteSize(offset_of(InstanceKlass, _init_state)); }
  JFR_ONLY(DEFINE_KLASS_TRACE_ID_OFFSET;)
  static ByteSize init_thread_offset() { return in_ByteSize(offset_of(InstanceKlass, _init_thread)); }

  static ByteSize value_field_klasses_offset() { return in_ByteSize(offset_of(InstanceKlass, _value_field_klasses)); }
  static ByteSize adr_valueklass_fixed_block_offset() { return in_ByteSize(offset_of(InstanceKlass, _adr_valueklass_fixed_block)); }

  // subclass/subinterface checks
  bool implements_interface(Klass* k) const;
  bool is_same_or_direct_interface(Klass* k) const;

#ifdef ASSERT
  // check whether this class or one of its superclasses was redefined
  bool has_redefined_this_or_super() const;
#endif

  // Access to the implementor of an interface.
  Klass* implementor() const;
  void set_implementor(Klass* k);
  int  nof_implementors() const;
  void add_implementor(Klass* k);  // k is a new class that implements this interface
  void init_implementor();           // initialize

  // link this class into the implementors list of every interface it implements
  void process_interfaces(Thread *thread);

  // virtual operations from Klass
  GrowableArray<Klass*>* compute_secondary_supers(int num_extra_slots,
                                                  Array<InstanceKlass*>* transitive_interfaces);
  bool can_be_primary_super_slow() const;
  int oop_size(oop obj)  const             { return size_helper(); }
  // slow because it's a virtual call and used for verifying the layout_helper.
  // Using the layout_helper bits, we can call is_instance_klass without a virtual call.
  DEBUG_ONLY(bool is_instance_klass_slow() const      { return true; })

  // Iterators
  void do_local_static_fields(FieldClosure* cl);
  void do_nonstatic_fields(FieldClosure* cl); // including inherited fields
  void do_local_static_fields(void f(fieldDescriptor*, Handle, TRAPS), Handle, TRAPS);

  void methods_do(void f(Method* method));
  virtual void array_klasses_do(void f(Klass* k));

  static InstanceKlass* cast(Klass* k) {
    return const_cast<InstanceKlass*>(cast(const_cast<const Klass*>(k)));
  }

  static const InstanceKlass* cast(const Klass* k) {
    assert(k != NULL, "k should not be null");
    assert(k->is_instance_klass(), "cast to InstanceKlass");
    return static_cast<const InstanceKlass*>(k);
  }

  virtual InstanceKlass* java_super() const {
    return (super() == NULL) ? NULL : cast(super());
  }

  // Sizing (in words)
  static int header_size()            { return sizeof(InstanceKlass)/wordSize; }

  static int size(int vtable_length, int itable_length,
                  int nonstatic_oop_map_size,
                  bool is_interface, bool is_unsafe_anonymous, bool has_stored_fingerprint,
                  int java_fields, bool is_value_type) {
    return align_metadata_size(header_size() +
           vtable_length +
           itable_length +
           nonstatic_oop_map_size +
           (is_interface ? (int)sizeof(Klass*)/wordSize : 0) +
           (is_unsafe_anonymous ? (int)sizeof(Klass*)/wordSize : 0) +
           (has_stored_fingerprint ? (int)sizeof(uint64_t*)/wordSize : 0) +
           (java_fields * (int)sizeof(Klass*)/wordSize) +
           (is_value_type ? (int)sizeof(ValueKlassFixedBlock) : 0));
  }
  int size() const                    { return size(vtable_length(),
                                               itable_length(),
                                               nonstatic_oop_map_size(),
                                               is_interface(),
                                               is_unsafe_anonymous(),
                                               has_stored_fingerprint(),
                                               has_value_fields() ? java_fields_count() : 0,
                                               is_value());
  }

  intptr_t* start_of_itable()   const { return (intptr_t*)start_of_vtable() + vtable_length(); }
  intptr_t* end_of_itable()     const { return start_of_itable() + itable_length(); }

  int  itable_offset_in_words() const { return start_of_itable() - (intptr_t*)this; }

  oop static_field_base_raw() { return java_mirror(); }

  bool bounds_check(address addr, bool edge_ok = false, intptr_t size_in_bytes = -1) const PRODUCT_RETURN0;

  OopMapBlock* start_of_nonstatic_oop_maps() const {
    return (OopMapBlock*)(start_of_itable() + itable_length());
  }

  Klass** end_of_nonstatic_oop_maps() const {
    return (Klass**)(start_of_nonstatic_oop_maps() +
                     nonstatic_oop_map_count());
  }

  Klass* volatile* adr_implementor() const {
    if (is_interface()) {
      return (Klass* volatile*)end_of_nonstatic_oop_maps();
    } else {
      return NULL;
    }
  };

  InstanceKlass** adr_unsafe_anonymous_host() const {
    if (is_unsafe_anonymous()) {
      InstanceKlass** adr_impl = (InstanceKlass**)adr_implementor();
      if (adr_impl != NULL) {
        return adr_impl + 1;
      } else {
        return (InstanceKlass **)end_of_nonstatic_oop_maps();
      }
    } else {
      return NULL;
    }
  }

  address adr_fingerprint() const {
    if (has_stored_fingerprint()) {
      InstanceKlass** adr_host = adr_unsafe_anonymous_host();
      if (adr_host != NULL) {
        return (address)(adr_host + 1);
      }

      Klass* volatile* adr_impl = adr_implementor();
      if (adr_impl != NULL) {
        return (address)(adr_impl + 1);
      }

      return (address)end_of_nonstatic_oop_maps();
    } else {
      return NULL;
    }
  }

  address adr_value_fields_klasses() const {
    if (has_value_fields()) {
      address adr_fing = adr_fingerprint();
      if (adr_fing != NULL) {
        return adr_fingerprint() + sizeof(u8);
      }

      InstanceKlass** adr_host = adr_unsafe_anonymous_host();
      if (adr_host != NULL) {
        return (address)(adr_host + 1);
      }

      Klass* volatile* adr_impl = adr_implementor();
      if (adr_impl != NULL) {
        return (address)(adr_impl + 1);
      }

      return (address)end_of_nonstatic_oop_maps();
    } else {
      return NULL;
    }
  }

  Klass* get_value_field_klass(int idx) const {
    assert(has_value_fields(), "Sanity checking");
    Klass* k = ((Klass**)adr_value_fields_klasses())[idx];
    assert(k != NULL, "Should always be set before being read");
    assert(k->is_value(), "Must be a value type");
    return k;
  }

  Klass* get_value_field_klass_or_null(int idx) const {
    assert(has_value_fields(), "Sanity checking");
    Klass* k = ((Klass**)adr_value_fields_klasses())[idx];
    assert(k == NULL || k->is_value(), "Must be a value type");
    return k;
  }

  void set_value_field_klass(int idx, Klass* k) {
    assert(has_value_fields(), "Sanity checking");
    assert(k != NULL, "Should not be set to NULL");
    assert(((Klass**)adr_value_fields_klasses())[idx] == NULL, "Should not be set twice");
    ((Klass**)adr_value_fields_klasses())[idx] = k;
  }

  // Use this to return the size of an instance in heap words:
  virtual int size_helper() const {
    return layout_helper_to_size_helper(layout_helper());
  }

  // This bit is initialized in classFileParser.cpp.
  // It is false under any of the following conditions:
  //  - the class is abstract (including any interface)
  //  - the class has a finalizer (if !RegisterFinalizersAtInit)
  //  - the class size is larger than FastAllocateSizeLimit
  //  - the class is java/lang/Class, which cannot be allocated directly
  bool can_be_fastpath_allocated() const {
    return !layout_helper_needs_slow_path(layout_helper());
  }

  // Java itable
  klassItable itable() const;        // return klassItable wrapper
  Method* method_at_itable(Klass* holder, int index, TRAPS);

#if INCLUDE_JVMTI
  void adjust_default_methods(bool* trace_name_printed);
#endif // INCLUDE_JVMTI

  void clean_weak_instanceklass_links();
 private:
  void clean_implementors_list();
  void clean_method_data();

 public:
  // Explicit metaspace deallocation of fields
  // For RedefineClasses and class file parsing errors, we need to deallocate
  // instanceKlasses and the metadata they point to.
  void deallocate_contents(ClassLoaderData* loader_data);
  static void deallocate_methods(ClassLoaderData* loader_data,
                                 Array<Method*>* methods);
  void static deallocate_interfaces(ClassLoaderData* loader_data,
                                    const Klass* super_klass,
                                    Array<InstanceKlass*>* local_interfaces,
                                    Array<InstanceKlass*>* transitive_interfaces);
  void static deallocate_record_components(ClassLoaderData* loader_data,
                                           Array<RecordComponent*>* record_component);

  // The constant pool is on stack if any of the methods are executing or
  // referenced by handles.
  bool on_stack() const { return _constants->on_stack(); }

  // callbacks for actions during class unloading
  static void unload_class(InstanceKlass* ik);
  static void release_C_heap_structures(InstanceKlass* ik);

  // Naming
  const char* signature_name() const;
  const char* signature_name_of(char c) const;
  static Symbol* package_from_name(const Symbol* name, TRAPS);

  // Oop fields (and metadata) iterators
  //
  // The InstanceKlass iterators also visits the Object's klass.

  // Forward iteration
 public:
  // Iterate over all oop fields in the oop maps.
  template <typename T, class OopClosureType>
  inline void oop_oop_iterate_oop_maps(oop obj, OopClosureType* closure);

  // Iterate over all oop fields and metadata.
  template <typename T, class OopClosureType>
  inline void oop_oop_iterate(oop obj, OopClosureType* closure);

  // Iterate over all oop fields in one oop map.
  template <typename T, class OopClosureType>
  inline void oop_oop_iterate_oop_map(OopMapBlock* map, oop obj, OopClosureType* closure);


  // Reverse iteration
  // Iterate over all oop fields and metadata.
  template <typename T, class OopClosureType>
  inline void oop_oop_iterate_reverse(oop obj, OopClosureType* closure);

 private:
  // Iterate over all oop fields in the oop maps.
  template <typename T, class OopClosureType>
  inline void oop_oop_iterate_oop_maps_reverse(oop obj, OopClosureType* closure);

  // Iterate over all oop fields in one oop map.
  template <typename T, class OopClosureType>
  inline void oop_oop_iterate_oop_map_reverse(OopMapBlock* map, oop obj, OopClosureType* closure);


  // Bounded range iteration
 public:
  // Iterate over all oop fields in the oop maps.
  template <typename T, class OopClosureType>
  inline void oop_oop_iterate_oop_maps_bounded(oop obj, OopClosureType* closure, MemRegion mr);

  // Iterate over all oop fields and metadata.
  template <typename T, class OopClosureType>
  inline void oop_oop_iterate_bounded(oop obj, OopClosureType* closure, MemRegion mr);

 private:
  // Iterate over all oop fields in one oop map.
  template <typename T, class OopClosureType>
  inline void oop_oop_iterate_oop_map_bounded(OopMapBlock* map, oop obj, OopClosureType* closure, MemRegion mr);


 public:
  u2 idnum_allocated_count() const      { return _idnum_allocated_count; }

public:
  void set_in_error_state() {
    assert(DumpSharedSpaces, "only call this when dumping archive");
    _init_state = initialization_error;
  }
  bool check_sharing_error_state();

private:
  // initialization state
  void set_init_state(ClassState state);
  void set_rewritten()                  { _misc_flags |= _misc_rewritten; }
  void set_init_thread(Thread *thread)  { _init_thread = thread; }

  // The RedefineClasses() API can cause new method idnums to be needed
  // which will cause the caches to grow. Safety requires different
  // cache management logic if the caches can grow instead of just
  // going from NULL to non-NULL.
  bool idnum_can_increment() const      { return has_been_redefined(); }
  inline jmethodID* methods_jmethod_ids_acquire() const;
  inline void release_set_methods_jmethod_ids(jmethodID* jmeths);

  // Lock during initialization
public:
  // Lock for (1) initialization; (2) access to the ConstantPool of this class.
  // Must be one per class and it has to be a VM internal object so java code
  // cannot lock it (like the mirror).
  // It has to be an object not a Mutex because it's held through java calls.
  oop init_lock() const;
private:
  void fence_and_clear_init_lock();

  bool link_class_impl                           (TRAPS);
  bool verify_code                               (TRAPS);
  void initialize_impl                           (TRAPS);
  void initialize_super_interfaces               (TRAPS);
  void eager_initialize_impl                     ();
  /* jni_id_for_impl for jfieldID only */
  JNIid* jni_id_for_impl                         (int offset);
protected:
  // Returns the array class for the n'th dimension
  virtual Klass* array_klass_impl(ArrayStorageProperties storage_props, bool or_null, int n, TRAPS);

  // Returns the array class with this class as element type
  virtual Klass* array_klass_impl(ArrayStorageProperties storage_props, bool or_null, TRAPS);

private:

  // find a local method (returns NULL if not found)
  Method* find_method_impl(const Symbol* name,
                           const Symbol* signature,
                           OverpassLookupMode overpass_mode,
                           StaticLookupMode static_mode,
                           PrivateLookupMode private_mode) const;

  static Method* find_method_impl(const Array<Method*>* methods,
                                  const Symbol* name,
                                  const Symbol* signature,
                                  OverpassLookupMode overpass_mode,
                                  StaticLookupMode static_mode,
                                  PrivateLookupMode private_mode);

  // Free CHeap allocated fields.
  void release_C_heap_structures();

#if INCLUDE_JVMTI
  // RedefineClasses support
  void link_previous_versions(InstanceKlass* pv) { _previous_versions = pv; }
  void mark_newly_obsolete_methods(Array<Method*>* old_methods, int emcp_method_count);
#endif
public:
  // CDS support - remove and restore oops from metadata. Oops are not shared.
  virtual void remove_unshareable_info();
  virtual void remove_java_mirror();
  virtual void restore_unshareable_info(ClassLoaderData* loader_data, Handle protection_domain, TRAPS);

  // jvm support
  jint compute_modifier_flags(TRAPS) const;

public:
  // JVMTI support
  jint jvmti_class_status() const;

  virtual void metaspace_pointers_do(MetaspaceClosure* iter);

 public:
  // Printing
#ifndef PRODUCT
  void print_on(outputStream* st) const;
#endif
  void print_value_on(outputStream* st) const;

  void oop_print_value_on(oop obj, outputStream* st);

#ifndef PRODUCT
  void oop_print_on      (oop obj, outputStream* st);

  void print_dependent_nmethods(bool verbose = false);
  bool is_dependent_nmethod(nmethod* nm);
  bool verify_itable_index(int index);
#endif

  const char* internal_name() const;

  // Verification
  void verify_on(outputStream* st);

  void oop_verify_on(oop obj, outputStream* st);

  // Logging
  void print_class_load_logging(ClassLoaderData* loader_data,
                                const char* module_name,
                                const ClassFileStream* cfs) const;
};

// for adding methods
// UNSET_IDNUM return means no more ids available
inline u2 InstanceKlass::next_method_idnum() {
  if (_idnum_allocated_count == ConstMethod::MAX_IDNUM) {
    return ConstMethod::UNSET_IDNUM; // no more ids available
  } else {
    return _idnum_allocated_count++;
  }
}


/* JNIid class for jfieldIDs only */
class JNIid: public CHeapObj<mtClass> {
  friend class VMStructs;
 private:
  Klass*             _holder;
  JNIid*             _next;
  int                _offset;
#ifdef ASSERT
  bool               _is_static_field_id;
#endif

 public:
  // Accessors
  Klass* holder() const           { return _holder; }
  int offset() const              { return _offset; }
  JNIid* next()                   { return _next; }
  // Constructor
  JNIid(Klass* holder, int offset, JNIid* next);
  // Identifier lookup
  JNIid* find(int offset);

  bool find_local_field(fieldDescriptor* fd) {
    return InstanceKlass::cast(holder())->find_local_field_from_offset(offset(), true, fd);
  }

  static void deallocate(JNIid* id);
  // Debugging
#ifdef ASSERT
  bool is_static_field_id() const { return _is_static_field_id; }
  void set_is_static_field_id()   { _is_static_field_id = true; }
#endif
  void verify(Klass* holder);
};

// An iterator that's used to access the inner classes indices in the
// InstanceKlass::_inner_classes array.
class InnerClassesIterator : public StackObj {
 private:
  Array<jushort>* _inner_classes;
  int _length;
  int _idx;
 public:

  InnerClassesIterator(const InstanceKlass* k) {
    _inner_classes = k->inner_classes();
    if (k->inner_classes() != NULL) {
      _length = _inner_classes->length();
      // The inner class array's length should be the multiple of
      // inner_class_next_offset if it only contains the InnerClasses
      // attribute data, or it should be
      // n*inner_class_next_offset+enclosing_method_attribute_size
      // if it also contains the EnclosingMethod data.
      assert((_length % InstanceKlass::inner_class_next_offset == 0 ||
              _length % InstanceKlass::inner_class_next_offset == InstanceKlass::enclosing_method_attribute_size),
             "just checking");
      // Remove the enclosing_method portion if exists.
      if (_length % InstanceKlass::inner_class_next_offset == InstanceKlass::enclosing_method_attribute_size) {
        _length -= InstanceKlass::enclosing_method_attribute_size;
      }
    } else {
      _length = 0;
    }
    _idx = 0;
  }

  int length() const {
    return _length;
  }

  void next() {
    _idx += InstanceKlass::inner_class_next_offset;
  }

  bool done() const {
    return (_idx >= _length);
  }

  u2 inner_class_info_index() const {
    return _inner_classes->at(
               _idx + InstanceKlass::inner_class_inner_class_info_offset);
  }

  void set_inner_class_info_index(u2 index) {
    _inner_classes->at_put(
               _idx + InstanceKlass::inner_class_inner_class_info_offset, index);
  }

  u2 outer_class_info_index() const {
    return _inner_classes->at(
               _idx + InstanceKlass::inner_class_outer_class_info_offset);
  }

  void set_outer_class_info_index(u2 index) {
    _inner_classes->at_put(
               _idx + InstanceKlass::inner_class_outer_class_info_offset, index);
  }

  u2 inner_name_index() const {
    return _inner_classes->at(
               _idx + InstanceKlass::inner_class_inner_name_offset);
  }

  void set_inner_name_index(u2 index) {
    _inner_classes->at_put(
               _idx + InstanceKlass::inner_class_inner_name_offset, index);
  }

  u2 inner_access_flags() const {
    return _inner_classes->at(
               _idx + InstanceKlass::inner_class_access_flags_offset);
  }
};

#endif // SHARE_OOPS_INSTANCEKLASS_HPP<|MERGE_RESOLUTION|>--- conflicted
+++ resolved
@@ -106,11 +106,7 @@
   uint count() const         { return _count; }
   void set_count(uint count) { _count = count; }
 
-<<<<<<< HEAD
-  void increment_count(int diff)     { _count += diff; }
-=======
   void increment_count(int diff) { _count += diff; }
->>>>>>> aa4ef80f
 
   int offset_span() const { return _count * heapOopSize; }
 
@@ -229,12 +225,10 @@
   // By always being set it makes nest-member access checks simpler.
   InstanceKlass* _nest_host;
 
-<<<<<<< HEAD
   Array<ValueTypes>* _value_types;
-=======
+
   // The contents of the Record attribute.
   Array<RecordComponent*>* _record_components;
->>>>>>> aa4ef80f
 
   // the source debug extension for this klass, NULL if not specified.
   // Specified as UTF-8 string without terminating zero byte in the classfile,
@@ -263,17 +257,6 @@
   // _misc_flags.
   bool            _is_marked_dependent;  // used for marking during flushing and deoptimization
 
- public:
-  enum {
-    _extra_is_being_redefined   = 1 << 0, // used for locking redefinition
-    _extra_has_resolved_methods = 1 << 1, // resolved methods table entries added for this class
-    _extra_has_value_fields     = 1 << 2, // has value fields and related embedded section is not empty
-    _extra_is_empty_value       = 1 << 3  // empty value type
-  };
-
- protected:
-  u1              _extra_flags;
-
   // The low three bits of _misc_flags contains the kind field.
   // This can be used to quickly discriminate among the five kinds of
   // InstanceKlass.
@@ -300,20 +283,15 @@
     _misc_has_been_redefined                  = 1 << 10,  // class has been redefined
     _misc_has_passed_fingerprint_check        = 1 << 11, // when this class was loaded, the fingerprint computed from its
                                                          // code source was found to be matching the value recorded by AOT.
-<<<<<<< HEAD
     _misc_is_scratch_class                    = 1 << 12, // class is the redefined scratch class
     _misc_is_shared_boot_class                = 1 << 13, // defining class loader is boot class loader
     _misc_is_shared_platform_class            = 1 << 14, // defining class loader is platform class loader
     _misc_is_shared_app_class                 = 1 << 15, // defining class loader is app class loader
-=======
-    _misc_is_scratch_class                    = 1 << 11, // class is the redefined scratch class
-    _misc_is_shared_boot_class                = 1 << 12, // defining class loader is boot class loader
-    _misc_is_shared_platform_class            = 1 << 13, // defining class loader is platform class loader
-    _misc_is_shared_app_class                 = 1 << 14, // defining class loader is app class loader
-    _misc_has_resolved_methods                = 1 << 15, // resolved methods table entries added for this class
-    _misc_is_being_redefined                  = 1 << 16, // used for locking redefinition
->>>>>>> aa4ef80f
-    _misc_has_contended_annotations           = 1 << 17  // has @Contended annotation
+    _misc_has_resolved_methods                = 1 << 16, // resolved methods table entries added for this class
+    _misc_is_being_redefined                  = 1 << 17, // used for locking redefinition
+    _misc_has_contended_annotations           = 1 << 18, // has @Contended annotation
+    _misc_has_value_fields                    = 1 << 19, // has value fields and related embedded section is not empty
+    _misc_is_empty_value                      = 1 << 20  // empty value type
   };
   u2 loader_type_bits() {
     return _misc_is_shared_boot_class|_misc_is_shared_platform_class|_misc_is_shared_app_class;
@@ -441,17 +419,17 @@
   }
 
   bool has_value_fields() const          {
-    return (_extra_flags & _extra_has_value_fields) != 0;
+    return (_misc_flags & _misc_has_value_fields) != 0;
   }
   void set_has_value_fields()  {
-    _extra_flags |= _extra_has_value_fields;
+    _misc_flags |= _misc_has_value_fields;
   }
 
   bool is_empty_value() const {
-    return (_extra_flags & _extra_is_empty_value) != 0;
+    return (_misc_flags & _misc_is_empty_value) != 0;
   }
   void set_is_empty_value() {
-    _extra_flags |= _extra_is_empty_value;
+    _misc_flags |= _misc_is_empty_value;
   }
 
   // field sizes
@@ -625,7 +603,8 @@
   bool is_marked_dependent() const         { return _is_marked_dependent; }
   void set_is_marked_dependent(bool value) { _is_marked_dependent = value; }
 
-  static ByteSize extra_flags_offset() { return in_ByteSize(offset_of(InstanceKlass, _extra_flags)); }
+  static ByteSize misc_flags_offset() { return in_ByteSize(offset_of(InstanceKlass, _misc_flags)); }
+  static u4 misc_flags_is_empty_value() { return _misc_is_empty_value; }
 
   // initialization (virtuals from Klass)
   bool should_be_initialized() const;  // means that initialize should be called
@@ -837,24 +816,15 @@
 
 #if INCLUDE_JVMTI
   // Redefinition locking.  Class can only be redefined by one thread at a time.
+
   bool is_being_redefined() const          {
-<<<<<<< HEAD
-    return (_extra_flags & _extra_is_being_redefined);
-  }
-  void set_is_being_redefined(bool value)  {
-    if (value) {
-      _extra_flags |= _extra_is_being_redefined;
-    } else {
-      _extra_flags &= ~_extra_is_being_redefined;
-=======
-    return ((_misc_flags & _misc_is_being_redefined) != 0);
+    return (_misc_flags & _misc_is_being_redefined);
   }
   void set_is_being_redefined(bool value)  {
     if (value) {
       _misc_flags |= _misc_is_being_redefined;
     } else {
       _misc_flags &= ~_misc_is_being_redefined;
->>>>>>> aa4ef80f
     }
   }
 
@@ -910,11 +880,11 @@
   }
 
   bool has_resolved_methods() const {
-    return (_extra_flags & _extra_has_resolved_methods) != 0;
+    return (_misc_flags & _misc_has_resolved_methods) != 0;
   }
 
   void set_has_resolved_methods() {
-    _extra_flags |= _extra_has_resolved_methods;
+    _misc_flags |= _misc_has_resolved_methods;
   }
 private:
 
