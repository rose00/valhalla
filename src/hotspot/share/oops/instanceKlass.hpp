/*
 * Copyright (c) 1997, 2020, Oracle and/or its affiliates. All rights reserved.
 * DO NOT ALTER OR REMOVE COPYRIGHT NOTICES OR THIS FILE HEADER.
 *
 * This code is free software; you can redistribute it and/or modify it
 * under the terms of the GNU General Public License version 2 only, as
 * published by the Free Software Foundation.
 *
 * This code is distributed in the hope that it will be useful, but WITHOUT
 * ANY WARRANTY; without even the implied warranty of MERCHANTABILITY or
 * FITNESS FOR A PARTICULAR PURPOSE.  See the GNU General Public License
 * version 2 for more details (a copy is included in the LICENSE file that
 * accompanied this code).
 *
 * You should have received a copy of the GNU General Public License version
 * 2 along with this work; if not, write to the Free Software Foundation,
 * Inc., 51 Franklin St, Fifth Floor, Boston, MA 02110-1301 USA.
 *
 * Please contact Oracle, 500 Oracle Parkway, Redwood Shores, CA 94065 USA
 * or visit www.oracle.com if you need additional information or have any
 * questions.
 *
 */

#ifndef SHARE_OOPS_INSTANCEKLASS_HPP
#define SHARE_OOPS_INSTANCEKLASS_HPP

#include "classfile/classLoaderData.hpp"
#include "code/vmreg.hpp"
#include "memory/referenceType.hpp"
#include "oops/annotations.hpp"
#include "oops/constMethod.hpp"
#include "oops/fieldInfo.hpp"
#include "oops/instanceOop.hpp"
#include "oops/klassVtable.hpp"
#include "runtime/handles.hpp"
#include "runtime/os.hpp"
#include "utilities/accessFlags.hpp"
#include "utilities/align.hpp"
#include "utilities/macros.hpp"
#if INCLUDE_JFR
#include "jfr/support/jfrKlassExtension.hpp"
#endif

class RecordComponent;

// An InstanceKlass is the VM level representation of a Java class.
// It contains all information needed for at class at execution runtime.

//  InstanceKlass embedded field layout (after declared fields):
//    [EMBEDDED Java vtable             ] size in words = vtable_len
//    [EMBEDDED nonstatic oop-map blocks] size in words = nonstatic_oop_map_size
//      The embedded nonstatic oop-map blocks are short pairs (offset, length)
//      indicating where oops are located in instances of this klass.
//    [EMBEDDED implementor of the interface] only exist for interface
//    [EMBEDDED unsafe_anonymous_host klass] only exist for an unsafe anonymous class (JSR 292 enabled)
//    [EMBEDDED fingerprint       ] only if should_store_fingerprint()==true
//    [EMBEDDED ValueKlassFixedBlock] only if is a ValueKlass instance


// forward declaration for class -- see below for definition
#if INCLUDE_JVMTI
class BreakpointInfo;
#endif
class ClassFileParser;
class ClassFileStream;
class KlassDepChange;
class DependencyContext;
class fieldDescriptor;
class jniIdMapBase;
class JNIid;
class JvmtiCachedClassFieldMap;
class nmethodBucket;
class OopMapCache;
class BufferedValueTypeBlob;
class InterpreterOopMap;
class PackageEntry;
class ModuleEntry;

// This is used in iterators below.
class FieldClosure: public StackObj {
public:
  virtual void do_field(fieldDescriptor* fd) = 0;
};

#ifndef PRODUCT
// Print fields.
// If "obj" argument to constructor is NULL, prints static fields, otherwise prints non-static fields.
class FieldPrinter: public FieldClosure {
   oop _obj;
   outputStream* _st;
 public:
   FieldPrinter(outputStream* st, oop obj = NULL) : _obj(obj), _st(st) {}
   void do_field(fieldDescriptor* fd);
};
#endif  // !PRODUCT

// Describes where oops are located in instances of this klass.
class OopMapBlock {
 public:
  // Byte offset of the first oop mapped by this block.
  int offset() const          { return _offset; }
  void set_offset(int offset) { _offset = offset; }

  // Number of oops in this block.
  uint count() const         { return _count; }
  void set_count(uint count) { _count = count; }

  void increment_count(int diff) { _count += diff; }

  int offset_span() const { return _count * heapOopSize; }

  int end_offset() const {
    return offset() + offset_span();
  }

  bool is_contiguous(int another_offset) const {
    return another_offset == end_offset();
  }

  // sizeof(OopMapBlock) in words.
  static const int size_in_words() {
    return align_up((int)sizeof(OopMapBlock), wordSize) >>
      LogBytesPerWord;
  }

  static int compare_offset(const OopMapBlock* a, const OopMapBlock* b) {
    return a->offset() - b->offset();
  }

 private:
  int  _offset;
  uint _count;
};

struct JvmtiCachedClassFileData;

class SigEntry;

class ValueKlassFixedBlock {
  Array<SigEntry>** _extended_sig;
  Array<VMRegPair>** _return_regs;
  address* _pack_handler;
  address* _pack_handler_jobject;
  address* _unpack_handler;
  int* _default_value_offset;
  Klass** _value_array_klass;
  int _alignment;
  int _first_field_offset;
  int _exact_size_in_bytes;

  friend class ValueKlass;
};

class InlineTypes {
public:
  u2 _class_info_index;
  Symbol* _class_name;
};

class InstanceKlass: public Klass {
  friend class VMStructs;
  friend class JVMCIVMStructs;
  friend class ClassFileParser;
  friend class CompileReplay;
  friend class TemplateTable;

 public:
  static const KlassID ID = InstanceKlassID;

 protected:
  InstanceKlass(const ClassFileParser& parser, unsigned kind, KlassID id = ID);

 public:
  InstanceKlass() { assert(DumpSharedSpaces || UseSharedSpaces, "only for CDS"); }

  // See "The Java Virtual Machine Specification" section 2.16.2-5 for a detailed description
  // of the class loading & initialization procedure, and the use of the states.
  enum ClassState {
    allocated,                          // allocated (but not yet linked)
    loaded,                             // loaded and inserted in class hierarchy (but not linked yet)
    linked,                             // successfully linked/verified (but not initialized yet)
    being_initialized,                  // currently running class initializer
    fully_initialized,                  // initialized (successful final state)
    initialization_error                // error happened during initialization
  };

 private:
  static InstanceKlass* allocate_instance_klass(const ClassFileParser& parser, TRAPS);

 protected:
  // If you add a new field that points to any metaspace object, you
  // must add this field to InstanceKlass::metaspace_pointers_do().

  // Annotations for this class
  Annotations*    _annotations;
  // Package this class is defined in
  PackageEntry*   _package_entry;
  // Array classes holding elements of this class.
  Klass* volatile _array_klasses;
  // Constant pool for this class.
  ConstantPool* _constants;
  // The InnerClasses attribute and EnclosingMethod attribute. The
  // _inner_classes is an array of shorts. If the class has InnerClasses
  // attribute, then the _inner_classes array begins with 4-tuples of shorts
  // [inner_class_info_index, outer_class_info_index,
  // inner_name_index, inner_class_access_flags] for the InnerClasses
  // attribute. If the EnclosingMethod attribute exists, it occupies the
  // last two shorts [class_index, method_index] of the array. If only
  // the InnerClasses attribute exists, the _inner_classes array length is
  // number_of_inner_classes * 4. If the class has both InnerClasses
  // and EnclosingMethod attributes the _inner_classes array length is
  // number_of_inner_classes * 4 + enclosing_method_attribute_size.
  Array<jushort>* _inner_classes;

  // The NestMembers attribute. An array of shorts, where each is a
  // class info index for the class that is a nest member. This data
  // has not been validated.
  Array<jushort>* _nest_members;

  // Resolved nest-host klass: either true nest-host or self if we are not
  // nested, or an error occurred resolving or validating the nominated
  // nest-host. Can also be set directly by JDK API's that establish nest
  // relationships.
  // By always being set it makes nest-member access checks simpler.
  InstanceKlass* _nest_host;

  Array<InlineTypes>* _inline_types;

  // The contents of the Record attribute.
  Array<RecordComponent*>* _record_components;

  // the source debug extension for this klass, NULL if not specified.
  // Specified as UTF-8 string without terminating zero byte in the classfile,
  // it is stored in the instanceklass as a NULL-terminated UTF-8 string
  const char*     _source_debug_extension;

  // Number of heapOopSize words used by non-static fields in this klass
  // (including inherited fields but after header_size()).
  int             _nonstatic_field_size;
  int             _static_field_size;    // number words used by static fields (oop and non-oop) in this klass

  int             _nonstatic_oop_map_size;// size in words of nonstatic oop map blocks
  int             _itable_len;           // length of Java itable (in words)

  // The NestHost attribute. The class info index for the class
  // that is the nest-host of this class. This data has not been validated.
  u2              _nest_host_index;
  u2              _this_class_index;              // constant pool entry

  u2              _static_oop_field_count;// number of static oop fields in this klass
  u2              _java_fields_count;    // The number of declared Java fields

  volatile u2     _idnum_allocated_count;         // JNI/JVMTI: increments with the addition of methods, old ids don't change

  // _is_marked_dependent can be set concurrently, thus cannot be part of the
  // _misc_flags.
  bool            _is_marked_dependent;  // used for marking during flushing and deoptimization

<<<<<<< HEAD
  // The low three bits of _misc_flags contains the kind field.
  // This can be used to quickly discriminate among the five kinds of
  // InstanceKlass.

  static const unsigned _misc_kind_field_size = 3;
  static const unsigned _misc_kind_field_pos  = 0;
  static const unsigned _misc_kind_field_mask = (1u << _misc_kind_field_size) - 1u;

  static const unsigned _misc_kind_other        = 0; // concrete InstanceKlass
  static const unsigned _misc_kind_reference    = 1; // InstanceRefKlass
  static const unsigned _misc_kind_class_loader = 2; // InstanceClassLoaderKlass
  static const unsigned _misc_kind_mirror       = 3; // InstanceMirrorKlass
  static const unsigned _misc_kind_inline_type  = 4; // InlineKlass
=======
  // Class states are defined as ClassState (see above).
  // Place the _init_state here to utilize the unused 2-byte after
  // _idnum_allocated_count.
  u1              _init_state;                    // state of class

  // This can be used to quickly discriminate among the four kinds of
  // InstanceKlass. This should be an enum (?)
  static const unsigned _kind_other        = 0; // concrete InstanceKlass
  static const unsigned _kind_reference    = 1; // InstanceRefKlass
  static const unsigned _kind_class_loader = 2; // InstanceClassLoaderKlass
  static const unsigned _kind_mirror       = 3; // InstanceMirrorKlass

  u1              _reference_type;                // reference type
  u1              _kind;                          // kind of InstanceKlass
>>>>>>> 5c70479b

  enum {
<<<<<<< HEAD
    _misc_rewritten                           = 1 << 3,  // methods rewritten.
    _misc_has_nonstatic_fields                = 1 << 4,  // for sizing with UseCompressedOops
    _misc_should_verify_class                 = 1 << 5,  // allow caching of preverification
    _misc_is_unsafe_anonymous                 = 1 << 6,  // has embedded _unsafe_anonymous_host field
    _misc_is_contended                        = 1 << 7,  // marked with contended annotation
    _misc_has_nonstatic_concrete_methods      = 1 << 8,  // class/superclass/implemented interfaces has non-static, concrete methods
    _misc_declares_nonstatic_concrete_methods = 1 << 9,  // directly declares non-static, concrete methods
    _misc_has_been_redefined                  = 1 << 10,  // class has been redefined
    _misc_has_passed_fingerprint_check        = 1 << 11, // when this class was loaded, the fingerprint computed from its
                                                         // code source was found to be matching the value recorded by AOT.
    _misc_is_scratch_class                    = 1 << 12, // class is the redefined scratch class
    _misc_is_shared_boot_class                = 1 << 13, // defining class loader is boot class loader
    _misc_is_shared_platform_class            = 1 << 14, // defining class loader is platform class loader
    _misc_is_shared_app_class                 = 1 << 15, // defining class loader is app class loader
    _misc_has_resolved_methods                = 1 << 16, // resolved methods table entries added for this class
    _misc_is_being_redefined                  = 1 << 17, // used for locking redefinition
    _misc_has_contended_annotations           = 1 << 18, // has @Contended annotation
    _misc_has_inline_fields                   = 1 << 19, // has inline fields and related embedded section is not empty
    _misc_is_empty_inline_type                = 1 << 20, // empty inline type
    _misc_is_naturally_atomic                 = 1 << 21, // loaded/stored in one instruction
    _misc_is_declared_atomic                  = 1 << 22, // implements jl.NonTearable
    _misc_invalid_inline_super                = 1 << 23, // invalid super type for an inline type
    _misc_invalid_identity_super              = 1 << 24, // invalid super type for an identity type
    _misc_has_injected_identityObject         = 1 << 25  // IdentityObject has been injected by the JVM
=======
    _misc_rewritten                           = 1 << 0,  // methods rewritten.
    _misc_has_nonstatic_fields                = 1 << 1,  // for sizing with UseCompressedOops
    _misc_should_verify_class                 = 1 << 2,  // allow caching of preverification
    _misc_is_unsafe_anonymous                 = 1 << 3,  // has embedded _unsafe_anonymous_host field
    _misc_is_contended                        = 1 << 4,  // marked with contended annotation
    _misc_has_nonstatic_concrete_methods      = 1 << 5,  // class/superclass/implemented interfaces has non-static, concrete methods
    _misc_declares_nonstatic_concrete_methods = 1 << 6,  // directly declares non-static, concrete methods
    _misc_has_been_redefined                  = 1 << 7,  // class has been redefined
    _misc_has_passed_fingerprint_check        = 1 << 8,  // when this class was loaded, the fingerprint computed from its
                                                         // code source was found to be matching the value recorded by AOT.
    _misc_is_scratch_class                    = 1 << 9,  // class is the redefined scratch class
    _misc_is_shared_boot_class                = 1 << 10, // defining class loader is boot class loader
    _misc_is_shared_platform_class            = 1 << 11, // defining class loader is platform class loader
    _misc_is_shared_app_class                 = 1 << 12, // defining class loader is app class loader
    _misc_has_resolved_methods                = 1 << 13, // resolved methods table entries added for this class
    _misc_is_being_redefined                  = 1 << 14, // used for locking redefinition
    _misc_has_contended_annotations           = 1 << 15  // has @Contended annotation
>>>>>>> 5c70479b
  };
  u2 shared_loader_type_bits() const {
    return _misc_is_shared_boot_class|_misc_is_shared_platform_class|_misc_is_shared_app_class;
  }
  u2              _misc_flags;           // There is more space in access_flags for more flags.

  Thread*         _init_thread;          // Pointer to current thread doing initialization (to handle recursive initialization)
  OopMapCache*    volatile _oop_map_cache;   // OopMapCache for all methods in the klass (allocated lazily)
  JNIid*          _jni_ids;              // First JNI identifier for static fields in this class
  jmethodID*      volatile _methods_jmethod_ids;  // jmethodIDs corresponding to method_idnum, or NULL if none
  nmethodBucket*  volatile _dep_context;          // packed DependencyContext structure
  uint64_t        volatile _dep_context_last_cleaned;
  nmethod*        _osr_nmethods_head;    // Head of list of on-stack replacement nmethods for this class
#if INCLUDE_JVMTI
  BreakpointInfo* _breakpoints;          // bpt lists, managed by Method*
  // Linked instanceKlasses of previous versions
  InstanceKlass* _previous_versions;
  // JVMTI fields can be moved to their own structure - see 6315920
  // JVMTI: cached class file, before retransformable agent modified it in CFLH
  JvmtiCachedClassFileData* _cached_class_file;
#endif

#if INCLUDE_JVMTI
  JvmtiCachedClassFieldMap* _jvmti_cached_class_field_map;  // JVMTI: used during heap iteration
#endif

  NOT_PRODUCT(int _verify_count;)  // to avoid redundant verifies

  // Method array.
  Array<Method*>* _methods;
  // Default Method Array, concrete methods inherited from interfaces
  Array<Method*>* _default_methods;
  // Interfaces (InstanceKlass*s) this class declares locally to implement.
  Array<InstanceKlass*>* _local_interfaces;
  // Interfaces (InstanceKlass*s) this class implements transitively.
  Array<InstanceKlass*>* _transitive_interfaces;
  // Int array containing the original order of method in the class file (for JVMTI).
  Array<int>*     _method_ordering;
  // Int array containing the vtable_indices for default_methods
  // offset matches _default_methods offset
  Array<int>*     _default_vtable_indices;

  // Instance and static variable information, starts with 6-tuples of shorts
  // [access, name index, sig index, initval index, low_offset, high_offset]
  // for all fields, followed by the generic signature data at the end of
  // the array. Only fields with generic signature attributes have the generic
  // signature data set in the array. The fields array looks like following:
  //
  // f1: [access, name index, sig index, initial value index, low_offset, high_offset]
  // f2: [access, name index, sig index, initial value index, low_offset, high_offset]
  //      ...
  // fn: [access, name index, sig index, initial value index, low_offset, high_offset]
  //     [generic signature index]
  //     [generic signature index]
  //     ...
  Array<u2>*      _fields;
  const Klass**   _value_field_klasses; // For "inline class" fields, NULL if none present

  const ValueKlassFixedBlock* _adr_valueklass_fixed_block;

  // embedded Java vtable follows here
  // embedded Java itables follows here
  // embedded static fields follows here
  // embedded nonstatic oop-map blocks follows here
  // embedded implementor of this interface follows here
  //   The embedded implementor only exists if the current klass is an
  //   iterface. The possible values of the implementor fall into following
  //   three cases:
  //     NULL: no implementor.
  //     A Klass* that's not itself: one implementor.
  //     Itself: more than one implementors.
  // embedded unsafe_anonymous_host klass follows here
  //   The embedded host klass only exists in an unsafe anonymous class for
  //   dynamic language support (JSR 292 enabled). The host class grants
  //   its access privileges to this class also. The host class is either
  //   named, or a previously loaded unsafe anonymous class. A non-anonymous class
  //   or an anonymous class loaded through normal classloading does not
  //   have this embedded field.
  //

  friend class SystemDictionary;

  static bool _disable_method_binary_search;

 public:
  // The three BUILTIN class loader types
  bool is_shared_boot_class() const {
    return (_misc_flags & _misc_is_shared_boot_class) != 0;
  }
  bool is_shared_platform_class() const {
    return (_misc_flags & _misc_is_shared_platform_class) != 0;
  }
  bool is_shared_app_class() const {
    return (_misc_flags & _misc_is_shared_app_class) != 0;
  }
  // The UNREGISTERED class loader type
  bool is_shared_unregistered_class() const {
    return (_misc_flags & shared_loader_type_bits()) == 0;
  }

  void clear_shared_class_loader_type() {
    _misc_flags &= ~shared_loader_type_bits();
  }

  void set_shared_class_loader_type(s2 loader_type);

  bool has_nonstatic_fields() const        {
    return (_misc_flags & _misc_has_nonstatic_fields) != 0;
  }
  void set_has_nonstatic_fields(bool b)    {
    if (b) {
      _misc_flags |= _misc_has_nonstatic_fields;
    } else {
      _misc_flags &= ~_misc_has_nonstatic_fields;
    }
  }

  bool has_inline_fields() const          {
    return (_misc_flags & _misc_has_inline_fields) != 0;
  }
  void set_has_inline_fields()  {
    _misc_flags |= _misc_has_inline_fields;
  }

  bool is_empty_inline_type() const {
    return (_misc_flags & _misc_is_empty_inline_type) != 0;
  }
  void set_is_empty_inline_type() {
    _misc_flags |= _misc_is_empty_inline_type;
  }

  // Note:  The naturally_atomic property only applies to
  // inline classes; it is never true on identity classes.
  // The bit is placed on instanceKlass for convenience.

  // Query if h/w provides atomic load/store for instances.
  bool is_naturally_atomic() const {
    return (_misc_flags & _misc_is_naturally_atomic) != 0;
  }
  // Initialized in the class file parser, not changed later.
  void set_is_naturally_atomic() {
    _misc_flags |= _misc_is_naturally_atomic;
  }

  // Query if this class implements jl.NonTearable or was
  // mentioned in the JVM option AlwaysAtomicValueTypes.
  // This bit can occur anywhere, but is only significant
  // for inline classes *and* their super types.
  // It inherits from supers along with NonTearable.
  bool is_declared_atomic() const {
    return (_misc_flags & _misc_is_declared_atomic) != 0;
  }
  // Initialized in the class file parser, not changed later.
  void set_is_declared_atomic() {
    _misc_flags |= _misc_is_declared_atomic;
  }

  // Query if class is an invalid super class for an inline type.
  bool invalid_inline_super() const {
    return (_misc_flags & _misc_invalid_inline_super) != 0;
  }
  // Initialized in the class file parser, not changed later.
  void set_invalid_inline_super() {
    _misc_flags |= _misc_invalid_inline_super;
  }
  // Query if class is an invalid super class for an identity type.
  bool invalid_identity_super() const {
    return (_misc_flags & _misc_invalid_identity_super) != 0;
  }
  // Initialized in the class file parser, not changed later.
  void set_invalid_identity_super() {
    _misc_flags |= _misc_invalid_identity_super;
  }

  bool has_injected_identityObject() const {
    return (_misc_flags & _misc_has_injected_identityObject);
  }

  void set_has_injected_identityObject() {
    _misc_flags |= _misc_has_injected_identityObject;
  }

  // field sizes
  int nonstatic_field_size() const         { return _nonstatic_field_size; }
  void set_nonstatic_field_size(int size)  { _nonstatic_field_size = size; }

  int static_field_size() const            { return _static_field_size; }
  void set_static_field_size(int size)     { _static_field_size = size; }

  int static_oop_field_count() const       { return (int)_static_oop_field_count; }
  void set_static_oop_field_count(u2 size) { _static_oop_field_count = size; }

  // Java itable
  int  itable_length() const               { return _itable_len; }
  void set_itable_length(int len)          { _itable_len = len; }

  // array klasses
  Klass* array_klasses() const             { return _array_klasses; }
  inline Klass* array_klasses_acquire() const; // load with acquire semantics
  void set_array_klasses(Klass* k)         { _array_klasses = k; }
  inline void release_set_array_klasses(Klass* k); // store with release semantics

  // methods
  Array<Method*>* methods() const          { return _methods; }
  void set_methods(Array<Method*>* a)      { _methods = a; }
  Method* method_with_idnum(int idnum);
  Method* method_with_orig_idnum(int idnum);
  Method* method_with_orig_idnum(int idnum, int version);

  // method ordering
  Array<int>* method_ordering() const     { return _method_ordering; }
  void set_method_ordering(Array<int>* m) { _method_ordering = m; }
  void copy_method_ordering(const intArray* m, TRAPS);

  // default_methods
  Array<Method*>* default_methods() const  { return _default_methods; }
  void set_default_methods(Array<Method*>* a) { _default_methods = a; }

  // default method vtable_indices
  Array<int>* default_vtable_indices() const { return _default_vtable_indices; }
  void set_default_vtable_indices(Array<int>* v) { _default_vtable_indices = v; }
  Array<int>* create_new_default_vtable_indices(int len, TRAPS);

  // interfaces
  Array<InstanceKlass*>* local_interfaces() const          { return _local_interfaces; }
  void set_local_interfaces(Array<InstanceKlass*>* a)      {
    guarantee(_local_interfaces == NULL || a == NULL, "Just checking");
    _local_interfaces = a; }

  Array<InstanceKlass*>* transitive_interfaces() const     { return _transitive_interfaces; }
  void set_transitive_interfaces(Array<InstanceKlass*>* a) {
    guarantee(_transitive_interfaces == NULL || a == NULL, "Just checking");
    _transitive_interfaces = a;
  }

 private:
  friend class fieldDescriptor;
  FieldInfo* field(int index) const { return FieldInfo::from_field_array(_fields, index); }

 public:
  int     field_offset      (int index) const { return field(index)->offset(); }
  int     field_access_flags(int index) const { return field(index)->access_flags(); }
  Symbol* field_name        (int index) const { return field(index)->name(constants()); }
  Symbol* field_signature   (int index) const { return field(index)->signature(constants()); }
  bool    field_is_flattened(int index) const { return field(index)->is_flattened(); }
  bool    field_is_flattenable(int index) const { return field(index)->is_flattenable(); }

  // Number of Java declared fields
  int java_fields_count() const           { return (int)_java_fields_count; }

  Array<u2>* fields() const            { return _fields; }
  void set_fields(Array<u2>* f, u2 java_fields_count) {
    guarantee(_fields == NULL || f == NULL, "Just checking");
    _fields = f;
    _java_fields_count = java_fields_count;
  }

  // inner classes
  Array<u2>* inner_classes() const       { return _inner_classes; }
  void set_inner_classes(Array<u2>* f)   { _inner_classes = f; }

  // nest members
  Array<u2>* nest_members() const     { return _nest_members; }
  void set_nest_members(Array<u2>* m) { _nest_members = m; }

  // nest-host index
  jushort nest_host_index() const { return _nest_host_index; }
  void set_nest_host_index(u2 i)  { _nest_host_index = i; }
  // dynamic nest member support
  void set_nest_host(InstanceKlass* host, TRAPS);

  // record components
  Array<RecordComponent*>* record_components() const { return _record_components; }
  void set_record_components(Array<RecordComponent*>* record_components) {
    _record_components = record_components;
  }
  bool is_record() const { return _record_components != NULL; }

private:
  // Called to verify that k is a member of this nest - does not look at k's nest-host
  bool has_nest_member(InstanceKlass* k, TRAPS) const;

public:
  // Used to construct informative IllegalAccessError messages at a higher level,
  // if there was an issue resolving or validating the nest host.
  // Returns NULL if there was no error.
  const char* nest_host_error(TRAPS);
  // Returns nest-host class, resolving and validating it if needed.
  // Returns NULL if resolution is not possible from the calling context.
  InstanceKlass* nest_host(TRAPS);
  // Check if this klass is a nestmate of k - resolves this nest-host and k's
  bool has_nestmate_access_to(InstanceKlass* k, TRAPS);

  enum InnerClassAttributeOffset {
    // From http://mirror.eng/products/jdk/1.1/docs/guide/innerclasses/spec/innerclasses.doc10.html#18814
    inner_class_inner_class_info_offset = 0,
    inner_class_outer_class_info_offset = 1,
    inner_class_inner_name_offset = 2,
    inner_class_access_flags_offset = 3,
    inner_class_next_offset = 4
  };

  enum EnclosingMethodAttributeOffset {
    enclosing_method_class_index_offset = 0,
    enclosing_method_method_index_offset = 1,
    enclosing_method_attribute_size = 2
  };

  // method override check
  bool is_override(const methodHandle& super_method, Handle targetclassloader, Symbol* targetclassname, TRAPS);

  // package
  PackageEntry* package() const     { return _package_entry; }
  ModuleEntry* module() const;
  bool in_unnamed_package() const   { return (_package_entry == NULL); }
  void set_package(ClassLoaderData* loader_data, PackageEntry* pkg_entry, TRAPS);
  // If the package for the InstanceKlass is in the boot loader's package entry
  // table then sets the classpath_index field so that
  // get_system_package() will know to return a non-null value for the
  // package's location.  And, so that the package will be added to the list of
  // packages returned by get_system_packages().
  // For packages whose classes are loaded from the boot loader class path, the
  // classpath_index indicates which entry on the boot loader class path.
  void set_classpath_index(s2 path_index, TRAPS);
  bool is_same_class_package(const Klass* class2) const;
  bool is_same_class_package(oop other_class_loader, const Symbol* other_class_name) const;

  // find an enclosing class
  InstanceKlass* compute_enclosing_class(bool* inner_is_member, TRAPS) const;

  // Find InnerClasses attribute and return outer_class_info_index & inner_name_index.
  bool find_inner_classes_attr(int* ooff, int* noff, TRAPS) const;

 private:
  // Check prohibited package ("java/" only loadable by boot or platform loaders)
  static void check_prohibited_package(Symbol* class_name,
                                       ClassLoaderData* loader_data,
                                       TRAPS);
 public:
  // initialization state
  bool is_loaded() const                   { return _init_state >= loaded; }
  bool is_linked() const                   { return _init_state >= linked; }
  bool is_initialized() const              { return _init_state == fully_initialized; }
  bool is_not_initialized() const          { return _init_state <  being_initialized; }
  bool is_being_initialized() const        { return _init_state == being_initialized; }
  bool is_in_error_state() const           { return _init_state == initialization_error; }
  bool is_reentrant_initialization(Thread *thread)  { return thread == _init_thread; }
  ClassState  init_state()                 { return (ClassState)_init_state; }
  bool is_rewritten() const                { return (_misc_flags & _misc_rewritten) != 0; }

  // defineClass specified verification
  bool should_verify_class() const         {
    return (_misc_flags & _misc_should_verify_class) != 0;
  }
  void set_should_verify_class(bool value) {
    if (value) {
      _misc_flags |= _misc_should_verify_class;
    } else {
      _misc_flags &= ~_misc_should_verify_class;
    }
  }

  // marking
  bool is_marked_dependent() const         { return _is_marked_dependent; }
  void set_is_marked_dependent(bool value) { _is_marked_dependent = value; }

  static ByteSize misc_flags_offset() { return in_ByteSize(offset_of(InstanceKlass, _misc_flags)); }
  static u4 misc_flags_is_empty_inline_type() { return _misc_is_empty_inline_type; }

  // initialization (virtuals from Klass)
  bool should_be_initialized() const;  // means that initialize should be called
  void initialize(TRAPS);
  void link_class(TRAPS);
  bool link_class_or_fail(TRAPS); // returns false on failure
  void rewrite_class(TRAPS);
  void link_methods(TRAPS);
  Method* class_initializer() const;

  // set the class to initialized if no static initializer is present
  void eager_initialize(Thread *thread);

  // reference type
  ReferenceType reference_type() const     { return (ReferenceType)_reference_type; }
  void set_reference_type(ReferenceType t) {
    assert(t == (u1)t, "overflow");
    _reference_type = (u1)t;
  }

  // this class cp index
  u2 this_class_index() const             { return _this_class_index; }
  void set_this_class_index(u2 index)     { _this_class_index = index; }

  static ByteSize reference_type_offset() { return in_ByteSize(offset_of(InstanceKlass, _reference_type)); }

  // find local field, returns true if found
  bool find_local_field(Symbol* name, Symbol* sig, fieldDescriptor* fd) const;
  // find field in direct superinterfaces, returns the interface in which the field is defined
  Klass* find_interface_field(Symbol* name, Symbol* sig, fieldDescriptor* fd) const;
  // find field according to JVM spec 5.4.3.2, returns the klass in which the field is defined
  Klass* find_field(Symbol* name, Symbol* sig, fieldDescriptor* fd) const;
  // find instance or static fields according to JVM spec 5.4.3.2, returns the klass in which the field is defined
  Klass* find_field(Symbol* name, Symbol* sig, bool is_static, fieldDescriptor* fd) const;

  // find a non-static or static field given its offset within the class.
  bool contains_field_offset(int offset);

  bool find_local_field_from_offset(int offset, bool is_static, fieldDescriptor* fd) const;
  bool find_field_from_offset(int offset, bool is_static, fieldDescriptor* fd) const;

 private:
  inline static int quick_search(const Array<Method*>* methods, const Symbol* name);

 public:
  static void disable_method_binary_search() {
    _disable_method_binary_search = true;
  }

  // find a local method (returns NULL if not found)
  Method* find_method(const Symbol* name, const Symbol* signature) const;
  static Method* find_method(const Array<Method*>* methods,
                             const Symbol* name,
                             const Symbol* signature);

  // find a local method, but skip static methods
  Method* find_instance_method(const Symbol* name, const Symbol* signature,
                               PrivateLookupMode private_mode) const;
  static Method* find_instance_method(const Array<Method*>* methods,
                                      const Symbol* name,
                                      const Symbol* signature,
                                      PrivateLookupMode private_mode);

  // find a local method (returns NULL if not found)
  Method* find_local_method(const Symbol* name,
                            const Symbol* signature,
                            OverpassLookupMode overpass_mode,
                            StaticLookupMode static_mode,
                            PrivateLookupMode private_mode) const;

  // find a local method from given methods array (returns NULL if not found)
  static Method* find_local_method(const Array<Method*>* methods,
                                   const Symbol* name,
                                   const Symbol* signature,
                                   OverpassLookupMode overpass_mode,
                                   StaticLookupMode static_mode,
                                   PrivateLookupMode private_mode);

  // find a local method index in methods or default_methods (returns -1 if not found)
  static int find_method_index(const Array<Method*>* methods,
                               const Symbol* name,
                               const Symbol* signature,
                               OverpassLookupMode overpass_mode,
                               StaticLookupMode static_mode,
                               PrivateLookupMode private_mode);

  // lookup operation (returns NULL if not found)
  Method* uncached_lookup_method(const Symbol* name,
                                 const Symbol* signature,
                                 OverpassLookupMode overpass_mode,
                                 PrivateLookupMode private_mode = find_private) const;

  // lookup a method in all the interfaces that this class implements
  // (returns NULL if not found)
  Method* lookup_method_in_all_interfaces(Symbol* name, Symbol* signature, DefaultsLookupMode defaults_mode) const;

  // lookup a method in local defaults then in all interfaces
  // (returns NULL if not found)
  Method* lookup_method_in_ordered_interfaces(Symbol* name, Symbol* signature) const;

  // Find method indices by name.  If a method with the specified name is
  // found the index to the first method is returned, and 'end' is filled in
  // with the index of first non-name-matching method.  If no method is found
  // -1 is returned.
  int find_method_by_name(const Symbol* name, int* end) const;
  static int find_method_by_name(const Array<Method*>* methods,
                                 const Symbol* name, int* end);

  // constant pool
  ConstantPool* constants() const        { return _constants; }
  void set_constants(ConstantPool* c)    { _constants = c; }

  // protection domain
  oop protection_domain() const;

  // signers
  objArrayOop signers() const;

  // host class
  InstanceKlass* unsafe_anonymous_host() const {
    InstanceKlass** hk = adr_unsafe_anonymous_host();
    if (hk == NULL) {
      assert(!is_unsafe_anonymous(), "Unsafe anonymous classes have host klasses");
      return NULL;
    } else {
      assert(*hk != NULL, "host klass should always be set if the address is not null");
      assert(is_unsafe_anonymous(), "Only unsafe anonymous classes have host klasses");
      return *hk;
    }
  }
  void set_unsafe_anonymous_host(const InstanceKlass* host) {
    assert(is_unsafe_anonymous(), "not unsafe anonymous");
    const InstanceKlass** addr = (const InstanceKlass **)adr_unsafe_anonymous_host();
    assert(addr != NULL, "no reversed space");
    if (addr != NULL) {
      *addr = host;
    }
  }
  bool is_unsafe_anonymous() const                {
    return (_misc_flags & _misc_is_unsafe_anonymous) != 0;
  }
  void set_is_unsafe_anonymous(bool value)        {
    if (value) {
      _misc_flags |= _misc_is_unsafe_anonymous;
    } else {
      _misc_flags &= ~_misc_is_unsafe_anonymous;
    }
  }

  bool is_contended() const                {
    return (_misc_flags & _misc_is_contended) != 0;
  }
  void set_is_contended(bool value)        {
    if (value) {
      _misc_flags |= _misc_is_contended;
    } else {
      _misc_flags &= ~_misc_is_contended;
    }
  }

  // source file name
  Symbol* source_file_name() const               { return _constants->source_file_name(); }
  u2 source_file_name_index() const              { return _constants->source_file_name_index(); }
  void set_source_file_name_index(u2 sourcefile_index) { _constants->set_source_file_name_index(sourcefile_index); }

  // minor and major version numbers of class file
  u2 minor_version() const                 { return _constants->minor_version(); }
  void set_minor_version(u2 minor_version) { _constants->set_minor_version(minor_version); }
  u2 major_version() const                 { return _constants->major_version(); }
  void set_major_version(u2 major_version) { _constants->set_major_version(major_version); }

  // source debug extension
  const char* source_debug_extension() const { return _source_debug_extension; }
  void set_source_debug_extension(const char* array, int length);

  // nonstatic oop-map blocks
  static int nonstatic_oop_map_size(unsigned int oop_map_count) {
    return oop_map_count * OopMapBlock::size_in_words();
  }
  unsigned int nonstatic_oop_map_count() const {
    return _nonstatic_oop_map_size / OopMapBlock::size_in_words();
  }
  int nonstatic_oop_map_size() const { return _nonstatic_oop_map_size; }
  void set_nonstatic_oop_map_size(int words) {
    _nonstatic_oop_map_size = words;
  }

  bool has_contended_annotations() const {
    return ((_misc_flags & _misc_has_contended_annotations) != 0);
  }
  void set_has_contended_annotations(bool value)  {
    if (value) {
      _misc_flags |= _misc_has_contended_annotations;
    } else {
      _misc_flags &= ~_misc_has_contended_annotations;
    }
  }

#if INCLUDE_JVMTI
  // Redefinition locking.  Class can only be redefined by one thread at a time.

  bool is_being_redefined() const          {
    return (_misc_flags & _misc_is_being_redefined);
  }
  void set_is_being_redefined(bool value)  {
    if (value) {
      _misc_flags |= _misc_is_being_redefined;
    } else {
      _misc_flags &= ~_misc_is_being_redefined;
    }
  }

  // RedefineClasses() support for previous versions:
  void add_previous_version(InstanceKlass* ik, int emcp_method_count);
  void purge_previous_version_list();

  InstanceKlass* previous_versions() const { return _previous_versions; }
#else
  InstanceKlass* previous_versions() const { return NULL; }
#endif

  InstanceKlass* get_klass_version(int version) {
    for (InstanceKlass* ik = this; ik != NULL; ik = ik->previous_versions()) {
      if (ik->constants()->version() == version) {
        return ik;
      }
    }
    return NULL;
  }

  bool has_been_redefined() const {
    return (_misc_flags & _misc_has_been_redefined) != 0;
  }
  void set_has_been_redefined() {
    _misc_flags |= _misc_has_been_redefined;
  }

  bool has_passed_fingerprint_check() const {
    return (_misc_flags & _misc_has_passed_fingerprint_check) != 0;
  }
  void set_has_passed_fingerprint_check(bool b) {
    if (b) {
      _misc_flags |= _misc_has_passed_fingerprint_check;
    } else {
      _misc_flags &= ~_misc_has_passed_fingerprint_check;
    }
  }
  bool supers_have_passed_fingerprint_checks();

  static bool should_store_fingerprint(bool is_hidden_or_anonymous);
  bool should_store_fingerprint() const { return should_store_fingerprint(is_hidden() || is_unsafe_anonymous()); }
  bool has_stored_fingerprint() const;
  uint64_t get_stored_fingerprint() const;
  void store_fingerprint(uint64_t fingerprint);

  bool is_scratch_class() const {
    return (_misc_flags & _misc_is_scratch_class) != 0;
  }

  void set_is_scratch_class() {
    _misc_flags |= _misc_is_scratch_class;
  }

  bool has_resolved_methods() const {
    return (_misc_flags & _misc_has_resolved_methods) != 0;
  }

  void set_has_resolved_methods() {
    _misc_flags |= _misc_has_resolved_methods;
  }
private:

  void set_kind(unsigned kind) {
    _kind = (u1)kind;
  }

  bool is_kind(unsigned desired) const {
    return _kind == (u1)desired;
  }

public:

  // Other is anything that is not one of the more specialized kinds of InstanceKlass.
<<<<<<< HEAD
  bool is_other_instance_klass() const        { return is_kind(_misc_kind_other); }
  bool is_reference_instance_klass() const    { return is_kind(_misc_kind_reference); }
  bool is_mirror_instance_klass() const       { return is_kind(_misc_kind_mirror); }
  bool is_class_loader_instance_klass() const { return is_kind(_misc_kind_class_loader); }
  bool is_inline_type_klass()           const { return is_kind(_misc_kind_inline_type); }
=======
  bool is_other_instance_klass() const        { return is_kind(_kind_other); }
  bool is_reference_instance_klass() const    { return is_kind(_kind_reference); }
  bool is_mirror_instance_klass() const       { return is_kind(_kind_mirror); }
  bool is_class_loader_instance_klass() const { return is_kind(_kind_class_loader); }
>>>>>>> 5c70479b

#if INCLUDE_JVMTI

  void init_previous_versions() {
    _previous_versions = NULL;
  }

 private:
  static bool  _has_previous_versions;
 public:
  static void purge_previous_versions(InstanceKlass* ik) {
    if (ik->has_been_redefined()) {
      ik->purge_previous_version_list();
    }
  }

  static bool has_previous_versions_and_reset();
  static bool has_previous_versions() { return _has_previous_versions; }

  // JVMTI: Support for caching a class file before it is modified by an agent that can do retransformation
  void set_cached_class_file(JvmtiCachedClassFileData *data) {
    _cached_class_file = data;
  }
  JvmtiCachedClassFileData * get_cached_class_file();
  jint get_cached_class_file_len();
  unsigned char * get_cached_class_file_bytes();

  // JVMTI: Support for caching of field indices, types, and offsets
  void set_jvmti_cached_class_field_map(JvmtiCachedClassFieldMap* descriptor) {
    _jvmti_cached_class_field_map = descriptor;
  }
  JvmtiCachedClassFieldMap* jvmti_cached_class_field_map() const {
    return _jvmti_cached_class_field_map;
  }
#else // INCLUDE_JVMTI

  static void purge_previous_versions(InstanceKlass* ik) { return; };
  static bool has_previous_versions_and_reset() { return false; }

  void set_cached_class_file(JvmtiCachedClassFileData *data) {
    assert(data == NULL, "unexpected call with JVMTI disabled");
  }
  JvmtiCachedClassFileData * get_cached_class_file() { return (JvmtiCachedClassFileData *)NULL; }

#endif // INCLUDE_JVMTI

  bool has_nonstatic_concrete_methods() const {
    return (_misc_flags & _misc_has_nonstatic_concrete_methods) != 0;
  }
  void set_has_nonstatic_concrete_methods(bool b) {
    if (b) {
      _misc_flags |= _misc_has_nonstatic_concrete_methods;
    } else {
      _misc_flags &= ~_misc_has_nonstatic_concrete_methods;
    }
  }

  bool declares_nonstatic_concrete_methods() const {
    return (_misc_flags & _misc_declares_nonstatic_concrete_methods) != 0;
  }
  void set_declares_nonstatic_concrete_methods(bool b) {
    if (b) {
      _misc_flags |= _misc_declares_nonstatic_concrete_methods;
    } else {
      _misc_flags &= ~_misc_declares_nonstatic_concrete_methods;
    }
  }

  // for adding methods, ConstMethod::UNSET_IDNUM means no more ids available
  inline u2 next_method_idnum();
  void set_initial_method_idnum(u2 value)             { _idnum_allocated_count = value; }

  // generics support
  Symbol* generic_signature() const                   { return _constants->generic_signature(); }
  u2 generic_signature_index() const                  { return _constants->generic_signature_index(); }
  void set_generic_signature_index(u2 sig_index)      { _constants->set_generic_signature_index(sig_index); }

  u2 enclosing_method_data(int offset) const;
  u2 enclosing_method_class_index() const {
    return enclosing_method_data(enclosing_method_class_index_offset);
  }
  u2 enclosing_method_method_index() {
    return enclosing_method_data(enclosing_method_method_index_offset);
  }
  void set_enclosing_method_indices(u2 class_index,
                                    u2 method_index);

  // jmethodID support
  jmethodID get_jmethod_id(const methodHandle& method_h);
  jmethodID get_jmethod_id_fetch_or_update(size_t idnum,
                     jmethodID new_id, jmethodID* new_jmeths,
                     jmethodID* to_dealloc_id_p,
                     jmethodID** to_dealloc_jmeths_p);
  static void get_jmethod_id_length_value(jmethodID* cache, size_t idnum,
                size_t *length_p, jmethodID* id_p);
  void ensure_space_for_methodids(int start_offset = 0);
  jmethodID jmethod_id_or_null(Method* method);

  // annotations support
  Annotations* annotations() const          { return _annotations; }
  void set_annotations(Annotations* anno)   { _annotations = anno; }

  AnnotationArray* class_annotations() const {
    return (_annotations != NULL) ? _annotations->class_annotations() : NULL;
  }
  Array<AnnotationArray*>* fields_annotations() const {
    return (_annotations != NULL) ? _annotations->fields_annotations() : NULL;
  }
  AnnotationArray* class_type_annotations() const {
    return (_annotations != NULL) ? _annotations->class_type_annotations() : NULL;
  }
  Array<AnnotationArray*>* fields_type_annotations() const {
    return (_annotations != NULL) ? _annotations->fields_type_annotations() : NULL;
  }
  // allocation
  instanceOop allocate_instance(TRAPS);

  // additional member function to return a handle
  instanceHandle allocate_instance_handle(TRAPS);

  objArrayOop allocate_objArray(int n, int length, TRAPS);
  // Helper function
  static instanceOop register_finalizer(instanceOop i, TRAPS);

  // Check whether reflection/jni/jvm code is allowed to instantiate this class;
  // if not, throw either an Error or an Exception.
  virtual void check_valid_for_instantiation(bool throwError, TRAPS);

  // initialization
  void call_class_initializer(TRAPS);
  void set_initialization_state_and_notify(ClassState state, TRAPS);

  // OopMapCache support
  OopMapCache* oop_map_cache()               { return _oop_map_cache; }
  void set_oop_map_cache(OopMapCache *cache) { _oop_map_cache = cache; }
  void mask_for(const methodHandle& method, int bci, InterpreterOopMap* entry);

  // JNI identifier support (for static fields - for jni performance)
  JNIid* jni_ids()                               { return _jni_ids; }
  void set_jni_ids(JNIid* ids)                   { _jni_ids = ids; }
  JNIid* jni_id_for(int offset);

  // maintenance of deoptimization dependencies
  inline DependencyContext dependencies();
  int  mark_dependent_nmethods(KlassDepChange& changes);
  void add_dependent_nmethod(nmethod* nm);
  void remove_dependent_nmethod(nmethod* nm);
  void clean_dependency_context();

  // On-stack replacement support
  nmethod* osr_nmethods_head() const         { return _osr_nmethods_head; };
  void set_osr_nmethods_head(nmethod* h)     { _osr_nmethods_head = h; };
  void add_osr_nmethod(nmethod* n);
  bool remove_osr_nmethod(nmethod* n);
  int mark_osr_nmethods(const Method* m);
  nmethod* lookup_osr_nmethod(const Method* m, int bci, int level, bool match_level) const;

#if INCLUDE_JVMTI
  // Breakpoint support (see methods on Method* for details)
  BreakpointInfo* breakpoints() const       { return _breakpoints; };
  void set_breakpoints(BreakpointInfo* bps) { _breakpoints = bps; };
#endif

  // support for stub routines
  static ByteSize init_state_offset()  { return in_ByteSize(offset_of(InstanceKlass, _init_state)); }
  JFR_ONLY(DEFINE_KLASS_TRACE_ID_OFFSET;)
  static ByteSize init_thread_offset() { return in_ByteSize(offset_of(InstanceKlass, _init_thread)); }

  static ByteSize value_field_klasses_offset() { return in_ByteSize(offset_of(InstanceKlass, _value_field_klasses)); }
  static ByteSize adr_valueklass_fixed_block_offset() { return in_ByteSize(offset_of(InstanceKlass, _adr_valueklass_fixed_block)); }

  // subclass/subinterface checks
  bool implements_interface(Klass* k) const;
  bool is_same_or_direct_interface(Klass* k) const;

#ifdef ASSERT
  // check whether this class or one of its superclasses was redefined
  bool has_redefined_this_or_super() const;
#endif

  // Access to the implementor of an interface.
  Klass* implementor() const;
  void set_implementor(Klass* k);
  int  nof_implementors() const;
  void add_implementor(Klass* k);  // k is a new class that implements this interface
  void init_implementor();           // initialize

  // link this class into the implementors list of every interface it implements
  void process_interfaces(Thread *thread);

  // virtual operations from Klass
  GrowableArray<Klass*>* compute_secondary_supers(int num_extra_slots,
                                                  Array<InstanceKlass*>* transitive_interfaces);
  bool can_be_primary_super_slow() const;
  int oop_size(oop obj)  const             { return size_helper(); }
  // slow because it's a virtual call and used for verifying the layout_helper.
  // Using the layout_helper bits, we can call is_instance_klass without a virtual call.
  DEBUG_ONLY(bool is_instance_klass_slow() const      { return true; })

  // Iterators
  void do_local_static_fields(FieldClosure* cl);
  void do_nonstatic_fields(FieldClosure* cl); // including inherited fields
  void do_local_static_fields(void f(fieldDescriptor*, Handle, TRAPS), Handle, TRAPS);

  void methods_do(void f(Method* method));
  virtual void array_klasses_do(void f(Klass* k));

  static InstanceKlass* cast(Klass* k) {
    return const_cast<InstanceKlass*>(cast(const_cast<const Klass*>(k)));
  }

  static const InstanceKlass* cast(const Klass* k) {
    assert(k != NULL, "k should not be null");
    assert(k->is_instance_klass(), "cast to InstanceKlass");
    return static_cast<const InstanceKlass*>(k);
  }

  virtual InstanceKlass* java_super() const {
    return (super() == NULL) ? NULL : cast(super());
  }

  // Sizing (in words)
  static int header_size()            { return sizeof(InstanceKlass)/wordSize; }

  static int size(int vtable_length, int itable_length,
                  int nonstatic_oop_map_size,
                  bool is_interface, bool is_unsafe_anonymous, bool has_stored_fingerprint,
                  int java_fields, bool is_inline_type) {
    return align_metadata_size(header_size() +
           vtable_length +
           itable_length +
           nonstatic_oop_map_size +
           (is_interface ? (int)sizeof(Klass*)/wordSize : 0) +
           (is_unsafe_anonymous ? (int)sizeof(Klass*)/wordSize : 0) +
           (has_stored_fingerprint ? (int)sizeof(uint64_t*)/wordSize : 0) +
           (java_fields * (int)sizeof(Klass*)/wordSize) +
           (is_inline_type ? (int)sizeof(ValueKlassFixedBlock) : 0));
  }
  int size() const                    { return size(vtable_length(),
                                               itable_length(),
                                               nonstatic_oop_map_size(),
                                               is_interface(),
                                               is_unsafe_anonymous(),
                                               has_stored_fingerprint(),
                                               has_inline_fields() ? java_fields_count() : 0,
                                               is_value());
  }

  intptr_t* start_of_itable()   const { return (intptr_t*)start_of_vtable() + vtable_length(); }
  intptr_t* end_of_itable()     const { return start_of_itable() + itable_length(); }

  int  itable_offset_in_words() const { return start_of_itable() - (intptr_t*)this; }

  oop static_field_base_raw() { return java_mirror(); }

  bool bounds_check(address addr, bool edge_ok = false, intptr_t size_in_bytes = -1) const PRODUCT_RETURN0;

  OopMapBlock* start_of_nonstatic_oop_maps() const {
    return (OopMapBlock*)(start_of_itable() + itable_length());
  }

  Klass** end_of_nonstatic_oop_maps() const {
    return (Klass**)(start_of_nonstatic_oop_maps() +
                     nonstatic_oop_map_count());
  }

  Klass* volatile* adr_implementor() const {
    if (is_interface()) {
      return (Klass* volatile*)end_of_nonstatic_oop_maps();
    } else {
      return NULL;
    }
  };

  InstanceKlass** adr_unsafe_anonymous_host() const {
    if (is_unsafe_anonymous()) {
      InstanceKlass** adr_impl = (InstanceKlass**)adr_implementor();
      if (adr_impl != NULL) {
        return adr_impl + 1;
      } else {
        return (InstanceKlass **)end_of_nonstatic_oop_maps();
      }
    } else {
      return NULL;
    }
  }

  address adr_fingerprint() const {
    if (has_stored_fingerprint()) {
      InstanceKlass** adr_host = adr_unsafe_anonymous_host();
      if (adr_host != NULL) {
        return (address)(adr_host + 1);
      }

      Klass* volatile* adr_impl = adr_implementor();
      if (adr_impl != NULL) {
        return (address)(adr_impl + 1);
      }

      return (address)end_of_nonstatic_oop_maps();
    } else {
      return NULL;
    }
  }

  address adr_value_fields_klasses() const {
    if (has_inline_fields()) {
      address adr_fing = adr_fingerprint();
      if (adr_fing != NULL) {
        return adr_fingerprint() + sizeof(u8);
      }

      InstanceKlass** adr_host = adr_unsafe_anonymous_host();
      if (adr_host != NULL) {
        return (address)(adr_host + 1);
      }

      Klass* volatile* adr_impl = adr_implementor();
      if (adr_impl != NULL) {
        return (address)(adr_impl + 1);
      }

      return (address)end_of_nonstatic_oop_maps();
    } else {
      return NULL;
    }
  }

  Klass* get_value_field_klass(int idx) const {
    assert(has_inline_fields(), "Sanity checking");
    Klass* k = ((Klass**)adr_value_fields_klasses())[idx];
    assert(k != NULL, "Should always be set before being read");
    assert(k->is_value(), "Must be a inline type");
    return k;
  }

  Klass* get_value_field_klass_or_null(int idx) const {
    assert(has_inline_fields(), "Sanity checking");
    Klass* k = ((Klass**)adr_value_fields_klasses())[idx];
    assert(k == NULL || k->is_value(), "Must be a inline type");
    return k;
  }

  void set_value_field_klass(int idx, Klass* k) {
    assert(has_inline_fields(), "Sanity checking");
    assert(k != NULL, "Should not be set to NULL");
    assert(((Klass**)adr_value_fields_klasses())[idx] == NULL, "Should not be set twice");
    ((Klass**)adr_value_fields_klasses())[idx] = k;
  }

  // Use this to return the size of an instance in heap words:
  virtual int size_helper() const {
    return layout_helper_to_size_helper(layout_helper());
  }

  // This bit is initialized in classFileParser.cpp.
  // It is false under any of the following conditions:
  //  - the class is abstract (including any interface)
  //  - the class has a finalizer (if !RegisterFinalizersAtInit)
  //  - the class size is larger than FastAllocateSizeLimit
  //  - the class is java/lang/Class, which cannot be allocated directly
  bool can_be_fastpath_allocated() const {
    return !layout_helper_needs_slow_path(layout_helper());
  }

  // Java itable
  klassItable itable() const;        // return klassItable wrapper
  Method* method_at_itable(Klass* holder, int index, TRAPS);

#if INCLUDE_JVMTI
  void adjust_default_methods(bool* trace_name_printed);
#endif // INCLUDE_JVMTI

  void clean_weak_instanceklass_links();
 private:
  void clean_implementors_list();
  void clean_method_data();

 public:
  // Explicit metaspace deallocation of fields
  // For RedefineClasses and class file parsing errors, we need to deallocate
  // instanceKlasses and the metadata they point to.
  void deallocate_contents(ClassLoaderData* loader_data);
  static void deallocate_methods(ClassLoaderData* loader_data,
                                 Array<Method*>* methods);
  void static deallocate_interfaces(ClassLoaderData* loader_data,
                                    const Klass* super_klass,
                                    Array<InstanceKlass*>* local_interfaces,
                                    Array<InstanceKlass*>* transitive_interfaces);
  void static deallocate_record_components(ClassLoaderData* loader_data,
                                           Array<RecordComponent*>* record_component);

  // The constant pool is on stack if any of the methods are executing or
  // referenced by handles.
  bool on_stack() const { return _constants->on_stack(); }

  // callbacks for actions during class unloading
  static void unload_class(InstanceKlass* ik);

  virtual void release_C_heap_structures();

  // Naming
  const char* signature_name() const;

  // Oop fields (and metadata) iterators
  //
  // The InstanceKlass iterators also visits the Object's klass.

  // Forward iteration
 public:
  // Iterate over all oop fields in the oop maps.
  template <typename T, class OopClosureType>
  inline void oop_oop_iterate_oop_maps(oop obj, OopClosureType* closure);

  // Iterate over all oop fields and metadata.
  template <typename T, class OopClosureType>
  inline void oop_oop_iterate(oop obj, OopClosureType* closure);

  // Iterate over all oop fields in one oop map.
  template <typename T, class OopClosureType>
  inline void oop_oop_iterate_oop_map(OopMapBlock* map, oop obj, OopClosureType* closure);


  // Reverse iteration
  // Iterate over all oop fields and metadata.
  template <typename T, class OopClosureType>
  inline void oop_oop_iterate_reverse(oop obj, OopClosureType* closure);

 private:
  // Iterate over all oop fields in the oop maps.
  template <typename T, class OopClosureType>
  inline void oop_oop_iterate_oop_maps_reverse(oop obj, OopClosureType* closure);

  // Iterate over all oop fields in one oop map.
  template <typename T, class OopClosureType>
  inline void oop_oop_iterate_oop_map_reverse(OopMapBlock* map, oop obj, OopClosureType* closure);


  // Bounded range iteration
 public:
  // Iterate over all oop fields in the oop maps.
  template <typename T, class OopClosureType>
  inline void oop_oop_iterate_oop_maps_bounded(oop obj, OopClosureType* closure, MemRegion mr);

  // Iterate over all oop fields and metadata.
  template <typename T, class OopClosureType>
  inline void oop_oop_iterate_bounded(oop obj, OopClosureType* closure, MemRegion mr);

 private:
  // Iterate over all oop fields in one oop map.
  template <typename T, class OopClosureType>
  inline void oop_oop_iterate_oop_map_bounded(OopMapBlock* map, oop obj, OopClosureType* closure, MemRegion mr);


 public:
  u2 idnum_allocated_count() const      { return _idnum_allocated_count; }

private:
  // initialization state
  void set_init_state(ClassState state);
  void set_rewritten()                  { _misc_flags |= _misc_rewritten; }
  void set_init_thread(Thread *thread)  { _init_thread = thread; }

  // The RedefineClasses() API can cause new method idnums to be needed
  // which will cause the caches to grow. Safety requires different
  // cache management logic if the caches can grow instead of just
  // going from NULL to non-NULL.
  bool idnum_can_increment() const      { return has_been_redefined(); }
  inline jmethodID* methods_jmethod_ids_acquire() const;
  inline void release_set_methods_jmethod_ids(jmethodID* jmeths);

  // Lock during initialization
public:
  // Lock for (1) initialization; (2) access to the ConstantPool of this class.
  // Must be one per class and it has to be a VM internal object so java code
  // cannot lock it (like the mirror).
  // It has to be an object not a Mutex because it's held through java calls.
  oop init_lock() const;
private:
  void fence_and_clear_init_lock();

  bool link_class_impl                           (TRAPS);
  bool verify_code                               (TRAPS);
  void initialize_impl                           (TRAPS);
  void initialize_super_interfaces               (TRAPS);
  void eager_initialize_impl                     ();
  /* jni_id_for_impl for jfieldID only */
  JNIid* jni_id_for_impl                         (int offset);
protected:
  // Returns the array class for the n'th dimension
  virtual Klass* array_klass_impl(bool or_null, int n, TRAPS);

  // Returns the array class with this class as element type
  virtual Klass* array_klass_impl(bool or_null, TRAPS);

private:

  // find a local method (returns NULL if not found)
  Method* find_method_impl(const Symbol* name,
                           const Symbol* signature,
                           OverpassLookupMode overpass_mode,
                           StaticLookupMode static_mode,
                           PrivateLookupMode private_mode) const;

  static Method* find_method_impl(const Array<Method*>* methods,
                                  const Symbol* name,
                                  const Symbol* signature,
                                  OverpassLookupMode overpass_mode,
                                  StaticLookupMode static_mode,
                                  PrivateLookupMode private_mode);

  // Free CHeap allocated fields.
  void release_C_heap_structures_internal();

#if INCLUDE_JVMTI
  // RedefineClasses support
  void link_previous_versions(InstanceKlass* pv) { _previous_versions = pv; }
  void mark_newly_obsolete_methods(Array<Method*>* old_methods, int emcp_method_count);
#endif
public:
  // CDS support - remove and restore oops from metadata. Oops are not shared.
  virtual void remove_unshareable_info();
  virtual void remove_java_mirror();
  virtual void restore_unshareable_info(ClassLoaderData* loader_data, Handle protection_domain, PackageEntry* pkg_entry, TRAPS);

  // jvm support
  jint compute_modifier_flags(TRAPS) const;

public:
  // JVMTI support
  jint jvmti_class_status() const;

  virtual void metaspace_pointers_do(MetaspaceClosure* iter);

 public:
  // Printing
#ifndef PRODUCT
  void print_on(outputStream* st) const;
#endif
  void print_value_on(outputStream* st) const;

  void oop_print_value_on(oop obj, outputStream* st);

#ifndef PRODUCT
  void oop_print_on      (oop obj, outputStream* st);

  void print_dependent_nmethods(bool verbose = false);
  bool is_dependent_nmethod(nmethod* nm);
  bool verify_itable_index(int index);
#endif

  const char* internal_name() const;

  // Verification
  void verify_on(outputStream* st);

  void oop_verify_on(oop obj, outputStream* st);

  // Logging
  void print_class_load_logging(ClassLoaderData* loader_data,
                                const char* module_name,
                                const ClassFileStream* cfs) const;
};

// for adding methods
// UNSET_IDNUM return means no more ids available
inline u2 InstanceKlass::next_method_idnum() {
  if (_idnum_allocated_count == ConstMethod::MAX_IDNUM) {
    return ConstMethod::UNSET_IDNUM; // no more ids available
  } else {
    return _idnum_allocated_count++;
  }
}


/* JNIid class for jfieldIDs only */
class JNIid: public CHeapObj<mtClass> {
  friend class VMStructs;
 private:
  Klass*             _holder;
  JNIid*             _next;
  int                _offset;
#ifdef ASSERT
  bool               _is_static_field_id;
#endif

 public:
  // Accessors
  Klass* holder() const           { return _holder; }
  int offset() const              { return _offset; }
  JNIid* next()                   { return _next; }
  // Constructor
  JNIid(Klass* holder, int offset, JNIid* next);
  // Identifier lookup
  JNIid* find(int offset);

  bool find_local_field(fieldDescriptor* fd) {
    return InstanceKlass::cast(holder())->find_local_field_from_offset(offset(), true, fd);
  }

  static void deallocate(JNIid* id);
  // Debugging
#ifdef ASSERT
  bool is_static_field_id() const { return _is_static_field_id; }
  void set_is_static_field_id()   { _is_static_field_id = true; }
#endif
  void verify(Klass* holder);
};

// An iterator that's used to access the inner classes indices in the
// InstanceKlass::_inner_classes array.
class InnerClassesIterator : public StackObj {
 private:
  Array<jushort>* _inner_classes;
  int _length;
  int _idx;
 public:

  InnerClassesIterator(const InstanceKlass* k) {
    _inner_classes = k->inner_classes();
    if (k->inner_classes() != NULL) {
      _length = _inner_classes->length();
      // The inner class array's length should be the multiple of
      // inner_class_next_offset if it only contains the InnerClasses
      // attribute data, or it should be
      // n*inner_class_next_offset+enclosing_method_attribute_size
      // if it also contains the EnclosingMethod data.
      assert((_length % InstanceKlass::inner_class_next_offset == 0 ||
              _length % InstanceKlass::inner_class_next_offset == InstanceKlass::enclosing_method_attribute_size),
             "just checking");
      // Remove the enclosing_method portion if exists.
      if (_length % InstanceKlass::inner_class_next_offset == InstanceKlass::enclosing_method_attribute_size) {
        _length -= InstanceKlass::enclosing_method_attribute_size;
      }
    } else {
      _length = 0;
    }
    _idx = 0;
  }

  int length() const {
    return _length;
  }

  void next() {
    _idx += InstanceKlass::inner_class_next_offset;
  }

  bool done() const {
    return (_idx >= _length);
  }

  u2 inner_class_info_index() const {
    return _inner_classes->at(
               _idx + InstanceKlass::inner_class_inner_class_info_offset);
  }

  void set_inner_class_info_index(u2 index) {
    _inner_classes->at_put(
               _idx + InstanceKlass::inner_class_inner_class_info_offset, index);
  }

  u2 outer_class_info_index() const {
    return _inner_classes->at(
               _idx + InstanceKlass::inner_class_outer_class_info_offset);
  }

  void set_outer_class_info_index(u2 index) {
    _inner_classes->at_put(
               _idx + InstanceKlass::inner_class_outer_class_info_offset, index);
  }

  u2 inner_name_index() const {
    return _inner_classes->at(
               _idx + InstanceKlass::inner_class_inner_name_offset);
  }

  void set_inner_name_index(u2 index) {
    _inner_classes->at_put(
               _idx + InstanceKlass::inner_class_inner_name_offset, index);
  }

  u2 inner_access_flags() const {
    return _inner_classes->at(
               _idx + InstanceKlass::inner_class_access_flags_offset);
  }
};

#endif // SHARE_OOPS_INSTANCEKLASS_HPP<|MERGE_RESOLUTION|>--- conflicted
+++ resolved
@@ -257,64 +257,23 @@
   // _misc_flags.
   bool            _is_marked_dependent;  // used for marking during flushing and deoptimization
 
-<<<<<<< HEAD
-  // The low three bits of _misc_flags contains the kind field.
-  // This can be used to quickly discriminate among the five kinds of
-  // InstanceKlass.
-
-  static const unsigned _misc_kind_field_size = 3;
-  static const unsigned _misc_kind_field_pos  = 0;
-  static const unsigned _misc_kind_field_mask = (1u << _misc_kind_field_size) - 1u;
-
-  static const unsigned _misc_kind_other        = 0; // concrete InstanceKlass
-  static const unsigned _misc_kind_reference    = 1; // InstanceRefKlass
-  static const unsigned _misc_kind_class_loader = 2; // InstanceClassLoaderKlass
-  static const unsigned _misc_kind_mirror       = 3; // InstanceMirrorKlass
-  static const unsigned _misc_kind_inline_type  = 4; // InlineKlass
-=======
   // Class states are defined as ClassState (see above).
   // Place the _init_state here to utilize the unused 2-byte after
   // _idnum_allocated_count.
   u1              _init_state;                    // state of class
 
-  // This can be used to quickly discriminate among the four kinds of
+  // This can be used to quickly discriminate among the five kinds of
   // InstanceKlass. This should be an enum (?)
   static const unsigned _kind_other        = 0; // concrete InstanceKlass
   static const unsigned _kind_reference    = 1; // InstanceRefKlass
   static const unsigned _kind_class_loader = 2; // InstanceClassLoaderKlass
   static const unsigned _kind_mirror       = 3; // InstanceMirrorKlass
+  static const unsigned _kind_inline_type  = 4; // InlineKlass
 
   u1              _reference_type;                // reference type
   u1              _kind;                          // kind of InstanceKlass
->>>>>>> 5c70479b
 
   enum {
-<<<<<<< HEAD
-    _misc_rewritten                           = 1 << 3,  // methods rewritten.
-    _misc_has_nonstatic_fields                = 1 << 4,  // for sizing with UseCompressedOops
-    _misc_should_verify_class                 = 1 << 5,  // allow caching of preverification
-    _misc_is_unsafe_anonymous                 = 1 << 6,  // has embedded _unsafe_anonymous_host field
-    _misc_is_contended                        = 1 << 7,  // marked with contended annotation
-    _misc_has_nonstatic_concrete_methods      = 1 << 8,  // class/superclass/implemented interfaces has non-static, concrete methods
-    _misc_declares_nonstatic_concrete_methods = 1 << 9,  // directly declares non-static, concrete methods
-    _misc_has_been_redefined                  = 1 << 10,  // class has been redefined
-    _misc_has_passed_fingerprint_check        = 1 << 11, // when this class was loaded, the fingerprint computed from its
-                                                         // code source was found to be matching the value recorded by AOT.
-    _misc_is_scratch_class                    = 1 << 12, // class is the redefined scratch class
-    _misc_is_shared_boot_class                = 1 << 13, // defining class loader is boot class loader
-    _misc_is_shared_platform_class            = 1 << 14, // defining class loader is platform class loader
-    _misc_is_shared_app_class                 = 1 << 15, // defining class loader is app class loader
-    _misc_has_resolved_methods                = 1 << 16, // resolved methods table entries added for this class
-    _misc_is_being_redefined                  = 1 << 17, // used for locking redefinition
-    _misc_has_contended_annotations           = 1 << 18, // has @Contended annotation
-    _misc_has_inline_fields                   = 1 << 19, // has inline fields and related embedded section is not empty
-    _misc_is_empty_inline_type                = 1 << 20, // empty inline type
-    _misc_is_naturally_atomic                 = 1 << 21, // loaded/stored in one instruction
-    _misc_is_declared_atomic                  = 1 << 22, // implements jl.NonTearable
-    _misc_invalid_inline_super                = 1 << 23, // invalid super type for an inline type
-    _misc_invalid_identity_super              = 1 << 24, // invalid super type for an identity type
-    _misc_has_injected_identityObject         = 1 << 25  // IdentityObject has been injected by the JVM
-=======
     _misc_rewritten                           = 1 << 0,  // methods rewritten.
     _misc_has_nonstatic_fields                = 1 << 1,  // for sizing with UseCompressedOops
     _misc_should_verify_class                 = 1 << 2,  // allow caching of preverification
@@ -331,13 +290,19 @@
     _misc_is_shared_app_class                 = 1 << 12, // defining class loader is app class loader
     _misc_has_resolved_methods                = 1 << 13, // resolved methods table entries added for this class
     _misc_is_being_redefined                  = 1 << 14, // used for locking redefinition
-    _misc_has_contended_annotations           = 1 << 15  // has @Contended annotation
->>>>>>> 5c70479b
+    _misc_has_contended_annotations           = 1 << 15,  // has @Contended annotation
+    _misc_has_inline_fields                   = 1 << 16, // has inline fields and related embedded section is not empty
+    _misc_is_empty_inline_type                = 1 << 17, // empty inline type
+    _misc_is_naturally_atomic                 = 1 << 18, // loaded/stored in one instruction
+    _misc_is_declared_atomic                  = 1 << 19, // implements jl.NonTearable
+    _misc_invalid_inline_super                = 1 << 20, // invalid super type for an inline type
+    _misc_invalid_identity_super              = 1 << 21, // invalid super type for an identity type
+    _misc_has_injected_identityObject         = 1 << 22  // IdentityObject has been injected by the JVM
   };
   u2 shared_loader_type_bits() const {
     return _misc_is_shared_boot_class|_misc_is_shared_platform_class|_misc_is_shared_app_class;
   }
-  u2              _misc_flags;           // There is more space in access_flags for more flags.
+  u4              _misc_flags;           // There is more space in access_flags for more flags.
 
   Thread*         _init_thread;          // Pointer to current thread doing initialization (to handle recursive initialization)
   OopMapCache*    volatile _oop_map_cache;   // OopMapCache for all methods in the klass (allocated lazily)
@@ -699,6 +664,7 @@
   bool is_marked_dependent() const         { return _is_marked_dependent; }
   void set_is_marked_dependent(bool value) { _is_marked_dependent = value; }
 
+  static ByteSize kind_offset() { return in_ByteSize(offset_of(InstanceKlass, _kind)); }
   static ByteSize misc_flags_offset() { return in_ByteSize(offset_of(InstanceKlass, _misc_flags)); }
   static u4 misc_flags_is_empty_inline_type() { return _misc_is_empty_inline_type; }
 
@@ -984,18 +950,11 @@
 public:
 
   // Other is anything that is not one of the more specialized kinds of InstanceKlass.
-<<<<<<< HEAD
-  bool is_other_instance_klass() const        { return is_kind(_misc_kind_other); }
-  bool is_reference_instance_klass() const    { return is_kind(_misc_kind_reference); }
-  bool is_mirror_instance_klass() const       { return is_kind(_misc_kind_mirror); }
-  bool is_class_loader_instance_klass() const { return is_kind(_misc_kind_class_loader); }
-  bool is_inline_type_klass()           const { return is_kind(_misc_kind_inline_type); }
-=======
   bool is_other_instance_klass() const        { return is_kind(_kind_other); }
   bool is_reference_instance_klass() const    { return is_kind(_kind_reference); }
   bool is_mirror_instance_klass() const       { return is_kind(_kind_mirror); }
   bool is_class_loader_instance_klass() const { return is_kind(_kind_class_loader); }
->>>>>>> 5c70479b
+  bool is_inline_type_klass()           const { return is_kind(_kind_inline_type); }
 
 #if INCLUDE_JVMTI
 
