--- conflicted
+++ resolved
@@ -29,11 +29,7 @@
 #include "classfile/classLoaderData.hpp"
 #include "classfile/moduleEntry.hpp"
 #include "classfile/packageEntry.hpp"
-<<<<<<< HEAD
 #include "code/vmreg.hpp"
-#include "gc/shared/specialized_oop_closures.hpp"
-=======
->>>>>>> 6ccb6093
 #include "memory/referenceType.hpp"
 #include "oops/annotations.hpp"
 #include "oops/constMethod.hpp"
@@ -208,9 +204,6 @@
   // number_of_inner_classes * 4 + enclosing_method_attribute_size.
   Array<jushort>* _inner_classes;
 
-<<<<<<< HEAD
-  Array<ValueTypes>* _value_types;
-=======
   // The NestMembers attribute. An array of shorts, where each is a
   // class info index for the class that is a nest member. This data
   // has not been validated.
@@ -223,7 +216,8 @@
   // Resolved nest-host klass: either true nest-host or self if we are not nested.
   // By always being set it makes nest-member access checks simpler.
   InstanceKlass* _nest_host;
->>>>>>> 6ccb6093
+
+  Array<ValueTypes>* _value_types;
 
   // the source debug extension for this klass, NULL if not specified.
   // Specified as UTF-8 string without terminating zero byte in the classfile,
@@ -516,7 +510,24 @@
   Array<u2>* inner_classes() const       { return _inner_classes; }
   void set_inner_classes(Array<u2>* f)   { _inner_classes = f; }
 
-<<<<<<< HEAD
+  // nest members
+  Array<u2>* nest_members() const     { return _nest_members; }
+  void set_nest_members(Array<u2>* m) { _nest_members = m; }
+
+  // nest-host index
+  jushort nest_host_index() const { return _nest_host_index; }
+  void set_nest_host_index(u2 i)  { _nest_host_index = i; }
+
+private:
+  // Called to verify that k is a member of this nest - does not look at k's nest-host
+  bool has_nest_member(InstanceKlass* k, TRAPS) const;
+public:
+  // Returns nest-host class, resolving and validating it if needed
+  // Returns NULL if an exception occurs during loading, or validation fails
+  InstanceKlass* nest_host(Symbol* validationException, TRAPS);
+  // Check if this klass is a nestmate of k - resolves this nest-host and k's
+  bool has_nestmate_access_to(InstanceKlass* k, TRAPS);
+
   Array<ValueTypes>* value_types() const       { return _value_types; }
   void set_value_types(Array<ValueTypes>* f)   { _value_types = f; }
   bool has_value_types_attribute() const { return _value_types != NULL; }
@@ -527,25 +538,6 @@
   static bool is_declared_value_type(ConstantPool* constants, Array<ValueTypes>* value_types, Symbol* symbol);
   static void check_signature_for_value_types_consistency(Symbol* sig, InstanceKlass* k1, InstanceKlass* k2, TRAPS);
   static void check_symbol_for_value_types_consistency(Symbol* sym, InstanceKlass* k1, InstanceKlass* k2, TRAPS);
-=======
-  // nest members
-  Array<u2>* nest_members() const     { return _nest_members; }
-  void set_nest_members(Array<u2>* m) { _nest_members = m; }
-
-  // nest-host index
-  jushort nest_host_index() const { return _nest_host_index; }
-  void set_nest_host_index(u2 i)  { _nest_host_index = i; }
-
-private:
-  // Called to verify that k is a member of this nest - does not look at k's nest-host
-  bool has_nest_member(InstanceKlass* k, TRAPS) const;
-public:
-  // Returns nest-host class, resolving and validating it if needed
-  // Returns NULL if an exception occurs during loading, or validation fails
-  InstanceKlass* nest_host(Symbol* validationException, TRAPS);
-  // Check if this klass is a nestmate of k - resolves this nest-host and k's
-  bool has_nestmate_access_to(InstanceKlass* k, TRAPS);
->>>>>>> 6ccb6093
 
   enum InnerClassAttributeOffset {
     // From http://mirror.eng/products/jdk/1.1/docs/guide/innerclasses/spec/innerclasses.doc10.html#18814
