--- conflicted
+++ resolved
@@ -297,7 +297,6 @@
   if (length==0) {
     return;
   }
-<<<<<<< HEAD
   if (EnableValhalla && ArrayKlass::cast(d->klass())->element_klass()->is_value()) {
     assert(d->is_objArray(), "Expected objArray");
     ValueKlass* d_elem_vklass = ValueKlass::cast(ArrayKlass::cast(d->klass())->element_klass());
@@ -318,11 +317,6 @@
       src_pos++;
     }
   } else if (UseCompressedOops) {
-    narrowOop* const src = objArrayOop(s)->obj_at_addr<narrowOop>(src_pos);
-    narrowOop* const dst = objArrayOop(d)->obj_at_addr<narrowOop>(dst_pos);
-    do_copy<narrowOop>(s, src, d, dst, length, CHECK);
-=======
-  if (UseCompressedOops) {
     size_t src_offset = (size_t) objArrayOopDesc::obj_at_offset<narrowOop>(src_pos);
     size_t dst_offset = (size_t) objArrayOopDesc::obj_at_offset<narrowOop>(dst_pos);
     assert(arrayOopDesc::obj_offset_to_raw<narrowOop>(s, src_offset, NULL) ==
@@ -330,7 +324,6 @@
     assert(arrayOopDesc::obj_offset_to_raw<narrowOop>(d, dst_offset, NULL) ==
            objArrayOop(d)->obj_at_addr_raw<narrowOop>(dst_pos), "sanity");
     do_copy(s, src_offset, d, dst_offset, length, CHECK);
->>>>>>> 6ccb6093
   } else {
     size_t src_offset = (size_t) objArrayOopDesc::obj_at_offset<oop>(src_pos);
     size_t dst_offset = (size_t) objArrayOopDesc::obj_at_offset<oop>(dst_pos);
