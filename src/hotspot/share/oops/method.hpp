--- conflicted
+++ resolved
@@ -490,11 +490,8 @@
   address get_c2i_entry();
   address get_c2i_value_entry();
   address get_c2i_unverified_entry();
-<<<<<<< HEAD
   address get_c2i_unverified_value_entry();
-=======
   address get_c2i_no_clinit_check_entry();
->>>>>>> ea0fbbca
   AdapterHandlerEntry* adapter() const {
     return constMethod()->adapter();
   }
