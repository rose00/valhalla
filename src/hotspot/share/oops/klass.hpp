/*
 * Copyright (c) 1997, 2019, Oracle and/or its affiliates. All rights reserved.
 * DO NOT ALTER OR REMOVE COPYRIGHT NOTICES OR THIS FILE HEADER.
 *
 * This code is free software; you can redistribute it and/or modify it
 * under the terms of the GNU General Public License version 2 only, as
 * published by the Free Software Foundation.
 *
 * This code is distributed in the hope that it will be useful, but WITHOUT
 * ANY WARRANTY; without even the implied warranty of MERCHANTABILITY or
 * FITNESS FOR A PARTICULAR PURPOSE.  See the GNU General Public License
 * version 2 for more details (a copy is included in the LICENSE file that
 * accompanied this code).
 *
 * You should have received a copy of the GNU General Public License version
 * 2 along with this work; if not, write to the Free Software Foundation,
 * Inc., 51 Franklin St, Fifth Floor, Boston, MA 02110-1301 USA.
 *
 * Please contact Oracle, 500 Oracle Parkway, Redwood Shores, CA 94065 USA
 * or visit www.oracle.com if you need additional information or have any
 * questions.
 *
 */

#ifndef SHARE_OOPS_KLASS_HPP
#define SHARE_OOPS_KLASS_HPP

#include "classfile/classLoaderData.hpp"
#include "memory/iterator.hpp"
#include "memory/memRegion.hpp"
#include "oops/arrayStorageProperties.hpp"
#include "oops/markWord.hpp"
#include "oops/metadata.hpp"
#include "oops/oop.hpp"
#include "oops/oopHandle.hpp"
#include "utilities/accessFlags.hpp"
#include "utilities/macros.hpp"
#if INCLUDE_JFR
#include "jfr/support/jfrTraceIdExtension.hpp"
#endif

// Klass IDs for all subclasses of Klass
enum KlassID {
  InstanceKlassID,
  InstanceRefKlassID,
  InstanceMirrorKlassID,
  InstanceClassLoaderKlassID,
  TypeArrayKlassID,
  ValueArrayKlassID,
  ObjArrayKlassID
};

const uint KLASS_ID_COUNT = 7;

//
// A Klass provides:
//  1: language level class object (method dictionary etc.)
//  2: provide vm dispatch behavior for the object
// Both functions are combined into one C++ class.

// One reason for the oop/klass dichotomy in the implementation is
// that we don't want a C++ vtbl pointer in every object.  Thus,
// normal oops don't have any virtual functions.  Instead, they
// forward all "virtual" functions to their klass, which does have
// a vtbl and does the C++ dispatch depending on the object's
// actual type.  (See oop.inline.hpp for some of the forwarding code.)
// ALL FUNCTIONS IMPLEMENTING THIS DISPATCH ARE PREFIXED WITH "oop_"!

// Forward declarations.
template <class T> class Array;
template <class T> class GrowableArray;
class fieldDescriptor;
class KlassSizeStats;
class klassVtable;
class ModuleEntry;
class PackageEntry;
class ParCompactionManager;
class PSPromotionManager;
class vtableEntry;

class Klass : public Metadata {
  friend class VMStructs;
  friend class JVMCIVMStructs;
 protected:
  // If you add a new field that points to any metaspace object, you
  // must add this field to Klass::metaspace_pointers_do().

  // note: put frequently-used fields together at start of klass structure
  // for better cache behavior (may not make much of a difference but sure won't hurt)
  enum { _primary_super_limit = 8 };

  // The "layout helper" is a combined descriptor of object layout.
  // For klasses which are neither instance nor array, the value is zero.
  //
  // For instances, layout helper is a positive number, the instance size.
  // This size is already passed through align_object_size and scaled to bytes.
  // The low order bit is set if instances of this class cannot be
  // allocated using the fastpath.
  //
  // For arrays, layout helper is a negative number, containing four
  // distinct bytes, as follows:
  //    MSB:[tag, hsz, ebt, log2(esz)]:LSB
  // where:
  //    tag is 0x80 if the elements are oops, 0xC0 if non-oops, 0xA0 if value types
  //    hsz is array header size in bytes (i.e., offset of first element)
  //    ebt is the BasicType of the elements
  //    esz is the element size in bytes
  // This packed word is arranged so as to be quickly unpacked by the
  // various fast paths that use the various subfields.
  //
  // The esz bits can be used directly by a SLL instruction, without masking.
  //
  // Note that the array-kind tag looks like 0x00 for instance klasses,
  // since their length in bytes is always less than 24Mb.
  //
  // Final note:  This comes first, immediately after C++ vtable,
  // because it is frequently queried.
  jint        _layout_helper;

  // Klass identifier used to implement devirtualized oop closure dispatching.
  const KlassID _id;

  // The fields _super_check_offset, _secondary_super_cache, _secondary_supers
  // and _primary_supers all help make fast subtype checks.  See big discussion
  // in doc/server_compiler/checktype.txt
  //
  // Where to look to observe a supertype (it is &_secondary_super_cache for
  // secondary supers, else is &_primary_supers[depth()].
  juint       _super_check_offset;

  // Class name.  Instance classes: java/lang/String, etc.  Array classes: [I,
  // [Ljava/lang/String;, etc.  Set to zero for all other kinds of classes.
  Symbol*     _name;

  // Cache of last observed secondary supertype
  Klass*      _secondary_super_cache;
  // Array of all secondary supertypes
  Array<Klass*>* _secondary_supers;
  // Ordered list of all primary supertypes
  Klass*      _primary_supers[_primary_super_limit];
  // java/lang/Class instance mirroring this class
  OopHandle _java_mirror;
  // Superclass
  Klass*      _super;
  // First subclass (NULL if none); _subklass->next_sibling() is next one
  Klass* volatile _subklass;
  // Sibling link (or NULL); links all subklasses of a klass
  Klass* volatile _next_sibling;

  // All klasses loaded by a class loader are chained through these links
  Klass*      _next_link;

  // The VM's representation of the ClassLoader used to load this class.
  // Provide access the corresponding instance java.lang.ClassLoader.
  ClassLoaderData* _class_loader_data;

  jint        _modifier_flags;  // Processed access flags, for use by Class.getModifiers.
  AccessFlags _access_flags;    // Access flags. The class/interface distinction is stored here.

  JFR_ONLY(DEFINE_TRACE_ID_FIELD;)

  // Biased locking implementation and statistics
  // (the 64-bit chunk goes first, to avoid some fragmentation)
  jlong    _last_biased_lock_bulk_revocation_time;
  markWord _prototype_header;   // Used when biased locking is both enabled and disabled for this type
  jint     _biased_lock_revocation_count;

  // vtable length
  int _vtable_len;

private:
  // This is an index into FileMapHeader::_shared_path_table[], to
  // associate this class with the JAR file where it's loaded from during
  // dump time. If a class is not loaded from the shared archive, this field is
  // -1.
  jshort _shared_class_path_index;

#if INCLUDE_CDS
  // Flags of the current shared class.
  u2     _shared_class_flags;
  enum {
    _has_raw_archived_mirror = 1
  };
#endif
  // The _archived_mirror is set at CDS dump time pointing to the cached mirror
  // in the open archive heap region when archiving java object is supported.
  CDS_JAVA_HEAP_ONLY(narrowOop _archived_mirror;)

protected:

  // Constructor
  Klass(KlassID id);
  Klass() : _id(KlassID(-1)) { assert(DumpSharedSpaces || UseSharedSpaces, "only for cds"); }

  void* operator new(size_t size, ClassLoaderData* loader_data, size_t word_size, TRAPS) throw();

 public:
  int id() { return _id; }

  enum DefaultsLookupMode { find_defaults, skip_defaults };
  enum OverpassLookupMode { find_overpass, skip_overpass };
  enum StaticLookupMode   { find_static,   skip_static };
  enum PrivateLookupMode  { find_private,  skip_private };

  bool is_klass() const volatile { return true; }

  // super() cannot be InstanceKlass* -- Java arrays are covariant, and _super is used
  // to implement that. NB: the _super of "[Ljava/lang/Integer;" is "[Ljava/lang/Number;"
  // If this is not what your code expects, you're probably looking for Klass::java_super().
  Klass* super() const               { return _super; }
  void set_super(Klass* k)           { _super = k; }

  // initializes _super link, _primary_supers & _secondary_supers arrays
  void initialize_supers(Klass* k, Array<InstanceKlass*>* transitive_interfaces, TRAPS);

  // klass-specific helper for initializing _secondary_supers
  virtual GrowableArray<Klass*>* compute_secondary_supers(int num_extra_slots,
                                                          Array<InstanceKlass*>* transitive_interfaces);

  // java_super is the Java-level super type as specified by Class.getSuperClass.
  virtual InstanceKlass* java_super() const  { return NULL; }

  juint    super_check_offset() const  { return _super_check_offset; }
  void set_super_check_offset(juint o) { _super_check_offset = o; }

  Klass* secondary_super_cache() const     { return _secondary_super_cache; }
  void set_secondary_super_cache(Klass* k) { _secondary_super_cache = k; }

  Array<Klass*>* secondary_supers() const { return _secondary_supers; }
  void set_secondary_supers(Array<Klass*>* k) { _secondary_supers = k; }

  // Return the element of the _super chain of the given depth.
  // If there is no such element, return either NULL or this.
  Klass* primary_super_of_depth(juint i) const {
    assert(i < primary_super_limit(), "oob");
    Klass* super = _primary_supers[i];
    assert(super == NULL || super->super_depth() == i, "correct display");
    return super;
  }

  // Can this klass be a primary super?  False for interfaces and arrays of
  // interfaces.  False also for arrays or classes with long super chains.
  bool can_be_primary_super() const {
    const juint secondary_offset = in_bytes(secondary_super_cache_offset());
    return super_check_offset() != secondary_offset;
  }
  virtual bool can_be_primary_super_slow() const;

  // Returns number of primary supers; may be a number in the inclusive range [0, primary_super_limit].
  juint super_depth() const {
    if (!can_be_primary_super()) {
      return primary_super_limit();
    } else {
      juint d = (super_check_offset() - in_bytes(primary_supers_offset())) / sizeof(Klass*);
      assert(d < primary_super_limit(), "oob");
      assert(_primary_supers[d] == this, "proper init");
      return d;
    }
  }

  // java mirror
  oop java_mirror() const;
  oop java_mirror_no_keepalive() const;
  void set_java_mirror(Handle m);

  oop archived_java_mirror_raw() NOT_CDS_JAVA_HEAP_RETURN_(NULL); // no GC barrier
  narrowOop archived_java_mirror_raw_narrow() NOT_CDS_JAVA_HEAP_RETURN_(0); // no GC barrier
  void set_archived_java_mirror_raw(oop m) NOT_CDS_JAVA_HEAP_RETURN; // no GC barrier

  // Temporary mirror switch used by RedefineClasses
  // Both mirrors are on the ClassLoaderData::_handles list already so no
  // barriers are needed.
  void set_java_mirror_handle(OopHandle mirror) { _java_mirror = mirror; }
  OopHandle java_mirror_handle() const          {
    return _java_mirror;
  }

  // modifier flags
  jint modifier_flags() const          { return _modifier_flags; }
  void set_modifier_flags(jint flags)  { _modifier_flags = flags; }

  // size helper
  int layout_helper() const            { return _layout_helper; }
  void set_layout_helper(int lh)       { _layout_helper = lh; }

  // Note: for instances layout_helper() may include padding.
  // Use InstanceKlass::contains_field_offset to classify field offsets.

  // sub/superklass links
  Klass* subklass(bool log = false) const;
  Klass* next_sibling(bool log = false) const;

  InstanceKlass* superklass() const;
  void append_to_sibling_list();           // add newly created receiver to superklass' subklass list

  void set_next_link(Klass* k) { _next_link = k; }
  Klass* next_link() const { return _next_link; }   // The next klass defined by the class loader.

  // class loader data
  ClassLoaderData* class_loader_data() const               { return _class_loader_data; }
  void set_class_loader_data(ClassLoaderData* loader_data) {  _class_loader_data = loader_data; }

  int shared_classpath_index() const   {
    return _shared_class_path_index;
  };

  void set_shared_classpath_index(int index) {
    _shared_class_path_index = index;
  };

  void set_has_raw_archived_mirror() {
    CDS_ONLY(_shared_class_flags |= _has_raw_archived_mirror;)
  }
  void clear_has_raw_archived_mirror() {
    CDS_ONLY(_shared_class_flags &= ~_has_raw_archived_mirror;)
  }
  bool has_raw_archived_mirror() const {
    CDS_ONLY(return (_shared_class_flags & _has_raw_archived_mirror) != 0;)
    NOT_CDS(return false;)
  }

  // Obtain the module or package for this class
  virtual ModuleEntry* module() const = 0;
  virtual PackageEntry* package() const = 0;

 protected:                                // internal accessors
  void     set_subklass(Klass* s);
  void     set_next_sibling(Klass* s);

 public:

  // Compiler support
  static ByteSize super_offset()                 { return in_ByteSize(offset_of(Klass, _super)); }
  static ByteSize super_check_offset_offset()    { return in_ByteSize(offset_of(Klass, _super_check_offset)); }
  static ByteSize primary_supers_offset()        { return in_ByteSize(offset_of(Klass, _primary_supers)); }
  static ByteSize secondary_super_cache_offset() { return in_ByteSize(offset_of(Klass, _secondary_super_cache)); }
  static ByteSize secondary_supers_offset()      { return in_ByteSize(offset_of(Klass, _secondary_supers)); }
  static ByteSize java_mirror_offset()           { return in_ByteSize(offset_of(Klass, _java_mirror)); }
  static ByteSize class_loader_data_offset()     { return in_ByteSize(offset_of(Klass, _class_loader_data)); }
  static ByteSize modifier_flags_offset()        { return in_ByteSize(offset_of(Klass, _modifier_flags)); }
  static ByteSize layout_helper_offset()         { return in_ByteSize(offset_of(Klass, _layout_helper)); }
  static ByteSize access_flags_offset()          { return in_ByteSize(offset_of(Klass, _access_flags)); }

  // Unpacking layout_helper:
<<<<<<< HEAD
  enum {
    _lh_neutral_value           = 0,  // neutral non-array non-instance value
    _lh_instance_slow_path_bit  = 0x01,
    _lh_log2_element_size_shift = BitsPerByte*0,
    _lh_log2_element_size_mask  = BitsPerLong-1,
    _lh_element_type_shift      = BitsPerByte*1,
    _lh_element_type_mask       = right_n_bits(BitsPerByte),  // shifted mask
    _lh_header_size_shift       = BitsPerByte*2,
    _lh_header_size_mask        = right_n_bits(BitsPerByte),  // shifted mask
    _lh_array_tag_bits          = 3,
    _lh_array_tag_shift         = BitsPerInt - _lh_array_tag_bits
  };
=======
  static const int _lh_neutral_value           = 0;  // neutral non-array non-instance value
  static const int _lh_instance_slow_path_bit  = 0x01;
  static const int _lh_log2_element_size_shift = BitsPerByte*0;
  static const int _lh_log2_element_size_mask  = BitsPerLong-1;
  static const int _lh_element_type_shift      = BitsPerByte*1;
  static const int _lh_element_type_mask       = right_n_bits(BitsPerByte);  // shifted mask
  static const int _lh_header_size_shift       = BitsPerByte*2;
  static const int _lh_header_size_mask        = right_n_bits(BitsPerByte);  // shifted mask
  static const int _lh_array_tag_bits          = 2;
  static const int _lh_array_tag_shift         = BitsPerInt - _lh_array_tag_bits;
  static const int _lh_array_tag_obj_value     = ~0x01;   // 0x80000000 >> 30
>>>>>>> d8240afe

  static const unsigned int _lh_array_tag_type_value = 0Xfffffffc;
  static const unsigned int _lh_array_tag_vt_value   = 0Xfffffffd;
  static const unsigned int _lh_array_tag_obj_value  = 0Xfffffffe;

  static int layout_helper_size_in_bytes(jint lh) {
    assert(lh > (jint)_lh_neutral_value, "must be instance");
    return (int) lh & ~_lh_instance_slow_path_bit;
  }
  static bool layout_helper_needs_slow_path(jint lh) {
    assert(lh > (jint)_lh_neutral_value, "must be instance");
    return (lh & _lh_instance_slow_path_bit) != 0;
  }
  static bool layout_helper_is_instance(jint lh) {
    return (jint)lh > (jint)_lh_neutral_value;
  }
  static bool layout_helper_is_array(jint lh) {
    return (jint)lh < (jint)_lh_neutral_value;
  }
  static bool layout_helper_is_typeArray(jint lh) {
    return (juint) _lh_array_tag_type_value == (juint)(lh >> _lh_array_tag_shift);
  }
  static bool layout_helper_is_objArray(jint lh) {
    return (juint)_lh_array_tag_obj_value == (juint)(lh >> _lh_array_tag_shift);
  }
  static bool layout_helper_is_valueArray(jint lh) {
    return (juint)_lh_array_tag_vt_value == (juint)(lh >> _lh_array_tag_shift);
  }
  static int layout_helper_header_size(jint lh) {
    assert(lh < (jint)_lh_neutral_value, "must be array");
    int hsize = (lh >> _lh_header_size_shift) & _lh_header_size_mask;
    assert(hsize > 0 && hsize < (int)sizeof(oopDesc)*3, "sanity");
    return hsize;
  }
  static BasicType layout_helper_element_type(jint lh) {
    assert(lh < (jint)_lh_neutral_value, "must be array");
    int btvalue = (lh >> _lh_element_type_shift) & _lh_element_type_mask;
    assert((btvalue >= T_BOOLEAN && btvalue <= T_OBJECT) || btvalue == T_VALUETYPE, "sanity");
    return (BasicType) btvalue;
  }

  // Want a pattern to quickly diff against layout header in register
  // find something less clever!
  static int layout_helper_boolean_diffbit() {
    jint zlh = array_layout_helper(T_BOOLEAN);
    jint blh = array_layout_helper(T_BYTE);
    assert(zlh != blh, "array layout helpers must differ");
    int diffbit = 1;
    while ((diffbit & (zlh ^ blh)) == 0 && (diffbit & zlh) == 0) {
      diffbit <<= 1;
      assert(diffbit != 0, "make sure T_BOOLEAN has a different bit than T_BYTE");
    }
    return diffbit;
  }

  static int layout_helper_log2_element_size(jint lh) {
    assert(lh < (jint)_lh_neutral_value, "must be array");
    int l2esz = (lh >> _lh_log2_element_size_shift) & _lh_log2_element_size_mask;
    assert(layout_helper_element_type(lh) == T_VALUETYPE || l2esz <= LogBytesPerLong,
           "sanity. l2esz: 0x%x for lh: 0x%x", (uint)l2esz, (uint)lh);
    return l2esz;
  }
  static jint array_layout_helper(jint tag, int hsize, BasicType etype, int log2_esize) {
    return (tag        << _lh_array_tag_shift)
      |    (hsize      << _lh_header_size_shift)
      |    ((int)etype << _lh_element_type_shift)
      |    (log2_esize << _lh_log2_element_size_shift);
  }
  static jint instance_layout_helper(jint size, bool slow_path_flag) {
    return (size << LogBytesPerWord)
      |    (slow_path_flag ? _lh_instance_slow_path_bit : 0);
  }
  static int layout_helper_to_size_helper(jint lh) {
    assert(lh > (jint)_lh_neutral_value, "must be instance");
    // Note that the following expression discards _lh_instance_slow_path_bit.
    return lh >> LogBytesPerWord;
  }
  // Out-of-line version computes everything based on the etype:
  static jint array_layout_helper(BasicType etype);

  // What is the maximum number of primary superclasses any klass can have?
  static juint primary_super_limit()         { return _primary_super_limit; }

  // vtables
  klassVtable vtable() const;
  int vtable_length() const { return _vtable_len; }

  // subclass check
  bool is_subclass_of(const Klass* k) const;
  // subtype check: true if is_subclass_of, or if k is interface and receiver implements it
  bool is_subtype_of(Klass* k) const {
    juint    off = k->super_check_offset();
    Klass* sup = *(Klass**)( (address)this + off );
    const juint secondary_offset = in_bytes(secondary_super_cache_offset());
    if (sup == k) {
      return true;
    } else if (off != secondary_offset) {
      return false;
    } else {
      return search_secondary_supers(k);
    }
  }

  bool search_secondary_supers(Klass* k) const;

  // Find LCA in class hierarchy
  Klass *LCA( Klass *k );

  // Check whether reflection/jni/jvm code is allowed to instantiate this class;
  // if not, throw either an Error or an Exception.
  virtual void check_valid_for_instantiation(bool throwError, TRAPS);

  // array copying
  virtual void  copy_array(arrayOop s, int src_pos, arrayOop d, int dst_pos, int length, TRAPS);

  // tells if the class should be initialized
  virtual bool should_be_initialized() const    { return false; }
  // initializes the klass
  virtual void initialize(TRAPS);
  virtual Klass* find_field(Symbol* name, Symbol* signature, fieldDescriptor* fd) const;
  virtual Method* uncached_lookup_method(const Symbol* name, const Symbol* signature,
                                         OverpassLookupMode overpass_mode,
                                         PrivateLookupMode = find_private) const;
 public:
  Method* lookup_method(const Symbol* name, const Symbol* signature) const {
    return uncached_lookup_method(name, signature, find_overpass);
  }

  // array class with specific rank
  Klass* array_klass(int rank, TRAPS) {
    return array_klass_impl(ArrayStorageProperties::empty, false, rank, THREAD);
  }

  Klass* array_klass(ArrayStorageProperties storage_props, int rank, TRAPS) {
    return array_klass_impl(storage_props, false, rank, THREAD);
  }

  // array class with this klass as element type
  Klass* array_klass(TRAPS) {
    return array_klass_impl(ArrayStorageProperties::empty, false, THREAD);
  }

  Klass* array_klass(ArrayStorageProperties storage_props, TRAPS) {
    return array_klass_impl(storage_props, false, THREAD);
  }

  // These will return NULL instead of allocating on the heap:
  // NB: these can block for a mutex, like other functions with TRAPS arg.
  Klass* array_klass_or_null(ArrayStorageProperties storage_props, int rank);
  Klass* array_klass_or_null(ArrayStorageProperties storage_props);

  virtual oop protection_domain() const = 0;

  oop class_loader() const;

  // This loads the klass's holder as a phantom. This is useful when a weak Klass
  // pointer has been "peeked" and then must be kept alive before it may
  // be used safely.  All uses of klass_holder need to apply the appropriate barriers,
  // except during GC.
  oop klass_holder() const { return class_loader_data()->holder_phantom(); }

 protected:
  virtual Klass* array_klass_impl(ArrayStorageProperties storage_props, bool or_null, int rank, TRAPS);
  virtual Klass* array_klass_impl(ArrayStorageProperties storage_props, bool or_null, TRAPS);

  // Error handling when length > max_length or length < 0
  static void check_array_allocation_length(int length, int max_length, TRAPS);

  void set_vtable_length(int len) { _vtable_len= len; }

  vtableEntry* start_of_vtable() const;
 public:
  Method* method_at_vtable(int index);

  static ByteSize vtable_start_offset();
  static ByteSize vtable_length_offset() {
    return byte_offset_of(Klass, _vtable_len);
  }

  // CDS support - remove and restore oops from metadata. Oops are not shared.
  virtual void remove_unshareable_info();
  virtual void remove_java_mirror();
  virtual void restore_unshareable_info(ClassLoaderData* loader_data, Handle protection_domain, TRAPS);

  bool is_unshareable_info_restored() const {
    assert(is_shared(), "use this for shared classes only");
    if (has_raw_archived_mirror()) {
      // _java_mirror is not a valid OopHandle but rather an encoded reference in the shared heap
      return false;
    } else if (_java_mirror.ptr_raw() == NULL) {
      return false;
    } else {
      return true;
    }
  }

 public:
  // ALL FUNCTIONS BELOW THIS POINT ARE DISPATCHED FROM AN OOP
  // These functions describe behavior for the oop not the KLASS.

  // actual oop size of obj in memory
  virtual int oop_size(oop obj) const = 0;

  // Size of klass in word size.
  virtual int size() const = 0;
#if INCLUDE_SERVICES
  virtual void collect_statistics(KlassSizeStats *sz) const;
#endif

  // Returns the Java name for a class (Resource allocated)
  // For arrays, this returns the name of the element with a leading '['.
  // For classes, this returns the name with the package separators
  //     turned into '.'s.
  const char* external_name() const;
  // Returns the name for a class (Resource allocated) as the class
  // would appear in a signature.
  // For arrays, this returns the name of the element with a leading '['.
  // For classes, this returns the name with a leading 'L' and a trailing ';'
  //     and the package separators as '/'.
  // For value classes, this returns the name with a leading 'Q' and a trailing ';'
  //     and the package separators as '/'.
  virtual const char* signature_name() const;

  const char* joint_in_module_of_loader(const Klass* class2, bool include_parent_loader = false) const;
  const char* class_in_module_of_loader(bool use_are = false, bool include_parent_loader = false) const;

  // Returns "interface", "abstract class" or "class".
  const char* external_kind() const;

  // type testing operations
#ifdef ASSERT
 protected:
  virtual bool is_instance_klass_slow()     const { return false; }
  virtual bool is_array_klass_slow()        const { return false; }
  virtual bool is_objArray_klass_slow()     const { return false; }
  virtual bool is_typeArray_klass_slow()    const { return false; }
  virtual bool is_valueArray_klass_slow()   const { return false; }
#endif // ASSERT
  // current implementation uses this method even in non debug builds
  virtual bool is_value_slow()          const { return false; }
 public:

  // Fast non-virtual versions
  #ifndef ASSERT
  #define assert_same_query(xval, xcheck) xval
  #else
 private:
  static bool assert_same_query(bool xval, bool xslow) {
    assert(xval == xslow, "slow and fast queries agree");
    return xval;
  }
 public:
  #endif
  inline  bool is_instance_klass()            const { return assert_same_query(
                                                      layout_helper_is_instance(layout_helper()),
                                                      is_instance_klass_slow()); }
  inline  bool is_array_klass()               const { return assert_same_query(
                                                    layout_helper_is_array(layout_helper()),
                                                    is_array_klass_slow()); }
  inline  bool is_objArray_klass()            const { return assert_same_query(
                                                    layout_helper_is_objArray(layout_helper()),
                                                    is_objArray_klass_slow()); }
  inline  bool is_typeArray_klass()           const { return assert_same_query(
                                                    layout_helper_is_typeArray(layout_helper()),
                                                    is_typeArray_klass_slow()); }
  inline  bool is_value()                     const { return is_value_slow(); } //temporary hack
  inline  bool is_valueArray_klass()          const { return assert_same_query(
                                                    layout_helper_is_valueArray(layout_helper()),
                                                    is_valueArray_klass_slow()); }

  #undef assert_same_query

  // Access flags
  AccessFlags access_flags() const         { return _access_flags;  }
  void set_access_flags(AccessFlags flags) { _access_flags = flags; }

  bool is_public() const                { return _access_flags.is_public(); }
  bool is_final() const                 { return _access_flags.is_final(); }
  bool is_interface() const             { return _access_flags.is_interface(); }
  bool is_abstract() const              { return _access_flags.is_abstract(); }
  bool is_super() const                 { return _access_flags.is_super(); }
  bool is_synthetic() const             { return _access_flags.is_synthetic(); }
  void set_is_synthetic()               { _access_flags.set_is_synthetic(); }
  bool has_finalizer() const            { return _access_flags.has_finalizer(); }
  bool has_final_method() const         { return _access_flags.has_final_method(); }
  void set_has_finalizer()              { _access_flags.set_has_finalizer(); }
  void set_has_final_method()           { _access_flags.set_has_final_method(); }
  bool has_vanilla_constructor() const  { return _access_flags.has_vanilla_constructor(); }
  void set_has_vanilla_constructor()    { _access_flags.set_has_vanilla_constructor(); }
  bool has_miranda_methods () const     { return access_flags().has_miranda_methods(); }
  void set_has_miranda_methods()        { _access_flags.set_has_miranda_methods(); }
  bool is_shared() const                { return access_flags().is_shared_class(); } // shadows MetaspaceObj::is_shared)()
  void set_is_shared()                  { _access_flags.set_is_shared_class(); }

  bool is_cloneable() const;
  void set_is_cloneable();

  // Biased locking support
  // Note: the prototype header is always set up to be at least the
  // prototype markWord. If biased locking is enabled it may further be
  // biasable and have an epoch.
  markWord prototype_header() const     { return _prototype_header; }
  static inline markWord default_prototype_header(Klass* k) {
    return (k == NULL) ? markWord::prototype() : k->prototype_header();
  }

  // NOTE: once instances of this klass are floating around in the
  // system, this header must only be updated at a safepoint.
  // NOTE 2: currently we only ever set the prototype header to the
  // biasable prototype for instanceKlasses. There is no technical
  // reason why it could not be done for arrayKlasses aside from
  // wanting to reduce the initial scope of this optimization. There
  // are potential problems in setting the bias pattern for
  // JVM-internal oops.
  inline void set_prototype_header(markWord header);
  static ByteSize prototype_header_offset() { return in_ByteSize(offset_of(Klass, _prototype_header)); }

  int  biased_lock_revocation_count() const { return (int) _biased_lock_revocation_count; }
  // Atomically increments biased_lock_revocation_count and returns updated value
  int atomic_incr_biased_lock_revocation_count();
  void set_biased_lock_revocation_count(int val) { _biased_lock_revocation_count = (jint) val; }
  jlong last_biased_lock_bulk_revocation_time() { return _last_biased_lock_bulk_revocation_time; }
  void  set_last_biased_lock_bulk_revocation_time(jlong cur_time) { _last_biased_lock_bulk_revocation_time = cur_time; }

  JFR_ONLY(DEFINE_TRACE_ID_METHODS;)

  virtual void metaspace_pointers_do(MetaspaceClosure* iter);
  virtual MetaspaceObj::Type type() const { return ClassType; }

  // Iff the class loader (or mirror for unsafe anonymous classes) is alive the
  // Klass is considered alive. This is safe to call before the CLD is marked as
  // unloading, and hence during concurrent class unloading.
  bool is_loader_alive() const { return class_loader_data()->is_alive(); }

  void clean_subklass();

  static void clean_weak_klass_links(bool unloading_occurred, bool clean_alive_klasses = true);
  static void clean_subklass_tree() {
    clean_weak_klass_links(/*unloading_occurred*/ true , /* clean_alive_klasses */ false);
  }

  virtual void array_klasses_do(void f(Klass* k)) {}

  // Return self, except for abstract classes with exactly 1
  // implementor.  Then return the 1 concrete implementation.
  Klass *up_cast_abstract();

  // klass name
  Symbol* name() const                   { return _name; }
  void set_name(Symbol* n);

 public:
  // jvm support
  virtual jint compute_modifier_flags(TRAPS) const;

  // JVMTI support
  virtual jint jvmti_class_status() const;

  // Printing
  virtual void print_on(outputStream* st) const;

  virtual void oop_print_value_on(oop obj, outputStream* st);
  virtual void oop_print_on      (oop obj, outputStream* st);

  virtual const char* internal_name() const = 0;

  // Verification
  virtual void verify_on(outputStream* st);
  void verify() { verify_on(tty); }

#ifndef PRODUCT
  bool verify_vtable_index(int index);
#endif

  virtual void oop_verify_on(oop obj, outputStream* st);

  // for error reporting
  static bool is_valid(Klass* k);
};

#endif // SHARE_OOPS_KLASS_HPP<|MERGE_RESOLUTION|>--- conflicted
+++ resolved
@@ -342,20 +342,6 @@
   static ByteSize access_flags_offset()          { return in_ByteSize(offset_of(Klass, _access_flags)); }
 
   // Unpacking layout_helper:
-<<<<<<< HEAD
-  enum {
-    _lh_neutral_value           = 0,  // neutral non-array non-instance value
-    _lh_instance_slow_path_bit  = 0x01,
-    _lh_log2_element_size_shift = BitsPerByte*0,
-    _lh_log2_element_size_mask  = BitsPerLong-1,
-    _lh_element_type_shift      = BitsPerByte*1,
-    _lh_element_type_mask       = right_n_bits(BitsPerByte),  // shifted mask
-    _lh_header_size_shift       = BitsPerByte*2,
-    _lh_header_size_mask        = right_n_bits(BitsPerByte),  // shifted mask
-    _lh_array_tag_bits          = 3,
-    _lh_array_tag_shift         = BitsPerInt - _lh_array_tag_bits
-  };
-=======
   static const int _lh_neutral_value           = 0;  // neutral non-array non-instance value
   static const int _lh_instance_slow_path_bit  = 0x01;
   static const int _lh_log2_element_size_shift = BitsPerByte*0;
@@ -364,10 +350,8 @@
   static const int _lh_element_type_mask       = right_n_bits(BitsPerByte);  // shifted mask
   static const int _lh_header_size_shift       = BitsPerByte*2;
   static const int _lh_header_size_mask        = right_n_bits(BitsPerByte);  // shifted mask
-  static const int _lh_array_tag_bits          = 2;
+  static const int _lh_array_tag_bits          = 3;
   static const int _lh_array_tag_shift         = BitsPerInt - _lh_array_tag_bits;
-  static const int _lh_array_tag_obj_value     = ~0x01;   // 0x80000000 >> 30
->>>>>>> d8240afe
 
   static const unsigned int _lh_array_tag_type_value = 0Xfffffffc;
   static const unsigned int _lh_array_tag_vt_value   = 0Xfffffffd;
