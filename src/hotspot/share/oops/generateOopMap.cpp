--- conflicted
+++ resolved
@@ -2030,11 +2030,7 @@
 // This is used to parse the signature for fields, since they are very simple...
 CellTypeState *GenerateOopMap::sigchar_to_effect(char sigch, int bci, CellTypeState *out) {
   // Object and array
-<<<<<<< HEAD
-  if (sigch=='L' || sigch=='[' || sigch=='Q') {
-=======
-  if (sigch==JVM_SIGNATURE_CLASS || sigch==JVM_SIGNATURE_ARRAY) {
->>>>>>> d8240afe
+  if (sigch==JVM_SIGNATURE_CLASS || sigch==JVM_SIGNATURE_ARRAY || sigch==JVM_SIGNATURE_VALUETYPE) {
     out[0] = CellTypeState::make_line_ref(bci);
     out[1] = CellTypeState::bottom;
     return out;
