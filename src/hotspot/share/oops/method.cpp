--- conflicted
+++ resolved
@@ -1025,6 +1025,9 @@
     _from_compiled_entry = cds_adapter->get_c2i_entry_trampoline();
     assert(*((int*)_from_compiled_entry) == 0,
            "must be NULL during dump time, to be initialized at run time");
+    _from_compiled_value_ro_entry = cds_adapter->get_c2i_entry_trampoline();
+    assert(*((int*)_from_compiled_value_ro_entry) == 0,
+           "must be NULL during dump time, to be initialized at run time");
   }
 
   if (is_native()) {
@@ -1033,18 +1036,6 @@
   }
   NOT_PRODUCT(set_compiled_invocation_count(0);)
 
-<<<<<<< HEAD
-  CDSAdapterHandlerEntry* cds_adapter = (CDSAdapterHandlerEntry*)adapter();
-  constMethod()->set_adapter_trampoline(cds_adapter->get_adapter_trampoline());
-  _from_compiled_entry = cds_adapter->get_c2i_entry_trampoline();
-  assert(*((int*)_from_compiled_entry) == 0, "must be NULL during dump time, to be initialized at run time");
-  _from_compiled_value_entry = cds_adapter->get_c2i_entry_trampoline();
-  assert(*((int*)_from_compiled_value_entry) == 0, "must be NULL during dump time, to be initialized at run time");
-  _from_compiled_value_ro_entry = cds_adapter->get_c2i_entry_trampoline();
-  assert(*((int*)_from_compiled_value_ro_entry) == 0, "must be NULL during dump time, to be initialized at run time");
-
-=======
->>>>>>> e3020339
   set_method_data(NULL);
   clear_method_counters();
 }
