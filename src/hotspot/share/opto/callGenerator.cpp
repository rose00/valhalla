/*
 * Copyright (c) 2000, 2019, Oracle and/or its affiliates. All rights reserved.
 * DO NOT ALTER OR REMOVE COPYRIGHT NOTICES OR THIS FILE HEADER.
 *
 * This code is free software; you can redistribute it and/or modify it
 * under the terms of the GNU General Public License version 2 only, as
 * published by the Free Software Foundation.
 *
 * This code is distributed in the hope that it will be useful, but WITHOUT
 * ANY WARRANTY; without even the implied warranty of MERCHANTABILITY or
 * FITNESS FOR A PARTICULAR PURPOSE.  See the GNU General Public License
 * version 2 for more details (a copy is included in the LICENSE file that
 * accompanied this code).
 *
 * You should have received a copy of the GNU General Public License version
 * 2 along with this work; if not, write to the Free Software Foundation,
 * Inc., 51 Franklin St, Fifth Floor, Boston, MA 02110-1301 USA.
 *
 * Please contact Oracle, 500 Oracle Parkway, Redwood Shores, CA 94065 USA
 * or visit www.oracle.com if you need additional information or have any
 * questions.
 *
 */

#include "precompiled.hpp"
#include "ci/bcEscapeAnalyzer.hpp"
#include "ci/ciCallSite.hpp"
#include "ci/ciObjArray.hpp"
#include "ci/ciMemberName.hpp"
#include "ci/ciMethodHandle.hpp"
#include "classfile/javaClasses.hpp"
#include "compiler/compileLog.hpp"
#include "opto/addnode.hpp"
#include "opto/callGenerator.hpp"
#include "opto/callnode.hpp"
#include "opto/castnode.hpp"
#include "opto/cfgnode.hpp"
#include "opto/parse.hpp"
#include "opto/rootnode.hpp"
#include "opto/runtime.hpp"
#include "opto/subnode.hpp"
#include "opto/valuetypenode.hpp"
#include "runtime/sharedRuntime.hpp"

// Utility function.
const TypeFunc* CallGenerator::tf() const {
  return TypeFunc::make(method());
}

bool CallGenerator::is_inlined_method_handle_intrinsic(JVMState* jvms, ciMethod* m) {
  return is_inlined_method_handle_intrinsic(jvms->method(), jvms->bci(), m);
}

bool CallGenerator::is_inlined_method_handle_intrinsic(ciMethod* caller, int bci, ciMethod* m) {
  ciMethod* symbolic_info = caller->get_method_at_bci(bci);
  return is_inlined_method_handle_intrinsic(symbolic_info, m);
}

bool CallGenerator::is_inlined_method_handle_intrinsic(ciMethod* symbolic_info, ciMethod* m) {
  return symbolic_info->is_method_handle_intrinsic() && !m->is_method_handle_intrinsic();
}

//-----------------------------ParseGenerator---------------------------------
// Internal class which handles all direct bytecode traversal.
class ParseGenerator : public InlineCallGenerator {
private:
  bool  _is_osr;
  float _expected_uses;

public:
  ParseGenerator(ciMethod* method, float expected_uses, bool is_osr = false)
    : InlineCallGenerator(method)
  {
    _is_osr        = is_osr;
    _expected_uses = expected_uses;
    assert(InlineTree::check_can_parse(method) == NULL, "parse must be possible");
  }

  virtual bool      is_parse() const           { return true; }
  virtual JVMState* generate(JVMState* jvms);
  int is_osr() { return _is_osr; }

};

JVMState* ParseGenerator::generate(JVMState* jvms) {
  Compile* C = Compile::current();
  C->print_inlining_update(this);

  if (is_osr()) {
    // The JVMS for a OSR has a single argument (see its TypeFunc).
    assert(jvms->depth() == 1, "no inline OSR");
  }

  if (C->failing()) {
    return NULL;  // bailing out of the compile; do not try to parse
  }

  Parse parser(jvms, method(), _expected_uses);
  // Grab signature for matching/allocation
#ifdef ASSERT
  if (parser.tf() != (parser.depth() == 1 ? C->tf() : tf())) {
    assert(C->env()->system_dictionary_modification_counter_changed(),
           "Must invalidate if TypeFuncs differ");
  }
#endif

  GraphKit& exits = parser.exits();

  if (C->failing()) {
    while (exits.pop_exception_state() != NULL) ;
    return NULL;
  }

  assert(exits.jvms()->same_calls_as(jvms), "sanity");

  // Simply return the exit state of the parser,
  // augmented by any exceptional states.
  return exits.transfer_exceptions_into_jvms();
}

//---------------------------DirectCallGenerator------------------------------
// Internal class which handles all out-of-line calls w/o receiver type checks.
class DirectCallGenerator : public CallGenerator {
 private:
  CallStaticJavaNode* _call_node;
  // Force separate memory and I/O projections for the exceptional
  // paths to facilitate late inlining.
  bool                _separate_io_proj;

 public:
  DirectCallGenerator(ciMethod* method, bool separate_io_proj)
    : CallGenerator(method),
      _call_node(NULL),
      _separate_io_proj(separate_io_proj)
  {
    if (ValueTypeReturnedAsFields && method->is_method_handle_intrinsic()) {
      // If that call has not been optimized by the time optimizations are over,
      // we'll need to add a call to create a value type instance from the klass
      // returned by the call (see PhaseMacroExpand::expand_mh_intrinsic_return).
      // Separating memory and I/O projections for exceptions is required to
      // perform that graph transformation.
      _separate_io_proj = true;
    }
  }
  virtual JVMState* generate(JVMState* jvms);

  CallStaticJavaNode* call_node() const { return _call_node; }
};

JVMState* DirectCallGenerator::generate(JVMState* jvms) {
  GraphKit kit(jvms);
  kit.C->print_inlining_update(this);
  PhaseGVN& gvn = kit.gvn();
  bool is_static = method()->is_static();
  address target = is_static ? SharedRuntime::get_resolve_static_call_stub()
                             : SharedRuntime::get_resolve_opt_virtual_call_stub();

  if (kit.C->log() != NULL) {
    kit.C->log()->elem("direct_call bci='%d'", jvms->bci());
  }

  CallStaticJavaNode *call = new CallStaticJavaNode(kit.C, tf(), target, method(), kit.bci());
  if (is_inlined_method_handle_intrinsic(jvms, method())) {
    // To be able to issue a direct call and skip a call to MH.linkTo*/invokeBasic adapter,
    // additional information about the method being invoked should be attached
    // to the call site to make resolution logic work
    // (see SharedRuntime::resolve_static_call_C).
    call->set_override_symbolic_info(true);
  }
  _call_node = call;  // Save the call node in case we need it later
  if (!is_static) {
    // Make an explicit receiver null_check as part of this call.
    // Since we share a map with the caller, his JVMS gets adjusted.
    kit.null_check_receiver_before_call(method());
    if (kit.stopped()) {
      // And dump it back to the caller, decorated with any exceptions:
      return kit.transfer_exceptions_into_jvms();
    }
    // Mark the call node as virtual, sort of:
    call->set_optimized_virtual(true);
    if (method()->is_method_handle_intrinsic() ||
        method()->is_compiled_lambda_form()) {
      call->set_method_handle_invoke(true);
    }
  }
  kit.set_arguments_for_java_call(call);
  if (kit.stopped()) {
    return kit.transfer_exceptions_into_jvms();
  }
  kit.set_edges_for_java_call(call, false, _separate_io_proj);
  Node* ret = kit.set_results_for_java_call(call, _separate_io_proj);
  kit.push_node(method()->return_type()->basic_type(), ret);
  return kit.transfer_exceptions_into_jvms();
}

//--------------------------VirtualCallGenerator------------------------------
// Internal class which handles all out-of-line calls checking receiver type.
class VirtualCallGenerator : public CallGenerator {
private:
  int _vtable_index;
public:
  VirtualCallGenerator(ciMethod* method, int vtable_index)
    : CallGenerator(method), _vtable_index(vtable_index)
  {
    assert(vtable_index == Method::invalid_vtable_index ||
           vtable_index >= 0, "either invalid or usable");
  }
  virtual bool      is_virtual() const          { return true; }
  virtual JVMState* generate(JVMState* jvms);
};

JVMState* VirtualCallGenerator::generate(JVMState* jvms) {
  GraphKit kit(jvms);
  Node* receiver = kit.argument(0);
  kit.C->print_inlining_update(this);

  if (kit.C->log() != NULL) {
    kit.C->log()->elem("virtual_call bci='%d'", jvms->bci());
  }

  // If the receiver is a constant null, do not torture the system
  // by attempting to call through it.  The compile will proceed
  // correctly, but may bail out in final_graph_reshaping, because
  // the call instruction will have a seemingly deficient out-count.
  // (The bailout says something misleading about an "infinite loop".)
  if (!receiver->is_ValueType() && kit.gvn().type(receiver)->higher_equal(TypePtr::NULL_PTR)) {
    assert(Bytecodes::is_invoke(kit.java_bc()), "%d: %s", kit.java_bc(), Bytecodes::name(kit.java_bc()));
    ciMethod* declared_method = kit.method()->get_method_at_bci(kit.bci());
    int arg_size = declared_method->signature()->arg_size_for_bc(kit.java_bc());
    kit.inc_sp(arg_size);  // restore arguments
    kit.uncommon_trap(Deoptimization::Reason_null_check,
                      Deoptimization::Action_none,
                      NULL, "null receiver");
    return kit.transfer_exceptions_into_jvms();
  }

  // Ideally we would unconditionally do a null check here and let it
  // be converted to an implicit check based on profile information.
  // However currently the conversion to implicit null checks in
  // Block::implicit_null_check() only looks for loads and stores, not calls.
  ciMethod *caller = kit.method();
  ciMethodData *caller_md = (caller == NULL) ? NULL : caller->method_data();
  if (!UseInlineCaches || !ImplicitNullChecks || !os::zero_page_read_protected() ||
       ((ImplicitNullCheckThreshold > 0) && caller_md &&
       (caller_md->trap_count(Deoptimization::Reason_null_check)
       >= (uint)ImplicitNullCheckThreshold))) {
    // Make an explicit receiver null_check as part of this call.
    // Since we share a map with the caller, his JVMS gets adjusted.
    receiver = kit.null_check_receiver_before_call(method());
    if (kit.stopped()) {
      // And dump it back to the caller, decorated with any exceptions:
      return kit.transfer_exceptions_into_jvms();
    }
  }

  assert(!method()->is_static(), "virtual call must not be to static");
  assert(!method()->is_final(), "virtual call should not be to final");
  assert(!method()->is_private(), "virtual call should not be to private");
  assert(_vtable_index == Method::invalid_vtable_index || !UseInlineCaches,
         "no vtable calls if +UseInlineCaches ");
  address target = SharedRuntime::get_resolve_virtual_call_stub();
  // Normal inline cache used for call
  CallDynamicJavaNode *call = new CallDynamicJavaNode(tf(), target, method(), _vtable_index, kit.bci());
  if (is_inlined_method_handle_intrinsic(jvms, method())) {
    // To be able to issue a direct call (optimized virtual or virtual)
    // and skip a call to MH.linkTo*/invokeBasic adapter, additional information
    // about the method being invoked should be attached to the call site to
    // make resolution logic work (see SharedRuntime::resolve_{virtual,opt_virtual}_call_C).
    call->set_override_symbolic_info(true);
  }
  kit.set_arguments_for_java_call(call);
  if (kit.stopped()) {
    return kit.transfer_exceptions_into_jvms();
  }
  kit.set_edges_for_java_call(call);
  Node* ret = kit.set_results_for_java_call(call);
  kit.push_node(method()->return_type()->basic_type(), ret);

  // Represent the effect of an implicit receiver null_check
  // as part of this call.  Since we share a map with the caller,
  // his JVMS gets adjusted.
  kit.cast_not_null(receiver);
  return kit.transfer_exceptions_into_jvms();
}

CallGenerator* CallGenerator::for_inline(ciMethod* m, float expected_uses) {
  if (InlineTree::check_can_parse(m) != NULL)  return NULL;
  return new ParseGenerator(m, expected_uses);
}

// As a special case, the JVMS passed to this CallGenerator is
// for the method execution already in progress, not just the JVMS
// of the caller.  Thus, this CallGenerator cannot be mixed with others!
CallGenerator* CallGenerator::for_osr(ciMethod* m, int osr_bci) {
  if (InlineTree::check_can_parse(m) != NULL)  return NULL;
  float past_uses = m->interpreter_invocation_count();
  float expected_uses = past_uses;
  return new ParseGenerator(m, expected_uses, true);
}

CallGenerator* CallGenerator::for_direct_call(ciMethod* m, bool separate_io_proj) {
  assert(!m->is_abstract(), "for_direct_call mismatch");
  return new DirectCallGenerator(m, separate_io_proj);
}

CallGenerator* CallGenerator::for_virtual_call(ciMethod* m, int vtable_index) {
  assert(!m->is_static(), "for_virtual_call mismatch");
  assert(!m->is_method_handle_intrinsic(), "should be a direct call");
  return new VirtualCallGenerator(m, vtable_index);
}

// Allow inlining decisions to be delayed
class LateInlineCallGenerator : public DirectCallGenerator {
 private:
  jlong _unique_id;   // unique id for log compilation
  bool _is_pure_call; // a hint that the call doesn't have important side effects to care about

 protected:
  CallGenerator* _inline_cg;
  virtual bool do_late_inline_check(JVMState* jvms) { return true; }

 public:
  LateInlineCallGenerator(ciMethod* method, CallGenerator* inline_cg, bool is_pure_call = false) :
    DirectCallGenerator(method, true), _unique_id(0), _is_pure_call(is_pure_call), _inline_cg(inline_cg) {}

  virtual bool is_late_inline() const { return true; }

  // Convert the CallStaticJava into an inline
  virtual void do_late_inline();

  virtual JVMState* generate(JVMState* jvms) {
    Compile *C = Compile::current();

    C->log_inline_id(this);

    // Record that this call site should be revisited once the main
    // parse is finished.
    if (!is_mh_late_inline()) {
      C->add_late_inline(this);
    }

    // Emit the CallStaticJava and request separate projections so
    // that the late inlining logic can distinguish between fall
    // through and exceptional uses of the memory and io projections
    // as is done for allocations and macro expansion.
    return DirectCallGenerator::generate(jvms);
  }

  virtual void print_inlining_late(const char* msg) {
    CallNode* call = call_node();
    Compile* C = Compile::current();
    C->print_inlining_assert_ready();
    C->print_inlining(method(), call->jvms()->depth()-1, call->jvms()->bci(), msg);
    C->print_inlining_move_to(this);
    C->print_inlining_update_delayed(this);
  }

  virtual void set_unique_id(jlong id) {
    _unique_id = id;
  }

  virtual jlong unique_id() const {
    return _unique_id;
  }
};

void LateInlineCallGenerator::do_late_inline() {
  // Can't inline it
  CallStaticJavaNode* call = call_node();
  if (call == NULL || call->outcnt() == 0 ||
      call->in(0) == NULL || call->in(0)->is_top()) {
    return;
  }

  const TypeTuple *r = call->tf()->domain_cc();
  for (int i1 = 0; i1 < method()->arg_size(); i1++) {
    if (call->in(TypeFunc::Parms + i1)->is_top() && r->field_at(TypeFunc::Parms + i1) != Type::HALF) {
      assert(Compile::current()->inlining_incrementally(), "shouldn't happen during parsing");
      return;
    }
  }

  if (call->in(TypeFunc::Memory)->is_top()) {
    assert(Compile::current()->inlining_incrementally(), "shouldn't happen during parsing");
    return;
  }

  // check for unreachable loop
  CallProjections* callprojs = call->extract_projections(true);
  if (callprojs->fallthrough_catchproj == call->in(0) ||
      callprojs->catchall_catchproj == call->in(0) ||
      callprojs->fallthrough_memproj == call->in(TypeFunc::Memory) ||
      callprojs->catchall_memproj == call->in(TypeFunc::Memory) ||
      callprojs->fallthrough_ioproj == call->in(TypeFunc::I_O) ||
      callprojs->catchall_ioproj == call->in(TypeFunc::I_O) ||
      (callprojs->exobj != NULL && call->find_edge(callprojs->exobj) != -1)) {
    return;
  }
  for (uint i = 0; i < callprojs->nb_resproj; i++) {
    if (callprojs->resproj[i] != NULL && call->find_edge(callprojs->resproj[i]) != -1) {
      return;
    }
  }


  Compile* C = Compile::current();
  // Remove inlined methods from Compiler's lists.
  if (call->is_macro()) {
    C->remove_macro_node(call);
  }

  bool result_not_used = (callprojs.resproj == NULL || callprojs.resproj->outcnt() == 0);
  if (_is_pure_call && result_not_used) {
    // The call is marked as pure (no important side effects), but result isn't used.
    // It's safe to remove the call.
    GraphKit kit(call->jvms());
    kit.replace_call(call, C->top(), true);
  } else {
    // Make a clone of the JVMState that appropriate to use for driving a parse
    JVMState* old_jvms = call->jvms();
    JVMState* jvms = old_jvms->clone_shallow(C);
    uint size = call->req();
    SafePointNode* map = new SafePointNode(size, jvms);
    for (uint i1 = 0; i1 < size; i1++) {
      map->init_req(i1, call->in(i1));
    }

<<<<<<< HEAD
  PhaseGVN& gvn = *C->initial_gvn();
  // Make sure the state is a MergeMem for parsing.
  if (!map->in(TypeFunc::Memory)->is_MergeMem()) {
    Node* mem = MergeMemNode::make(map->in(TypeFunc::Memory));
    gvn.set_type_bottom(mem);
    map->set_req(TypeFunc::Memory, mem);
  }

  // blow away old call arguments
  Node* top = C->top();
  for (uint i1 = TypeFunc::Parms; i1 < call->_tf->domain_cc()->cnt(); i1++) {
    map->set_req(i1, top);
  }
  jvms->set_map(map);

  // Make enough space in the expression stack to transfer
  // the incoming arguments and return value.
  map->ensure_stack(jvms, jvms->method()->max_stack());
  const TypeTuple *domain_sig = call->_tf->domain_sig();
  ExtendedSignature sig_cc = ExtendedSignature(method()->get_sig_cc(), SigEntryFilter());
  uint nargs = method()->arg_size();
  assert(domain_sig->cnt() - TypeFunc::Parms == nargs, "inconsistent signature");

  uint j = TypeFunc::Parms;
  for (uint i1 = 0; i1 < nargs; i1++) {
    const Type* t = domain_sig->field_at(TypeFunc::Parms + i1);
    if (method()->has_scalarized_args() && t->is_valuetypeptr() && !t->maybe_null()) {
      // Value type arguments are not passed by reference: we get an argument per
      // field of the value type. Build ValueTypeNodes from the value type arguments.
      GraphKit arg_kit(jvms, &gvn);
      arg_kit.set_control(map->control());
      ValueTypeNode* vt = ValueTypeNode::make_from_multi(&arg_kit, call, sig_cc, t->value_klass(), j, true);
      map->set_control(arg_kit.control());
      map->set_argument(jvms, i1, vt);
    } else {
      map->set_argument(jvms, i1, call->in(j++));
      BasicType bt = t->basic_type();
      while (SigEntry::next_is_reserved(sig_cc, bt, true)) {
        j += type2size[bt]; // Skip reserved arguments
      }
    }
  }
=======
    // Make sure the state is a MergeMem for parsing.
    if (!map->in(TypeFunc::Memory)->is_MergeMem()) {
      Node* mem = MergeMemNode::make(map->in(TypeFunc::Memory));
      C->initial_gvn()->set_type_bottom(mem);
      map->set_req(TypeFunc::Memory, mem);
    }

    uint nargs = method()->arg_size();
    // blow away old call arguments
    Node* top = C->top();
    for (uint i1 = 0; i1 < nargs; i1++) {
      map->set_req(TypeFunc::Parms + i1, top);
    }
    jvms->set_map(map);

    // Make enough space in the expression stack to transfer
    // the incoming arguments and return value.
    map->ensure_stack(jvms, jvms->method()->max_stack());
    for (uint i1 = 0; i1 < nargs; i1++) {
      map->set_argument(jvms, i1, call->in(TypeFunc::Parms + i1));
    }
>>>>>>> 50a64885

    C->print_inlining_assert_ready();

    C->print_inlining_move_to(this);

    C->log_late_inline(this);

    // This check is done here because for_method_handle_inline() method
    // needs jvms for inlined state.
    if (!do_late_inline_check(jvms)) {
      map->disconnect_inputs(NULL, C);
      return;
    }

    // Setup default node notes to be picked up by the inlining
    Node_Notes* old_nn = C->node_notes_at(call->_idx);
    if (old_nn != NULL) {
      Node_Notes* entry_nn = old_nn->clone(C);
      entry_nn->set_jvms(jvms);
      C->set_default_node_notes(entry_nn);
    }

    // Now perform the inlining using the synthesized JVMState
    JVMState* new_jvms = _inline_cg->generate(jvms);
    if (new_jvms == NULL)  return;  // no change
    if (C->failing())      return;

<<<<<<< HEAD
  // Find the result object
  Node* result = C->top();
  ciType* return_type = _inline_cg->method()->return_type();
  int result_size = return_type->size();
  if (result_size != 0 && !kit.stopped()) {
    result = (result_size == 1) ? kit.pop() : kit.pop_pair();
  }
=======
    // Capture any exceptional control flow
    GraphKit kit(new_jvms);
>>>>>>> 50a64885

    // Find the result object
    Node* result = C->top();
    int   result_size = method()->return_type()->size();
    if (result_size != 0 && !kit.stopped()) {
      result = (result_size == 1) ? kit.pop() : kit.pop_pair();
    }

<<<<<<< HEAD
  // Handle value type returns
  bool returned_as_fields = call->tf()->returns_value_type_as_fields();
  if (result->is_ValueType()) {
    ValueTypeNode* vt = result->as_ValueType();
    if (returned_as_fields) {
      // Return of multiple values (the fields of a value type)
      vt->replace_call_results(&kit, call, C);
      if (vt->is_allocated(&gvn) && !StressValueTypeReturnedAsFields) {
        result = vt->get_oop();
      } else {
        result = vt->tagged_klass(gvn);
      }
    } else {
      result = ValueTypePtrNode::make_from_value_type(&kit, vt);
    }
  } else if (gvn.type(result)->is_valuetypeptr() && returned_as_fields) {
    const Type* vt_t = call->_tf->range_sig()->field_at(TypeFunc::Parms);
    Node* cast = new CheckCastPPNode(NULL, result, vt_t);
    gvn.record_for_igvn(cast);
    ValueTypePtrNode* vtptr = ValueTypePtrNode::make_from_oop(&kit, gvn.transform(cast));
    vtptr->replace_call_results(&kit, call, C);
    result = cast;
  }

  kit.replace_call(call, result, true);
=======
    C->set_has_loops(C->has_loops() || _inline_cg->method()->has_loops());
    C->env()->notice_inlined_method(_inline_cg->method());
    C->set_inlining_progress(true);
    C->set_do_cleanup(kit.stopped()); // path is dead; needs cleanup
    kit.replace_call(call, result, true);
  }
>>>>>>> 50a64885
}


CallGenerator* CallGenerator::for_late_inline(ciMethod* method, CallGenerator* inline_cg) {
  return new LateInlineCallGenerator(method, inline_cg);
}

class LateInlineMHCallGenerator : public LateInlineCallGenerator {
  ciMethod* _caller;
  int _attempt;
  bool _input_not_const;

  virtual bool do_late_inline_check(JVMState* jvms);
  virtual bool already_attempted() const { return _attempt > 0; }

 public:
  LateInlineMHCallGenerator(ciMethod* caller, ciMethod* callee, bool input_not_const) :
    LateInlineCallGenerator(callee, NULL), _caller(caller), _attempt(0), _input_not_const(input_not_const) {}

  virtual bool is_mh_late_inline() const { return true; }

  virtual JVMState* generate(JVMState* jvms) {
    JVMState* new_jvms = LateInlineCallGenerator::generate(jvms);

    Compile* C = Compile::current();
    if (_input_not_const) {
      // inlining won't be possible so no need to enqueue right now.
      call_node()->set_generator(this);
    } else {
      C->add_late_inline(this);
    }
    return new_jvms;
  }
};

bool LateInlineMHCallGenerator::do_late_inline_check(JVMState* jvms) {

  CallGenerator* cg = for_method_handle_inline(jvms, _caller, method(), _input_not_const, AlwaysIncrementalInline);

  Compile::current()->print_inlining_update_delayed(this);

  if (!_input_not_const) {
    _attempt++;
  }

  if (cg != NULL && (cg->is_inline() || cg->is_inlined_method_handle_intrinsic(jvms, cg->method()))) {
    assert(!cg->is_late_inline(), "we're doing late inlining");
    _inline_cg = cg;
    Compile::current()->dec_number_of_mh_late_inlines();
    return true;
  }

  call_node()->set_generator(this);
  return false;
}

CallGenerator* CallGenerator::for_mh_late_inline(ciMethod* caller, ciMethod* callee, bool input_not_const) {
  Compile::current()->inc_number_of_mh_late_inlines();
  CallGenerator* cg = new LateInlineMHCallGenerator(caller, callee, input_not_const);
  return cg;
}

class LateInlineStringCallGenerator : public LateInlineCallGenerator {

 public:
  LateInlineStringCallGenerator(ciMethod* method, CallGenerator* inline_cg) :
    LateInlineCallGenerator(method, inline_cg) {}

  virtual JVMState* generate(JVMState* jvms) {
    Compile *C = Compile::current();

    C->log_inline_id(this);

    C->add_string_late_inline(this);

    JVMState* new_jvms =  DirectCallGenerator::generate(jvms);
    return new_jvms;
  }

  virtual bool is_string_late_inline() const { return true; }
};

CallGenerator* CallGenerator::for_string_late_inline(ciMethod* method, CallGenerator* inline_cg) {
  return new LateInlineStringCallGenerator(method, inline_cg);
}

class LateInlineBoxingCallGenerator : public LateInlineCallGenerator {

 public:
  LateInlineBoxingCallGenerator(ciMethod* method, CallGenerator* inline_cg) :
    LateInlineCallGenerator(method, inline_cg, /*is_pure=*/true) {}

  virtual JVMState* generate(JVMState* jvms) {
    Compile *C = Compile::current();

    C->log_inline_id(this);

    C->add_boxing_late_inline(this);

    JVMState* new_jvms =  DirectCallGenerator::generate(jvms);
    return new_jvms;
  }
};

CallGenerator* CallGenerator::for_boxing_late_inline(ciMethod* method, CallGenerator* inline_cg) {
  return new LateInlineBoxingCallGenerator(method, inline_cg);
}

//---------------------------WarmCallGenerator--------------------------------
// Internal class which handles initial deferral of inlining decisions.
class WarmCallGenerator : public CallGenerator {
  WarmCallInfo*   _call_info;
  CallGenerator*  _if_cold;
  CallGenerator*  _if_hot;
  bool            _is_virtual;   // caches virtuality of if_cold
  bool            _is_inline;    // caches inline-ness of if_hot

public:
  WarmCallGenerator(WarmCallInfo* ci,
                    CallGenerator* if_cold,
                    CallGenerator* if_hot)
    : CallGenerator(if_cold->method())
  {
    assert(method() == if_hot->method(), "consistent choices");
    _call_info  = ci;
    _if_cold    = if_cold;
    _if_hot     = if_hot;
    _is_virtual = if_cold->is_virtual();
    _is_inline  = if_hot->is_inline();
  }

  virtual bool      is_inline() const           { return _is_inline; }
  virtual bool      is_virtual() const          { return _is_virtual; }
  virtual bool      is_deferred() const         { return true; }

  virtual JVMState* generate(JVMState* jvms);
};


CallGenerator* CallGenerator::for_warm_call(WarmCallInfo* ci,
                                            CallGenerator* if_cold,
                                            CallGenerator* if_hot) {
  return new WarmCallGenerator(ci, if_cold, if_hot);
}

JVMState* WarmCallGenerator::generate(JVMState* jvms) {
  Compile* C = Compile::current();
  C->print_inlining_update(this);

  if (C->log() != NULL) {
    C->log()->elem("warm_call bci='%d'", jvms->bci());
  }
  jvms = _if_cold->generate(jvms);
  if (jvms != NULL) {
    Node* m = jvms->map()->control();
    if (m->is_CatchProj()) m = m->in(0);  else m = C->top();
    if (m->is_Catch())     m = m->in(0);  else m = C->top();
    if (m->is_Proj())      m = m->in(0);  else m = C->top();
    if (m->is_CallJava()) {
      _call_info->set_call(m->as_Call());
      _call_info->set_hot_cg(_if_hot);
#ifndef PRODUCT
      if (PrintOpto || PrintOptoInlining) {
        tty->print_cr("Queueing for warm inlining at bci %d:", jvms->bci());
        tty->print("WCI: ");
        _call_info->print();
      }
#endif
      _call_info->set_heat(_call_info->compute_heat());
      C->set_warm_calls(_call_info->insert_into(C->warm_calls()));
    }
  }
  return jvms;
}

void WarmCallInfo::make_hot() {
  Unimplemented();
}

void WarmCallInfo::make_cold() {
  // No action:  Just dequeue.
}


//------------------------PredictedCallGenerator------------------------------
// Internal class which handles all out-of-line calls checking receiver type.
class PredictedCallGenerator : public CallGenerator {
  ciKlass*       _predicted_receiver;
  CallGenerator* _if_missed;
  CallGenerator* _if_hit;
  float          _hit_prob;
  bool           _exact_check;

public:
  PredictedCallGenerator(ciKlass* predicted_receiver,
                         CallGenerator* if_missed,
                         CallGenerator* if_hit, bool exact_check,
                         float hit_prob)
    : CallGenerator(if_missed->method())
  {
    // The call profile data may predict the hit_prob as extreme as 0 or 1.
    // Remove the extremes values from the range.
    if (hit_prob > PROB_MAX)   hit_prob = PROB_MAX;
    if (hit_prob < PROB_MIN)   hit_prob = PROB_MIN;

    _predicted_receiver = predicted_receiver;
    _if_missed          = if_missed;
    _if_hit             = if_hit;
    _hit_prob           = hit_prob;
    _exact_check        = exact_check;
  }

  virtual bool      is_virtual()   const    { return true; }
  virtual bool      is_inline()    const    { return _if_hit->is_inline(); }
  virtual bool      is_deferred()  const    { return _if_hit->is_deferred(); }

  virtual JVMState* generate(JVMState* jvms);
};


CallGenerator* CallGenerator::for_predicted_call(ciKlass* predicted_receiver,
                                                 CallGenerator* if_missed,
                                                 CallGenerator* if_hit,
                                                 float hit_prob) {
  return new PredictedCallGenerator(predicted_receiver, if_missed, if_hit,
                                    /*exact_check=*/true, hit_prob);
}

CallGenerator* CallGenerator::for_guarded_call(ciKlass* guarded_receiver,
                                               CallGenerator* if_missed,
                                               CallGenerator* if_hit) {
  return new PredictedCallGenerator(guarded_receiver, if_missed, if_hit,
                                    /*exact_check=*/false, PROB_ALWAYS);
}

JVMState* PredictedCallGenerator::generate(JVMState* jvms) {
  GraphKit kit(jvms);
  kit.C->print_inlining_update(this);
  PhaseGVN& gvn = kit.gvn();
  // We need an explicit receiver null_check before checking its type.
  // We share a map with the caller, so his JVMS gets adjusted.
  Node* receiver = kit.argument(0);
  CompileLog* log = kit.C->log();
  if (log != NULL) {
    log->elem("predicted_call bci='%d' exact='%d' klass='%d'",
              jvms->bci(), (_exact_check ? 1 : 0), log->identify(_predicted_receiver));
  }

  receiver = kit.null_check_receiver_before_call(method());
  if (kit.stopped()) {
    return kit.transfer_exceptions_into_jvms();
  }

  // Make a copy of the replaced nodes in case we need to restore them
  ReplacedNodes replaced_nodes = kit.map()->replaced_nodes();
  replaced_nodes.clone();

  Node* casted_receiver = receiver;  // will get updated in place...
  Node* slow_ctl = NULL;
  if (_exact_check) {
    slow_ctl = kit.type_check_receiver(receiver, _predicted_receiver, _hit_prob,
                                       &casted_receiver);
  } else {
    slow_ctl = kit.subtype_check_receiver(receiver, _predicted_receiver,
                                          &casted_receiver);
  }

  SafePointNode* slow_map = NULL;
  JVMState* slow_jvms = NULL;
  { PreserveJVMState pjvms(&kit);
    kit.set_control(slow_ctl);
    if (!kit.stopped()) {
      slow_jvms = _if_missed->generate(kit.sync_jvms());
      if (kit.failing())
        return NULL;  // might happen because of NodeCountInliningCutoff
      assert(slow_jvms != NULL, "must be");
      kit.add_exception_states_from(slow_jvms);
      kit.set_map(slow_jvms->map());
      if (!kit.stopped())
        slow_map = kit.stop();
    }
  }

  if (kit.stopped()) {
    // Instance exactly does not matches the desired type.
    kit.set_jvms(slow_jvms);
    return kit.transfer_exceptions_into_jvms();
  }

  // fall through if the instance exactly matches the desired type
  kit.replace_in_map(receiver, casted_receiver);

  // Make the hot call:
  JVMState* new_jvms = _if_hit->generate(kit.sync_jvms());
  if (new_jvms == NULL) {
    // Inline failed, so make a direct call.
    assert(_if_hit->is_inline(), "must have been a failed inline");
    CallGenerator* cg = CallGenerator::for_direct_call(_if_hit->method());
    new_jvms = cg->generate(kit.sync_jvms());
  }
  kit.add_exception_states_from(new_jvms);
  kit.set_jvms(new_jvms);

  // Need to merge slow and fast?
  if (slow_map == NULL) {
    // The fast path is the only path remaining.
    return kit.transfer_exceptions_into_jvms();
  }

  if (kit.stopped()) {
    // Inlined method threw an exception, so it's just the slow path after all.
    kit.set_jvms(slow_jvms);
    return kit.transfer_exceptions_into_jvms();
  }

  // Allocate value types if they are merged with objects (similar to Parse::merge_common())
  uint tos = kit.jvms()->stkoff() + kit.sp();
  uint limit = slow_map->req();
  for (uint i = TypeFunc::Parms; i < limit; i++) {
    Node* m = kit.map()->in(i);
    Node* n = slow_map->in(i);
    const Type* t = gvn.type(m)->meet_speculative(gvn.type(n));
    if (m->is_ValueType() && !t->isa_valuetype()) {
      // Allocate value type in fast path
      m = ValueTypePtrNode::make_from_value_type(&kit, m->as_ValueType());
      kit.map()->set_req(i, m);
    }
    if (n->is_ValueType() && !t->isa_valuetype()) {
      // Allocate value type in slow path
      PreserveJVMState pjvms(&kit);
      kit.set_map(slow_map);
      n = ValueTypePtrNode::make_from_value_type(&kit, n->as_ValueType());
      kit.map()->set_req(i, n);
      slow_map = kit.stop();
    }
  }

  // There are 2 branches and the replaced nodes are only valid on
  // one: restore the replaced nodes to what they were before the
  // branch.
  kit.map()->set_replaced_nodes(replaced_nodes);

  // Finish the diamond.
  kit.C->set_has_split_ifs(true); // Has chance for split-if optimization
  RegionNode* region = new RegionNode(3);
  region->init_req(1, kit.control());
  region->init_req(2, slow_map->control());
  kit.set_control(gvn.transform(region));
  Node* iophi = PhiNode::make(region, kit.i_o(), Type::ABIO);
  iophi->set_req(2, slow_map->i_o());
  kit.set_i_o(gvn.transform(iophi));
  // Merge memory
  kit.merge_memory(slow_map->merged_memory(), region, 2);
  // Transform new memory Phis.
  for (MergeMemStream mms(kit.merged_memory()); mms.next_non_empty();) {
    Node* phi = mms.memory();
    if (phi->is_Phi() && phi->in(0) == region) {
      mms.set_memory(gvn.transform(phi));
    }
  }
  for (uint i = TypeFunc::Parms; i < limit; i++) {
    // Skip unused stack slots; fast forward to monoff();
    if (i == tos) {
      i = kit.jvms()->monoff();
      if( i >= limit ) break;
    }
    Node* m = kit.map()->in(i);
    Node* n = slow_map->in(i);
    if (m != n) {
      const Type* t = gvn.type(m)->meet_speculative(gvn.type(n));
      Node* phi = PhiNode::make(region, m, t);
      phi->set_req(2, n);
      kit.map()->set_req(i, gvn.transform(phi));
    }
  }
  return kit.transfer_exceptions_into_jvms();
}


CallGenerator* CallGenerator::for_method_handle_call(JVMState* jvms, ciMethod* caller, ciMethod* callee, bool delayed_forbidden) {
  assert(callee->is_method_handle_intrinsic(), "for_method_handle_call mismatch");
  bool input_not_const;
  CallGenerator* cg = CallGenerator::for_method_handle_inline(jvms, caller, callee, input_not_const, false);
  Compile* C = Compile::current();
  if (cg != NULL) {
    if (!delayed_forbidden && AlwaysIncrementalInline) {
      return CallGenerator::for_late_inline(callee, cg);
    } else {
      return cg;
    }
  }
  int bci = jvms->bci();
  ciCallProfile profile = caller->call_profile_at_bci(bci);
  int call_site_count = caller->scale_count(profile.count());

  if (IncrementalInline && (AlwaysIncrementalInline ||
                            (call_site_count > 0 && (input_not_const || !C->inlining_incrementally() || C->over_inlining_cutoff())))) {
    return CallGenerator::for_mh_late_inline(caller, callee, input_not_const);
  } else {
    // Out-of-line call.
    return CallGenerator::for_direct_call(callee);
  }
}

static void cast_argument(int nargs, int arg_nb, ciType* t, GraphKit& kit) {
  PhaseGVN& gvn = kit.gvn();
  Node* arg = kit.argument(arg_nb);
  const Type* arg_type = arg->bottom_type();
  const Type* sig_type = TypeOopPtr::make_from_klass(t->as_klass());
  if (arg_type->isa_oopptr() && !arg_type->higher_equal(sig_type)) {
    const Type* narrowed_arg_type = arg_type->join_speculative(sig_type); // keep speculative part
    arg = gvn.transform(new CheckCastPPNode(kit.control(), arg, narrowed_arg_type));
    kit.set_argument(arg_nb, arg);
  }
  if (sig_type->is_valuetypeptr() && !arg->is_ValueType() &&
      !kit.gvn().type(arg)->maybe_null() && t->as_value_klass()->is_scalarizable()) {
    arg = ValueTypeNode::make_from_oop(&kit, arg, t->as_value_klass());
    kit.set_argument(arg_nb, arg);
  }
}

CallGenerator* CallGenerator::for_method_handle_inline(JVMState* jvms, ciMethod* caller, ciMethod* callee, bool& input_not_const, bool delayed_forbidden) {
  GraphKit kit(jvms);
  PhaseGVN& gvn = kit.gvn();
  Compile* C = kit.C;
  vmIntrinsics::ID iid = callee->intrinsic_id();
  input_not_const = true;
  switch (iid) {
  case vmIntrinsics::_invokeBasic:
    {
      // Get MethodHandle receiver:
      Node* receiver = kit.argument(0);
      if (receiver->Opcode() == Op_ConP) {
        input_not_const = false;
        const TypeOopPtr* oop_ptr = receiver->bottom_type()->is_oopptr();
        ciMethod* target = oop_ptr->const_oop()->as_method_handle()->get_vmtarget();
        const int vtable_index = Method::invalid_vtable_index;

        if (!ciMethod::is_consistent_info(callee, target)) {
          print_inlining_failure(C, callee, jvms->depth() - 1, jvms->bci(),
                                 "signatures mismatch");
          return NULL;
        }

        CallGenerator* cg = C->call_generator(target, vtable_index,
                                              false /* call_does_dispatch */,
                                              jvms,
                                              true /* allow_inline */,
                                              PROB_ALWAYS,
                                              NULL,
                                              true,
                                              delayed_forbidden);
        return cg;
      } else {
        print_inlining_failure(C, callee, jvms->depth() - 1, jvms->bci(),
                               "receiver not constant");
      }
    }
    break;

  case vmIntrinsics::_linkToVirtual:
  case vmIntrinsics::_linkToStatic:
  case vmIntrinsics::_linkToSpecial:
  case vmIntrinsics::_linkToInterface:
    {
      int nargs = callee->arg_size();
      // Get MemberName argument:
      Node* member_name = kit.argument(nargs - 1);
      if (member_name->Opcode() == Op_ConP) {
        input_not_const = false;
        const TypeOopPtr* oop_ptr = member_name->bottom_type()->is_oopptr();
        ciMethod* target = oop_ptr->const_oop()->as_member_name()->get_vmtarget();

        if (!ciMethod::is_consistent_info(callee, target)) {
          print_inlining_failure(C, callee, jvms->depth() - 1, jvms->bci(),
                                 "signatures mismatch");
          return NULL;
        }

        // In lambda forms we erase signature types to avoid resolving issues
        // involving class loaders.  When we optimize a method handle invoke
        // to a direct call we must cast the receiver and arguments to its
        // actual types.
        ciSignature* signature = target->signature();
        const int receiver_skip = target->is_static() ? 0 : 1;
        // Cast receiver to its type.
        if (!target->is_static()) {
          cast_argument(nargs, 0, signature->accessing_klass(), kit);
        }
        // Cast reference arguments to its type.
        for (int i = 0, j = 0; i < signature->count(); i++) {
          ciType* t = signature->type_at(i);
          if (t->is_klass()) {
            cast_argument(nargs, receiver_skip + j, t, kit);
          }
          j += t->size();  // long and double take two slots
        }

        // Try to get the most accurate receiver type
        const bool is_virtual              = (iid == vmIntrinsics::_linkToVirtual);
        const bool is_virtual_or_interface = (is_virtual || iid == vmIntrinsics::_linkToInterface);
        int  vtable_index       = Method::invalid_vtable_index;
        bool call_does_dispatch = false;

        ciKlass* speculative_receiver_type = NULL;
        if (is_virtual_or_interface) {
          ciInstanceKlass* klass = target->holder();
          Node*             receiver_node = kit.argument(0);
          const TypeOopPtr* receiver_type = gvn.type(receiver_node)->isa_oopptr();
          // call_does_dispatch and vtable_index are out-parameters.  They might be changed.
          // optimize_virtual_call() takes 2 different holder
          // arguments for a corner case that doesn't apply here (see
          // Parse::do_call())
          target = C->optimize_virtual_call(caller, jvms->bci(), klass, klass,
                                            target, receiver_type, is_virtual,
                                            call_does_dispatch, vtable_index, // out-parameters
                                            false /* check_access */);
          // We lack profiling at this call but type speculation may
          // provide us with a type
          speculative_receiver_type = (receiver_type != NULL) ? receiver_type->speculative_type() : NULL;
        }
        CallGenerator* cg = C->call_generator(target, vtable_index, call_does_dispatch, jvms,
                                              !StressMethodHandleLinkerInlining /* allow_inline */,
                                              PROB_ALWAYS,
                                              speculative_receiver_type,
                                              true,
                                              delayed_forbidden);
        return cg;
      } else {
        print_inlining_failure(C, callee, jvms->depth() - 1, jvms->bci(),
                               "member_name not constant");
      }
    }
    break;

  default:
    fatal("unexpected intrinsic %d: %s", iid, vmIntrinsics::name_at(iid));
    break;
  }
  return NULL;
}


//------------------------PredicatedIntrinsicGenerator------------------------------
// Internal class which handles all predicated Intrinsic calls.
class PredicatedIntrinsicGenerator : public CallGenerator {
  CallGenerator* _intrinsic;
  CallGenerator* _cg;

public:
  PredicatedIntrinsicGenerator(CallGenerator* intrinsic,
                               CallGenerator* cg)
    : CallGenerator(cg->method())
  {
    _intrinsic = intrinsic;
    _cg        = cg;
  }

  virtual bool      is_virtual()   const    { return true; }
  virtual bool      is_inlined()   const    { return true; }
  virtual bool      is_intrinsic() const    { return true; }

  virtual JVMState* generate(JVMState* jvms);
};


CallGenerator* CallGenerator::for_predicated_intrinsic(CallGenerator* intrinsic,
                                                       CallGenerator* cg) {
  return new PredicatedIntrinsicGenerator(intrinsic, cg);
}


JVMState* PredicatedIntrinsicGenerator::generate(JVMState* jvms) {
  // The code we want to generate here is:
  //    if (receiver == NULL)
  //        uncommon_Trap
  //    if (predicate(0))
  //        do_intrinsic(0)
  //    else
  //    if (predicate(1))
  //        do_intrinsic(1)
  //    ...
  //    else
  //        do_java_comp

  GraphKit kit(jvms);
  PhaseGVN& gvn = kit.gvn();

  CompileLog* log = kit.C->log();
  if (log != NULL) {
    log->elem("predicated_intrinsic bci='%d' method='%d'",
              jvms->bci(), log->identify(method()));
  }

  if (!method()->is_static()) {
    // We need an explicit receiver null_check before checking its type in predicate.
    // We share a map with the caller, so his JVMS gets adjusted.
    Node* receiver = kit.null_check_receiver_before_call(method());
    if (kit.stopped()) {
      return kit.transfer_exceptions_into_jvms();
    }
  }

  int n_predicates = _intrinsic->predicates_count();
  assert(n_predicates > 0, "sanity");

  JVMState** result_jvms = NEW_RESOURCE_ARRAY(JVMState*, (n_predicates+1));

  // Region for normal compilation code if intrinsic failed.
  Node* slow_region = new RegionNode(1);

  int results = 0;
  for (int predicate = 0; (predicate < n_predicates) && !kit.stopped(); predicate++) {
#ifdef ASSERT
    JVMState* old_jvms = kit.jvms();
    SafePointNode* old_map = kit.map();
    Node* old_io  = old_map->i_o();
    Node* old_mem = old_map->memory();
    Node* old_exc = old_map->next_exception();
#endif
    Node* else_ctrl = _intrinsic->generate_predicate(kit.sync_jvms(), predicate);
#ifdef ASSERT
    // Assert(no_new_memory && no_new_io && no_new_exceptions) after generate_predicate.
    assert(old_jvms == kit.jvms(), "generate_predicate should not change jvm state");
    SafePointNode* new_map = kit.map();
    assert(old_io  == new_map->i_o(), "generate_predicate should not change i_o");
    assert(old_mem == new_map->memory(), "generate_predicate should not change memory");
    assert(old_exc == new_map->next_exception(), "generate_predicate should not add exceptions");
#endif
    if (!kit.stopped()) {
      PreserveJVMState pjvms(&kit);
      // Generate intrinsic code:
      JVMState* new_jvms = _intrinsic->generate(kit.sync_jvms());
      if (new_jvms == NULL) {
        // Intrinsic failed, use normal compilation path for this predicate.
        slow_region->add_req(kit.control());
      } else {
        kit.add_exception_states_from(new_jvms);
        kit.set_jvms(new_jvms);
        if (!kit.stopped()) {
          result_jvms[results++] = kit.jvms();
        }
      }
    }
    if (else_ctrl == NULL) {
      else_ctrl = kit.C->top();
    }
    kit.set_control(else_ctrl);
  }
  if (!kit.stopped()) {
    // Final 'else' after predicates.
    slow_region->add_req(kit.control());
  }
  if (slow_region->req() > 1) {
    PreserveJVMState pjvms(&kit);
    // Generate normal compilation code:
    kit.set_control(gvn.transform(slow_region));
    JVMState* new_jvms = _cg->generate(kit.sync_jvms());
    if (kit.failing())
      return NULL;  // might happen because of NodeCountInliningCutoff
    assert(new_jvms != NULL, "must be");
    kit.add_exception_states_from(new_jvms);
    kit.set_jvms(new_jvms);
    if (!kit.stopped()) {
      result_jvms[results++] = kit.jvms();
    }
  }

  if (results == 0) {
    // All paths ended in uncommon traps.
    (void) kit.stop();
    return kit.transfer_exceptions_into_jvms();
  }

  if (results == 1) { // Only one path
    kit.set_jvms(result_jvms[0]);
    return kit.transfer_exceptions_into_jvms();
  }

  // Merge all paths.
  kit.C->set_has_split_ifs(true); // Has chance for split-if optimization
  RegionNode* region = new RegionNode(results + 1);
  Node* iophi = PhiNode::make(region, kit.i_o(), Type::ABIO);
  for (int i = 0; i < results; i++) {
    JVMState* jvms = result_jvms[i];
    int path = i + 1;
    SafePointNode* map = jvms->map();
    region->init_req(path, map->control());
    iophi->set_req(path, map->i_o());
    if (i == 0) {
      kit.set_jvms(jvms);
    } else {
      kit.merge_memory(map->merged_memory(), region, path);
    }
  }
  kit.set_control(gvn.transform(region));
  kit.set_i_o(gvn.transform(iophi));
  // Transform new memory Phis.
  for (MergeMemStream mms(kit.merged_memory()); mms.next_non_empty();) {
    Node* phi = mms.memory();
    if (phi->is_Phi() && phi->in(0) == region) {
      mms.set_memory(gvn.transform(phi));
    }
  }

  // Merge debug info.
  Node** ins = NEW_RESOURCE_ARRAY(Node*, results);
  uint tos = kit.jvms()->stkoff() + kit.sp();
  Node* map = kit.map();
  uint limit = map->req();
  for (uint i = TypeFunc::Parms; i < limit; i++) {
    // Skip unused stack slots; fast forward to monoff();
    if (i == tos) {
      i = kit.jvms()->monoff();
      if( i >= limit ) break;
    }
    Node* n = map->in(i);
    ins[0] = n;
    const Type* t = gvn.type(n);
    bool needs_phi = false;
    for (int j = 1; j < results; j++) {
      JVMState* jvms = result_jvms[j];
      Node* jmap = jvms->map();
      Node* m = NULL;
      if (jmap->req() > i) {
        m = jmap->in(i);
        if (m != n) {
          needs_phi = true;
          t = t->meet_speculative(gvn.type(m));
        }
      }
      ins[j] = m;
    }
    if (needs_phi) {
      Node* phi = PhiNode::make(region, n, t);
      for (int j = 1; j < results; j++) {
        phi->set_req(j + 1, ins[j]);
      }
      map->set_req(i, gvn.transform(phi));
    }
  }

  return kit.transfer_exceptions_into_jvms();
}

//-------------------------UncommonTrapCallGenerator-----------------------------
// Internal class which handles all out-of-line calls checking receiver type.
class UncommonTrapCallGenerator : public CallGenerator {
  Deoptimization::DeoptReason _reason;
  Deoptimization::DeoptAction _action;

public:
  UncommonTrapCallGenerator(ciMethod* m,
                            Deoptimization::DeoptReason reason,
                            Deoptimization::DeoptAction action)
    : CallGenerator(m)
  {
    _reason = reason;
    _action = action;
  }

  virtual bool      is_virtual() const          { ShouldNotReachHere(); return false; }
  virtual bool      is_trap() const             { return true; }

  virtual JVMState* generate(JVMState* jvms);
};


CallGenerator*
CallGenerator::for_uncommon_trap(ciMethod* m,
                                 Deoptimization::DeoptReason reason,
                                 Deoptimization::DeoptAction action) {
  return new UncommonTrapCallGenerator(m, reason, action);
}


JVMState* UncommonTrapCallGenerator::generate(JVMState* jvms) {
  GraphKit kit(jvms);
  kit.C->print_inlining_update(this);
  // Take the trap with arguments pushed on the stack.  (Cf. null_check_receiver).
  // Callsite signature can be different from actual method being called (i.e _linkTo* sites).
  // Use callsite signature always.
  ciMethod* declared_method = kit.method()->get_method_at_bci(kit.bci());
  int nargs = declared_method->arg_size();
  kit.inc_sp(nargs);
  assert(nargs <= kit.sp() && kit.sp() <= jvms->stk_size(), "sane sp w/ args pushed");
  if (_reason == Deoptimization::Reason_class_check &&
      _action == Deoptimization::Action_maybe_recompile) {
    // Temp fix for 6529811
    // Don't allow uncommon_trap to override our decision to recompile in the event
    // of a class cast failure for a monomorphic call as it will never let us convert
    // the call to either bi-morphic or megamorphic and can lead to unc-trap loops
    bool keep_exact_action = true;
    kit.uncommon_trap(_reason, _action, NULL, "monomorphic vcall checkcast", false, keep_exact_action);
  } else {
    kit.uncommon_trap(_reason, _action);
  }
  return kit.transfer_exceptions_into_jvms();
}

// (Note:  Moved hook_up_call to GraphKit::set_edges_for_java_call.)

// (Node:  Merged hook_up_exits into ParseGenerator::generate.)

#define NODES_OVERHEAD_PER_METHOD (30.0)
#define NODES_PER_BYTECODE (9.5)

void WarmCallInfo::init(JVMState* call_site, ciMethod* call_method, ciCallProfile& profile, float prof_factor) {
  int call_count = profile.count();
  int code_size = call_method->code_size();

  // Expected execution count is based on the historical count:
  _count = call_count < 0 ? 1 : call_site->method()->scale_count(call_count, prof_factor);

  // Expected profit from inlining, in units of simple call-overheads.
  _profit = 1.0;

  // Expected work performed by the call in units of call-overheads.
  // %%% need an empirical curve fit for "work" (time in call)
  float bytecodes_per_call = 3;
  _work = 1.0 + code_size / bytecodes_per_call;

  // Expected size of compilation graph:
  // -XX:+PrintParseStatistics once reported:
  //  Methods seen: 9184  Methods parsed: 9184  Nodes created: 1582391
  //  Histogram of 144298 parsed bytecodes:
  // %%% Need an better predictor for graph size.
  _size = NODES_OVERHEAD_PER_METHOD + (NODES_PER_BYTECODE * code_size);
}

// is_cold:  Return true if the node should never be inlined.
// This is true if any of the key metrics are extreme.
bool WarmCallInfo::is_cold() const {
  if (count()  <  WarmCallMinCount)        return true;
  if (profit() <  WarmCallMinProfit)       return true;
  if (work()   >  WarmCallMaxWork)         return true;
  if (size()   >  WarmCallMaxSize)         return true;
  return false;
}

// is_hot:  Return true if the node should be inlined immediately.
// This is true if any of the key metrics are extreme.
bool WarmCallInfo::is_hot() const {
  assert(!is_cold(), "eliminate is_cold cases before testing is_hot");
  if (count()  >= HotCallCountThreshold)   return true;
  if (profit() >= HotCallProfitThreshold)  return true;
  if (work()   <= HotCallTrivialWork)      return true;
  if (size()   <= HotCallTrivialSize)      return true;
  return false;
}

// compute_heat:
float WarmCallInfo::compute_heat() const {
  assert(!is_cold(), "compute heat only on warm nodes");
  assert(!is_hot(),  "compute heat only on warm nodes");
  int min_size = MAX2(0,   (int)HotCallTrivialSize);
  int max_size = MIN2(500, (int)WarmCallMaxSize);
  float method_size = (size() - min_size) / MAX2(1, max_size - min_size);
  float size_factor;
  if      (method_size < 0.05)  size_factor = 4;   // 2 sigmas better than avg.
  else if (method_size < 0.15)  size_factor = 2;   // 1 sigma better than avg.
  else if (method_size < 0.5)   size_factor = 1;   // better than avg.
  else                          size_factor = 0.5; // worse than avg.
  return (count() * profit() * size_factor);
}

bool WarmCallInfo::warmer_than(WarmCallInfo* that) {
  assert(this != that, "compare only different WCIs");
  assert(this->heat() != 0 && that->heat() != 0, "call compute_heat 1st");
  if (this->heat() > that->heat())   return true;
  if (this->heat() < that->heat())   return false;
  assert(this->heat() == that->heat(), "no NaN heat allowed");
  // Equal heat.  Break the tie some other way.
  if (!this->call() || !that->call())  return (address)this > (address)that;
  return this->call()->_idx > that->call()->_idx;
}

//#define UNINIT_NEXT ((WarmCallInfo*)badAddress)
#define UNINIT_NEXT ((WarmCallInfo*)NULL)

WarmCallInfo* WarmCallInfo::insert_into(WarmCallInfo* head) {
  assert(next() == UNINIT_NEXT, "not yet on any list");
  WarmCallInfo* prev_p = NULL;
  WarmCallInfo* next_p = head;
  while (next_p != NULL && next_p->warmer_than(this)) {
    prev_p = next_p;
    next_p = prev_p->next();
  }
  // Install this between prev_p and next_p.
  this->set_next(next_p);
  if (prev_p == NULL)
    head = this;
  else
    prev_p->set_next(this);
  return head;
}

WarmCallInfo* WarmCallInfo::remove_from(WarmCallInfo* head) {
  WarmCallInfo* prev_p = NULL;
  WarmCallInfo* next_p = head;
  while (next_p != this) {
    assert(next_p != NULL, "this must be in the list somewhere");
    prev_p = next_p;
    next_p = prev_p->next();
  }
  next_p = this->next();
  debug_only(this->set_next(UNINIT_NEXT));
  // Remove this from between prev_p and next_p.
  if (prev_p == NULL)
    head = next_p;
  else
    prev_p->set_next(next_p);
  return head;
}

WarmCallInfo WarmCallInfo::_always_hot(WarmCallInfo::MAX_VALUE(), WarmCallInfo::MAX_VALUE(),
                                       WarmCallInfo::MIN_VALUE(), WarmCallInfo::MIN_VALUE());
WarmCallInfo WarmCallInfo::_always_cold(WarmCallInfo::MIN_VALUE(), WarmCallInfo::MIN_VALUE(),
                                        WarmCallInfo::MAX_VALUE(), WarmCallInfo::MAX_VALUE());

WarmCallInfo* WarmCallInfo::always_hot() {
  assert(_always_hot.is_hot(), "must always be hot");
  return &_always_hot;
}

WarmCallInfo* WarmCallInfo::always_cold() {
  assert(_always_cold.is_cold(), "must always be cold");
  return &_always_cold;
}


#ifndef PRODUCT

void WarmCallInfo::print() const {
  tty->print("%s : C=%6.1f P=%6.1f W=%6.1f S=%6.1f H=%6.1f -> %p",
             is_cold() ? "cold" : is_hot() ? "hot " : "warm",
             count(), profit(), work(), size(), compute_heat(), next());
  tty->cr();
  if (call() != NULL)  call()->dump();
}

void print_wci(WarmCallInfo* ci) {
  ci->print();
}

void WarmCallInfo::print_all() const {
  for (const WarmCallInfo* p = this; p != NULL; p = p->next())
    p->print();
}

int WarmCallInfo::count_all() const {
  int cnt = 0;
  for (const WarmCallInfo* p = this; p != NULL; p = p->next())
    cnt++;
  return cnt;
}

#endif //PRODUCT<|MERGE_RESOLUTION|>--- conflicted
+++ resolved
@@ -396,12 +396,17 @@
       (callprojs->exobj != NULL && call->find_edge(callprojs->exobj) != -1)) {
     return;
   }
+  bool result_not_used = true;
   for (uint i = 0; i < callprojs->nb_resproj; i++) {
-    if (callprojs->resproj[i] != NULL && call->find_edge(callprojs->resproj[i]) != -1) {
-      return;
-    }
-  }
-
+    if (callprojs->resproj[i] != NULL) {
+      if (callprojs->resproj[i]->outcnt() != 0) {
+        result_not_used = false;
+      }
+      if (call->find_edge(callprojs->resproj[i]) != -1) {
+        return;
+      }
+    }
+  }
 
   Compile* C = Compile::current();
   // Remove inlined methods from Compiler's lists.
@@ -409,7 +414,6 @@
     C->remove_macro_node(call);
   }
 
-  bool result_not_used = (callprojs.resproj == NULL || callprojs.resproj->outcnt() == 0);
   if (_is_pure_call && result_not_used) {
     // The call is marked as pure (no important side effects), but result isn't used.
     // It's safe to remove the call.
@@ -425,72 +429,48 @@
       map->init_req(i1, call->in(i1));
     }
 
-<<<<<<< HEAD
-  PhaseGVN& gvn = *C->initial_gvn();
-  // Make sure the state is a MergeMem for parsing.
-  if (!map->in(TypeFunc::Memory)->is_MergeMem()) {
-    Node* mem = MergeMemNode::make(map->in(TypeFunc::Memory));
-    gvn.set_type_bottom(mem);
-    map->set_req(TypeFunc::Memory, mem);
-  }
-
-  // blow away old call arguments
-  Node* top = C->top();
-  for (uint i1 = TypeFunc::Parms; i1 < call->_tf->domain_cc()->cnt(); i1++) {
-    map->set_req(i1, top);
-  }
-  jvms->set_map(map);
-
-  // Make enough space in the expression stack to transfer
-  // the incoming arguments and return value.
-  map->ensure_stack(jvms, jvms->method()->max_stack());
-  const TypeTuple *domain_sig = call->_tf->domain_sig();
-  ExtendedSignature sig_cc = ExtendedSignature(method()->get_sig_cc(), SigEntryFilter());
-  uint nargs = method()->arg_size();
-  assert(domain_sig->cnt() - TypeFunc::Parms == nargs, "inconsistent signature");
-
-  uint j = TypeFunc::Parms;
-  for (uint i1 = 0; i1 < nargs; i1++) {
-    const Type* t = domain_sig->field_at(TypeFunc::Parms + i1);
-    if (method()->has_scalarized_args() && t->is_valuetypeptr() && !t->maybe_null()) {
-      // Value type arguments are not passed by reference: we get an argument per
-      // field of the value type. Build ValueTypeNodes from the value type arguments.
-      GraphKit arg_kit(jvms, &gvn);
-      arg_kit.set_control(map->control());
-      ValueTypeNode* vt = ValueTypeNode::make_from_multi(&arg_kit, call, sig_cc, t->value_klass(), j, true);
-      map->set_control(arg_kit.control());
-      map->set_argument(jvms, i1, vt);
-    } else {
-      map->set_argument(jvms, i1, call->in(j++));
-      BasicType bt = t->basic_type();
-      while (SigEntry::next_is_reserved(sig_cc, bt, true)) {
-        j += type2size[bt]; // Skip reserved arguments
-      }
-    }
-  }
-=======
+    PhaseGVN& gvn = *C->initial_gvn();
     // Make sure the state is a MergeMem for parsing.
     if (!map->in(TypeFunc::Memory)->is_MergeMem()) {
       Node* mem = MergeMemNode::make(map->in(TypeFunc::Memory));
-      C->initial_gvn()->set_type_bottom(mem);
+      gvn.set_type_bottom(mem);
       map->set_req(TypeFunc::Memory, mem);
     }
 
-    uint nargs = method()->arg_size();
     // blow away old call arguments
     Node* top = C->top();
-    for (uint i1 = 0; i1 < nargs; i1++) {
-      map->set_req(TypeFunc::Parms + i1, top);
+    for (uint i1 = TypeFunc::Parms; i1 < call->_tf->domain_cc()->cnt(); i1++) {
+      map->set_req(i1, top);
     }
     jvms->set_map(map);
 
     // Make enough space in the expression stack to transfer
     // the incoming arguments and return value.
     map->ensure_stack(jvms, jvms->method()->max_stack());
+    const TypeTuple *domain_sig = call->_tf->domain_sig();
+    ExtendedSignature sig_cc = ExtendedSignature(method()->get_sig_cc(), SigEntryFilter());
+    uint nargs = method()->arg_size();
+    assert(domain_sig->cnt() - TypeFunc::Parms == nargs, "inconsistent signature");
+
+    uint j = TypeFunc::Parms;
     for (uint i1 = 0; i1 < nargs; i1++) {
-      map->set_argument(jvms, i1, call->in(TypeFunc::Parms + i1));
-    }
->>>>>>> 50a64885
+      const Type* t = domain_sig->field_at(TypeFunc::Parms + i1);
+      if (method()->has_scalarized_args() && t->is_valuetypeptr() && !t->maybe_null()) {
+        // Value type arguments are not passed by reference: we get an argument per
+        // field of the value type. Build ValueTypeNodes from the value type arguments.
+        GraphKit arg_kit(jvms, &gvn);
+        arg_kit.set_control(map->control());
+        ValueTypeNode* vt = ValueTypeNode::make_from_multi(&arg_kit, call, sig_cc, t->value_klass(), j, true);
+        map->set_control(arg_kit.control());
+        map->set_argument(jvms, i1, vt);
+      } else {
+        map->set_argument(jvms, i1, call->in(j++));
+        BasicType bt = t->basic_type();
+        while (SigEntry::next_is_reserved(sig_cc, bt, true)) {
+          j += type2size[bt]; // Skip reserved arguments
+        }
+      }
+    }
 
     C->print_inlining_assert_ready();
 
@@ -518,18 +498,8 @@
     if (new_jvms == NULL)  return;  // no change
     if (C->failing())      return;
 
-<<<<<<< HEAD
-  // Find the result object
-  Node* result = C->top();
-  ciType* return_type = _inline_cg->method()->return_type();
-  int result_size = return_type->size();
-  if (result_size != 0 && !kit.stopped()) {
-    result = (result_size == 1) ? kit.pop() : kit.pop_pair();
-  }
-=======
     // Capture any exceptional control flow
     GraphKit kit(new_jvms);
->>>>>>> 50a64885
 
     // Find the result object
     Node* result = C->top();
@@ -538,40 +508,37 @@
       result = (result_size == 1) ? kit.pop() : kit.pop_pair();
     }
 
-<<<<<<< HEAD
-  // Handle value type returns
-  bool returned_as_fields = call->tf()->returns_value_type_as_fields();
-  if (result->is_ValueType()) {
-    ValueTypeNode* vt = result->as_ValueType();
-    if (returned_as_fields) {
-      // Return of multiple values (the fields of a value type)
-      vt->replace_call_results(&kit, call, C);
-      if (vt->is_allocated(&gvn) && !StressValueTypeReturnedAsFields) {
-        result = vt->get_oop();
-      } else {
-        result = vt->tagged_klass(gvn);
-      }
-    } else {
-      result = ValueTypePtrNode::make_from_value_type(&kit, vt);
-    }
-  } else if (gvn.type(result)->is_valuetypeptr() && returned_as_fields) {
-    const Type* vt_t = call->_tf->range_sig()->field_at(TypeFunc::Parms);
-    Node* cast = new CheckCastPPNode(NULL, result, vt_t);
-    gvn.record_for_igvn(cast);
-    ValueTypePtrNode* vtptr = ValueTypePtrNode::make_from_oop(&kit, gvn.transform(cast));
-    vtptr->replace_call_results(&kit, call, C);
-    result = cast;
-  }
-
-  kit.replace_call(call, result, true);
-=======
     C->set_has_loops(C->has_loops() || _inline_cg->method()->has_loops());
     C->env()->notice_inlined_method(_inline_cg->method());
     C->set_inlining_progress(true);
     C->set_do_cleanup(kit.stopped()); // path is dead; needs cleanup
+
+    // Handle value type returns
+    bool returned_as_fields = call->tf()->returns_value_type_as_fields();
+    if (result->is_ValueType()) {
+      ValueTypeNode* vt = result->as_ValueType();
+      if (returned_as_fields) {
+        // Return of multiple values (the fields of a value type)
+        vt->replace_call_results(&kit, call, C);
+        if (vt->is_allocated(&gvn) && !StressValueTypeReturnedAsFields) {
+          result = vt->get_oop();
+        } else {
+          result = vt->tagged_klass(gvn);
+        }
+      } else {
+        result = ValueTypePtrNode::make_from_value_type(&kit, vt);
+      }
+    } else if (gvn.type(result)->is_valuetypeptr() && returned_as_fields) {
+      const Type* vt_t = call->_tf->range_sig()->field_at(TypeFunc::Parms);
+      Node* cast = new CheckCastPPNode(NULL, result, vt_t);
+      gvn.record_for_igvn(cast);
+      ValueTypePtrNode* vtptr = ValueTypePtrNode::make_from_oop(&kit, gvn.transform(cast));
+      vtptr->replace_call_results(&kit, call, C);
+      result = cast;
+    }
+
     kit.replace_call(call, result, true);
   }
->>>>>>> 50a64885
 }
 
 
