--- conflicted
+++ resolved
@@ -422,30 +422,6 @@
   }
 }
 
-<<<<<<< HEAD
-=======
-Node* ArrayCopyNode::array_copy_forward(PhaseGVN *phase,
-                                        bool can_reshape,
-                                        Node* forward_ctl,
-                                        Node* start_mem_src,
-                                        Node* start_mem_dest,
-                                        const TypePtr* atp_src,
-                                        const TypePtr* atp_dest,
-                                        Node* adr_src,
-                                        Node* base_src,
-                                        Node* adr_dest,
-                                        Node* base_dest,
-                                        BasicType copy_type,
-                                        const Type* value_type,
-                                        int count) {
-  Node* mem = phase->C->top();
-  if (!forward_ctl->is_top()) {
-    // copy forward
-    mem = start_mem_dest;
-    uint alias_idx_src = phase->C->get_alias_index(atp_src);
-    uint alias_idx_dest = phase->C->get_alias_index(atp_dest);
-    bool same_alias = (alias_idx_src == alias_idx_dest);
->>>>>>> 6ccb6093
 
 void ArrayCopyNode::array_copy_forward(GraphKit& kit,
                                        bool can_reshape,
@@ -460,24 +436,12 @@
                                        int count) {
   if (!kit.stopped()) {
     // copy forward
+    uint alias_idx_src = phase->C->get_alias_index(atp_src);
+    uint alias_idx_dest = phase->C->get_alias_index(atp_dest);
+    bool same_alias = (alias_idx_src == alias_idx_dest);
     if (count > 0) {
-<<<<<<< HEAD
       for (int i = 0; i < count; i++) {
         copy(kit, atp_src, atp_dest, i, base_src, base_dest, adr_src, adr_dest, copy_type, value_type);
-=======
-      Node* v = LoadNode::make(*phase, forward_ctl, start_mem_src, adr_src, atp_src, value_type, copy_type, MemNode::unordered);
-      v = phase->transform(v);
-      mem = StoreNode::make(*phase, forward_ctl, mem, adr_dest, atp_dest, v, copy_type, MemNode::unordered);
-      mem = phase->transform(mem);
-      for (int i = 1; i < count; i++) {
-        Node* off  = phase->MakeConX(type2aelembytes(copy_type) * i);
-        Node* next_src = phase->transform(new AddPNode(base_src,adr_src,off));
-        Node* next_dest = phase->transform(new AddPNode(base_dest,adr_dest,off));
-        v = LoadNode::make(*phase, forward_ctl, same_alias ? mem : start_mem_src, next_src, atp_src, value_type, copy_type, MemNode::unordered);
-        v = phase->transform(v);
-        mem = StoreNode::make(*phase, forward_ctl,mem,next_dest,atp_dest,v, copy_type, MemNode::unordered);
-        mem = phase->transform(mem);
->>>>>>> 6ccb6093
       }
     } else if(can_reshape) {
       PhaseGVN& gvn = kit.gvn();
@@ -501,34 +465,15 @@
                                         int count) {
   if (!kit.stopped()) {
     // copy backward
-<<<<<<< HEAD
     PhaseGVN& gvn = kit.gvn();
+    uint alias_idx_src = phase->C->get_alias_index(atp_src);
+    uint alias_idx_dest = phase->C->get_alias_index(atp_dest);
+    bool same_alias = (alias_idx_src == alias_idx_dest);
 
     if (count > 0) {
       for (int i = count-1; i >= 0; i--) {
         copy(kit, atp_src, atp_dest, i, base_src, base_dest, adr_src, adr_dest, copy_type, value_type);
       }
-=======
-    mem = start_mem_dest;
-    uint alias_idx_src = phase->C->get_alias_index(atp_src);
-    uint alias_idx_dest = phase->C->get_alias_index(atp_dest);
-    bool same_alias = (alias_idx_src == alias_idx_dest);
-
-    if (count > 0) {
-      for (int i = count-1; i >= 1; i--) {
-        Node* off  = phase->MakeConX(type2aelembytes(copy_type) * i);
-        Node* next_src = phase->transform(new AddPNode(base_src,adr_src,off));
-        Node* next_dest = phase->transform(new AddPNode(base_dest,adr_dest,off));
-        Node* v = LoadNode::make(*phase, backward_ctl, same_alias ? mem : start_mem_src, next_src, atp_src, value_type, copy_type, MemNode::unordered);
-        v = phase->transform(v);
-        mem = StoreNode::make(*phase, backward_ctl,mem,next_dest,atp_dest,v, copy_type, MemNode::unordered);
-        mem = phase->transform(mem);
-      }
-      Node* v = LoadNode::make(*phase, backward_ctl, same_alias ? mem : start_mem_src, adr_src, atp_src, value_type, copy_type, MemNode::unordered);
-      v = phase->transform(v);
-      mem = StoreNode::make(*phase, backward_ctl, mem, adr_dest, atp_dest, v, copy_type, MemNode::unordered);
-      mem = phase->transform(mem);
->>>>>>> 6ccb6093
     } else if(can_reshape) {
       PhaseGVN& gvn = kit.gvn();
       assert(gvn.is_IterGVN(), "");
