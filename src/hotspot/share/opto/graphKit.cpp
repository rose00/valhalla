--- conflicted
+++ resolved
@@ -1996,12 +1996,8 @@
       // Parser's exits MergeMem was not transformed but may be optimized
       final_mem = _gvn.transform(final_mem);
     }
-<<<<<<< HEAD
     C->gvn_replace_by(callprojs->fallthrough_memproj,   final_mem);
-=======
-    C->gvn_replace_by(callprojs.fallthrough_memproj,   final_mem);
     add_mergemem_users_to_worklist(wl, final_mem);
->>>>>>> e3020339
   }
   if (callprojs->fallthrough_ioproj != NULL) {
     C->gvn_replace_by(callprojs->fallthrough_ioproj,    final_io);
@@ -2041,15 +2037,10 @@
       C->gvn_replace_by(callprojs->catchall_catchproj, ekit.control());
       ex_ctl = ekit.control();
     }
-<<<<<<< HEAD
     if (callprojs->catchall_memproj != NULL) {
-      C->gvn_replace_by(callprojs->catchall_memproj,   ekit.reset_memory());
-=======
-    if (callprojs.catchall_memproj != NULL) {
       Node* ex_mem = ekit.reset_memory();
-      C->gvn_replace_by(callprojs.catchall_memproj,   ex_mem);
+      C->gvn_replace_by(callprojs->catchall_memproj,   ex_mem);
       add_mergemem_users_to_worklist(wl, ex_mem);
->>>>>>> e3020339
     }
     if (callprojs->catchall_ioproj != NULL) {
       C->gvn_replace_by(callprojs->catchall_ioproj,    ekit.i_o());
