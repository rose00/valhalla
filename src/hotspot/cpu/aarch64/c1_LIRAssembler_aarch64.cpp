/*
 * Copyright (c) 2000, 2019, Oracle and/or its affiliates. All rights reserved.
 * Copyright (c) 2014, Red Hat Inc. All rights reserved.
 * DO NOT ALTER OR REMOVE COPYRIGHT NOTICES OR THIS FILE HEADER.
 *
 * This code is free software; you can redistribute it and/or modify it
 * under the terms of the GNU General Public License version 2 only, as
 * published by the Free Software Foundation.
 *
 * This code is distributed in the hope that it will be useful, but WITHOUT
 * ANY WARRANTY; without even the implied warranty of MERCHANTABILITY or
 * FITNESS FOR A PARTICULAR PURPOSE.  See the GNU General Public License
 * version 2 for more details (a copy is included in the LICENSE file that
 * accompanied this code).
 *
 * You should have received a copy of the GNU General Public License version
 * 2 along with this work; if not, write to the Free Software Foundation,
 * Inc., 51 Franklin St, Fifth Floor, Boston, MA 02110-1301 USA.
 *
 * Please contact Oracle, 500 Oracle Parkway, Redwood Shores, CA 94065 USA
 * or visit www.oracle.com if you need additional information or have any
 * questions.
 *
 */

#include "precompiled.hpp"
#include "asm/macroAssembler.inline.hpp"
#include "asm/assembler.hpp"
#include "c1/c1_CodeStubs.hpp"
#include "c1/c1_Compilation.hpp"
#include "c1/c1_LIRAssembler.hpp"
#include "c1/c1_MacroAssembler.hpp"
#include "c1/c1_Runtime1.hpp"
#include "c1/c1_ValueStack.hpp"
#include "ci/ciArrayKlass.hpp"
#include "ci/ciInstance.hpp"
#include "ci/ciValueKlass.hpp"
#include "code/compiledIC.hpp"
#include "gc/shared/barrierSet.hpp"
#include "gc/shared/cardTableBarrierSet.hpp"
#include "gc/shared/collectedHeap.hpp"
#include "nativeInst_aarch64.hpp"
#include "oops/objArrayKlass.hpp"
#include "oops/oop.inline.hpp"
#include "runtime/frame.inline.hpp"
#include "runtime/sharedRuntime.hpp"
#include "vmreg_aarch64.inline.hpp"



#ifndef PRODUCT
#define COMMENT(x)   do { __ block_comment(x); } while (0)
#else
#define COMMENT(x)
#endif

NEEDS_CLEANUP // remove this definitions ?
const Register IC_Klass    = rscratch2;   // where the IC klass is cached
const Register SYNC_header = r0;   // synchronization header
const Register SHIFT_count = r0;   // where count for shift operations must be

#define __ _masm->


static void select_different_registers(Register preserve,
                                       Register extra,
                                       Register &tmp1,
                                       Register &tmp2) {
  if (tmp1 == preserve) {
    assert_different_registers(tmp1, tmp2, extra);
    tmp1 = extra;
  } else if (tmp2 == preserve) {
    assert_different_registers(tmp1, tmp2, extra);
    tmp2 = extra;
  }
  assert_different_registers(preserve, tmp1, tmp2);
}



static void select_different_registers(Register preserve,
                                       Register extra,
                                       Register &tmp1,
                                       Register &tmp2,
                                       Register &tmp3) {
  if (tmp1 == preserve) {
    assert_different_registers(tmp1, tmp2, tmp3, extra);
    tmp1 = extra;
  } else if (tmp2 == preserve) {
    assert_different_registers(tmp1, tmp2, tmp3, extra);
    tmp2 = extra;
  } else if (tmp3 == preserve) {
    assert_different_registers(tmp1, tmp2, tmp3, extra);
    tmp3 = extra;
  }
  assert_different_registers(preserve, tmp1, tmp2, tmp3);
}


bool LIR_Assembler::is_small_constant(LIR_Opr opr) { Unimplemented(); return false; }


LIR_Opr LIR_Assembler::receiverOpr() {
  return FrameMap::receiver_opr;
}

LIR_Opr LIR_Assembler::osrBufferPointer() {
  return FrameMap::as_pointer_opr(receiverOpr()->as_register());
}

//--------------fpu register translations-----------------------


address LIR_Assembler::float_constant(float f) {
  address const_addr = __ float_constant(f);
  if (const_addr == NULL) {
    bailout("const section overflow");
    return __ code()->consts()->start();
  } else {
    return const_addr;
  }
}


address LIR_Assembler::double_constant(double d) {
  address const_addr = __ double_constant(d);
  if (const_addr == NULL) {
    bailout("const section overflow");
    return __ code()->consts()->start();
  } else {
    return const_addr;
  }
}

address LIR_Assembler::int_constant(jlong n) {
  address const_addr = __ long_constant(n);
  if (const_addr == NULL) {
    bailout("const section overflow");
    return __ code()->consts()->start();
  } else {
    return const_addr;
  }
}

void LIR_Assembler::set_24bit_FPU() { Unimplemented(); }

void LIR_Assembler::reset_FPU() { Unimplemented(); }

void LIR_Assembler::fpop() { Unimplemented(); }

void LIR_Assembler::fxch(int i) { Unimplemented(); }

void LIR_Assembler::fld(int i) { Unimplemented(); }

void LIR_Assembler::ffree(int i) { Unimplemented(); }

void LIR_Assembler::breakpoint() { Unimplemented(); }

void LIR_Assembler::push(LIR_Opr opr) { Unimplemented(); }

void LIR_Assembler::pop(LIR_Opr opr) { Unimplemented(); }

bool LIR_Assembler::is_literal_address(LIR_Address* addr) { Unimplemented(); return false; }
//-------------------------------------------

static Register as_reg(LIR_Opr op) {
  return op->is_double_cpu() ? op->as_register_lo() : op->as_register();
}

static jlong as_long(LIR_Opr data) {
  jlong result;
  switch (data->type()) {
  case T_INT:
    result = (data->as_jint());
    break;
  case T_LONG:
    result = (data->as_jlong());
    break;
  default:
    ShouldNotReachHere();
    result = 0;  // unreachable
  }
  return result;
}

Address LIR_Assembler::as_Address(LIR_Address* addr, Register tmp) {
  Register base = addr->base()->as_pointer_register();
  LIR_Opr opr = addr->index();
  if (opr->is_cpu_register()) {
    Register index;
    if (opr->is_single_cpu())
      index = opr->as_register();
    else
      index = opr->as_register_lo();
    assert(addr->disp() == 0, "must be");
    switch(opr->type()) {
      case T_INT:
        return Address(base, index, Address::sxtw(addr->scale()));
      case T_LONG:
        return Address(base, index, Address::lsl(addr->scale()));
      default:
        ShouldNotReachHere();
      }
  } else  {
    intptr_t addr_offset = intptr_t(addr->disp());
    if (Address::offset_ok_for_immed(addr_offset, addr->scale()))
      return Address(base, addr_offset, Address::lsl(addr->scale()));
    else {
      __ mov(tmp, addr_offset);
      return Address(base, tmp, Address::lsl(addr->scale()));
    }
  }
  return Address();
}

Address LIR_Assembler::as_Address_hi(LIR_Address* addr) {
  ShouldNotReachHere();
  return Address();
}

Address LIR_Assembler::as_Address(LIR_Address* addr) {
  return as_Address(addr, rscratch1);
}

Address LIR_Assembler::as_Address_lo(LIR_Address* addr) {
  return as_Address(addr, rscratch1);  // Ouch
  // FIXME: This needs to be much more clever.  See x86.
}


void LIR_Assembler::osr_entry() {
  offsets()->set_value(CodeOffsets::OSR_Entry, code_offset());
  BlockBegin* osr_entry = compilation()->hir()->osr_entry();
  ValueStack* entry_state = osr_entry->state();
  int number_of_locks = entry_state->locks_size();

  // we jump here if osr happens with the interpreter
  // state set up to continue at the beginning of the
  // loop that triggered osr - in particular, we have
  // the following registers setup:
  //
  // r2: osr buffer
  //

  // build frame
  ciMethod* m = compilation()->method();
  __ build_frame(initial_frame_size_in_bytes(), bang_size_in_bytes(), needs_stack_repair(), NULL); 

  // OSR buffer is
  //
  // locals[nlocals-1..0]
  // monitors[0..number_of_locks]
  //
  // locals is a direct copy of the interpreter frame so in the osr buffer
  // so first slot in the local array is the last local from the interpreter
  // and last slot is local[0] (receiver) from the interpreter
  //
  // Similarly with locks. The first lock slot in the osr buffer is the nth lock
  // from the interpreter frame, the nth lock slot in the osr buffer is 0th lock
  // in the interpreter frame (the method lock if a sync method)

  // Initialize monitors in the compiled activation.
  //   r2: pointer to osr buffer
  //
  // All other registers are dead at this point and the locals will be
  // copied into place by code emitted in the IR.

  Register OSR_buf = osrBufferPointer()->as_pointer_register();
  { assert(frame::interpreter_frame_monitor_size() == BasicObjectLock::size(), "adjust code below");
    int monitor_offset = BytesPerWord * method()->max_locals() +
      (2 * BytesPerWord) * (number_of_locks - 1);
    // SharedRuntime::OSR_migration_begin() packs BasicObjectLocks in
    // the OSR buffer using 2 word entries: first the lock and then
    // the oop.
    for (int i = 0; i < number_of_locks; i++) {
      int slot_offset = monitor_offset - ((i * 2) * BytesPerWord);
#ifdef ASSERT
      // verify the interpreter's monitor has a non-null object
      {
        Label L;
        __ ldr(rscratch1, Address(OSR_buf, slot_offset + 1*BytesPerWord));
        __ cbnz(rscratch1, L);
        __ stop("locked object is NULL");
        __ bind(L);
      }
#endif
      __ ldr(r19, Address(OSR_buf, slot_offset + 0));
      __ str(r19, frame_map()->address_for_monitor_lock(i));
      __ ldr(r19, Address(OSR_buf, slot_offset + 1*BytesPerWord));
      __ str(r19, frame_map()->address_for_monitor_object(i));
    }
  }
}


// inline cache check; done before the frame is built.
int LIR_Assembler::check_icache() {
  Register receiver = FrameMap::receiver_opr->as_register();
  Register ic_klass = IC_Klass;
  int start_offset = __ offset();
  __ inline_cache_check(receiver, ic_klass);

  // if icache check fails, then jump to runtime routine
  // Note: RECEIVER must still contain the receiver!
  Label dont;
  __ br(Assembler::EQ, dont);
  __ far_jump(RuntimeAddress(SharedRuntime::get_ic_miss_stub()));

  // We align the verified entry point unless the method body
  // (including its inline cache check) will fit in a single 64-byte
  // icache line.
  if (! method()->is_accessor() || __ offset() - start_offset > 4 * 4) {
    // force alignment after the cache check.
    __ align(CodeEntryAlignment);
  }

  __ bind(dont);
  return start_offset;
}

void LIR_Assembler::clinit_barrier(ciMethod* method) {
  assert(VM_Version::supports_fast_class_init_checks(), "sanity");
  assert(!method->holder()->is_not_initialized(), "initialization should have been started");

  Label L_skip_barrier;

  __ mov_metadata(rscratch2, method->holder()->constant_encoding());
  __ clinit_barrier(rscratch2, rscratch1, &L_skip_barrier /*L_fast_path*/);
  __ far_jump(RuntimeAddress(SharedRuntime::get_handle_wrong_method_stub()));
  __ bind(L_skip_barrier);
}

void LIR_Assembler::jobject2reg(jobject o, Register reg) {
  if (o == NULL) {
    __ mov(reg, zr);
  } else {
    __ movoop(reg, o, /*immediate*/true);
  }
}

void LIR_Assembler::deoptimize_trap(CodeEmitInfo *info) {
  address target = NULL;
  relocInfo::relocType reloc_type = relocInfo::none;

  switch (patching_id(info)) {
  case PatchingStub::access_field_id:
    target = Runtime1::entry_for(Runtime1::access_field_patching_id);
    reloc_type = relocInfo::section_word_type;
    break;
  case PatchingStub::load_klass_id:
    target = Runtime1::entry_for(Runtime1::load_klass_patching_id);
    reloc_type = relocInfo::metadata_type;
    break;
  case PatchingStub::load_mirror_id:
    target = Runtime1::entry_for(Runtime1::load_mirror_patching_id);
    reloc_type = relocInfo::oop_type;
    break;
  case PatchingStub::load_appendix_id:
    target = Runtime1::entry_for(Runtime1::load_appendix_patching_id);
    reloc_type = relocInfo::oop_type;
    break;
  default: ShouldNotReachHere();
  }

  __ far_call(RuntimeAddress(target));
  add_call_info_here(info);
}

void LIR_Assembler::jobject2reg_with_patching(Register reg, CodeEmitInfo *info) {
  deoptimize_trap(info);
}


// This specifies the rsp decrement needed to build the frame
int LIR_Assembler::initial_frame_size_in_bytes() const {
  // if rounding, must let FrameMap know!

  // The frame_map records size in slots (32bit word)

  // subtract two words to account for return address and link
  return (frame_map()->framesize() - (2*VMRegImpl::slots_per_word))  * VMRegImpl::stack_slot_size;
}


int LIR_Assembler::emit_exception_handler() {
  // if the last instruction is a call (typically to do a throw which
  // is coming at the end after block reordering) the return address
  // must still point into the code area in order to avoid assertion
  // failures when searching for the corresponding bci => add a nop
  // (was bug 5/14/1999 - gri)
  __ nop();

  // generate code for exception handler
  address handler_base = __ start_a_stub(exception_handler_size());
  if (handler_base == NULL) {
    // not enough space left for the handler
    bailout("exception handler overflow");
    return -1;
  }

  int offset = code_offset();

  // the exception oop and pc are in r0, and r3
  // no other registers need to be preserved, so invalidate them
  __ invalidate_registers(false, true, true, false, true, true);

  // check that there is really an exception
  __ verify_not_null_oop(r0);

  // search an exception handler (r0: exception oop, r3: throwing pc)
  __ far_call(RuntimeAddress(Runtime1::entry_for(Runtime1::handle_exception_from_callee_id)));  __ should_not_reach_here();
  guarantee(code_offset() - offset <= exception_handler_size(), "overflow");
  __ end_a_stub();

  return offset;
}


// Emit the code to remove the frame from the stack in the exception
// unwind path.
int LIR_Assembler::emit_unwind_handler() {
#ifndef PRODUCT
  if (CommentedAssembly) {
    _masm->block_comment("Unwind handler");
  }
#endif

  int offset = code_offset();

  // Fetch the exception from TLS and clear out exception related thread state
  __ ldr(r0, Address(rthread, JavaThread::exception_oop_offset()));
  __ str(zr, Address(rthread, JavaThread::exception_oop_offset()));
  __ str(zr, Address(rthread, JavaThread::exception_pc_offset()));

  __ bind(_unwind_handler_entry);
  __ verify_not_null_oop(r0);
  if (method()->is_synchronized() || compilation()->env()->dtrace_method_probes()) {
    __ mov(r19, r0);  // Preserve the exception
  }

  // Preform needed unlocking
  MonitorExitStub* stub = NULL;
  if (method()->is_synchronized()) {
    monitor_address(0, FrameMap::r0_opr);
    stub = new MonitorExitStub(FrameMap::r0_opr, true, 0);
    __ unlock_object(r5, r4, r0, *stub->entry());
    __ bind(*stub->continuation());
  }

  if (compilation()->env()->dtrace_method_probes()) {
    __ call_Unimplemented();
#if 0
    __ movptr(Address(rsp, 0), rax);
    __ mov_metadata(Address(rsp, sizeof(void*)), method()->constant_encoding());
    __ call(RuntimeAddress(CAST_FROM_FN_PTR(address, SharedRuntime::dtrace_method_exit)));
#endif
  }

  if (method()->is_synchronized() || compilation()->env()->dtrace_method_probes()) {
    __ mov(r0, r19);  // Restore the exception
  }

  // remove the activation and dispatch to the unwind handler
  __ block_comment("remove_frame and dispatch to the unwind handler");
  __ remove_frame(initial_frame_size_in_bytes(), needs_stack_repair());
  __ far_jump(RuntimeAddress(Runtime1::entry_for(Runtime1::unwind_exception_id)));

  // Emit the slow path assembly
  if (stub != NULL) {
    stub->emit_code(this);
  }

  return offset;
}


int LIR_Assembler::emit_deopt_handler() {
  // if the last instruction is a call (typically to do a throw which
  // is coming at the end after block reordering) the return address
  // must still point into the code area in order to avoid assertion
  // failures when searching for the corresponding bci => add a nop
  // (was bug 5/14/1999 - gri)
  __ nop();

  // generate code for exception handler
  address handler_base = __ start_a_stub(deopt_handler_size());
  if (handler_base == NULL) {
    // not enough space left for the handler
    bailout("deopt handler overflow");
    return -1;
  }

  int offset = code_offset();

  __ adr(lr, pc());
  __ far_jump(RuntimeAddress(SharedRuntime::deopt_blob()->unpack()));
  guarantee(code_offset() - offset <= deopt_handler_size(), "overflow");
  __ end_a_stub();

  return offset;
}

void LIR_Assembler::add_debug_info_for_branch(address adr, CodeEmitInfo* info) {
  _masm->code_section()->relocate(adr, relocInfo::poll_type);
  int pc_offset = code_offset();
  flush_debug_info(pc_offset);
  info->record_debug_info(compilation()->debug_info_recorder(), pc_offset);
  if (info->exception_handlers() != NULL) {
    compilation()->add_exception_handlers_for_pco(pc_offset, info->exception_handlers());
  }
}

void LIR_Assembler::return_op(LIR_Opr result) {
  assert(result->is_illegal() || !result->is_single_cpu() || result->as_register() == r0, "word returns are in r0,");

  ciMethod* method = compilation()->method();

  if (ValueTypeReturnedAsFields && method->signature()->returns_never_null()) {
    ciType* return_type = method->return_type();
    if (return_type->is_valuetype()) {
      ciValueKlass* vk = return_type->as_value_klass();
      if (vk->can_be_returned_as_fields()) {
        address unpack_handler = vk->unpack_handler();
        assert(unpack_handler != NULL, "must be");
        __ far_call(RuntimeAddress(unpack_handler));
        // At this point, rax points to the value object (for interpreter or C1 caller).
        // The fields of the object are copied into registers (for C2 caller).
      }
    }
  }

  // Pop the stack before the safepoint code
  __ remove_frame(initial_frame_size_in_bytes(), needs_stack_repair());

  if (StackReservedPages > 0 && compilation()->has_reserved_stack_access()) {
    __ reserved_stack_check();
  }

  address polling_page(os::get_polling_page());
  __ read_polling_page(rscratch1, polling_page, relocInfo::poll_return_type);
  __ ret(lr);
}

int LIR_Assembler::store_value_type_fields_to_buf(ciValueKlass* vk) { 
 return (__ store_value_type_fields_to_buf(vk, false));
}

int LIR_Assembler::safepoint_poll(LIR_Opr tmp, CodeEmitInfo* info) {
  address polling_page(os::get_polling_page());
  guarantee(info != NULL, "Shouldn't be NULL");
  assert(os::is_poll_address(polling_page), "should be");
  __ get_polling_page(rscratch1, polling_page, relocInfo::poll_type);
  add_debug_info_for_branch(info);  // This isn't just debug info:
                                    // it's the oop map
  __ read_polling_page(rscratch1, relocInfo::poll_type);
  return __ offset();
}


void LIR_Assembler::move_regs(Register from_reg, Register to_reg) {
  if (from_reg == r31_sp)
    from_reg = sp;
  if (to_reg == r31_sp)
    to_reg = sp;
  __ mov(to_reg, from_reg);
}

void LIR_Assembler::swap_reg(Register a, Register b) { Unimplemented(); }


void LIR_Assembler::const2reg(LIR_Opr src, LIR_Opr dest, LIR_PatchCode patch_code, CodeEmitInfo* info) {
  assert(src->is_constant(), "should not call otherwise");
  assert(dest->is_register(), "should not call otherwise");
  LIR_Const* c = src->as_constant_ptr();

  switch (c->type()) {
    case T_INT: {
      assert(patch_code == lir_patch_none, "no patching handled here");
      __ movw(dest->as_register(), c->as_jint());
      break;
    }

    case T_ADDRESS: {
      assert(patch_code == lir_patch_none, "no patching handled here");
      __ mov(dest->as_register(), c->as_jint());
      break;
    }

    case T_LONG: {
      assert(patch_code == lir_patch_none, "no patching handled here");
      __ mov(dest->as_register_lo(), (intptr_t)c->as_jlong());
      break;
    }

    case T_VALUETYPE:
    case T_OBJECT: {
        if (patch_code != lir_patch_none) {
          jobject2reg_with_patching(dest->as_register(), info);
        } else {
          jobject2reg(c->as_jobject(), dest->as_register());
        }
      break;
    }

    case T_METADATA: {
      if (patch_code != lir_patch_none) {
        klass2reg_with_patching(dest->as_register(), info);
      } else {
        __ mov_metadata(dest->as_register(), c->as_metadata());
      }
      break;
    }

    case T_FLOAT: {
      if (__ operand_valid_for_float_immediate(c->as_jfloat())) {
        __ fmovs(dest->as_float_reg(), (c->as_jfloat()));
      } else {
        __ adr(rscratch1, InternalAddress(float_constant(c->as_jfloat())));
        __ ldrs(dest->as_float_reg(), Address(rscratch1));
      }
      break;
    }

    case T_DOUBLE: {
      if (__ operand_valid_for_float_immediate(c->as_jdouble())) {
        __ fmovd(dest->as_double_reg(), (c->as_jdouble()));
      } else {
        __ adr(rscratch1, InternalAddress(double_constant(c->as_jdouble())));
        __ ldrd(dest->as_double_reg(), Address(rscratch1));
      }
      break;
    }

    default:
      ShouldNotReachHere();
  }
}

void LIR_Assembler::const2stack(LIR_Opr src, LIR_Opr dest) {
  LIR_Const* c = src->as_constant_ptr();
  switch (c->type()) {
  case T_VALUETYPE: 
  case T_OBJECT:
    {
      if (! c->as_jobject())
        __ str(zr, frame_map()->address_for_slot(dest->single_stack_ix()));
      else {
        const2reg(src, FrameMap::rscratch1_opr, lir_patch_none, NULL);
        reg2stack(FrameMap::rscratch1_opr, dest, c->type(), false);
      }
    }
    break;
  case T_ADDRESS:
    {
      const2reg(src, FrameMap::rscratch1_opr, lir_patch_none, NULL);
      reg2stack(FrameMap::rscratch1_opr, dest, c->type(), false);
    }
  case T_INT:
  case T_FLOAT:
    {
      Register reg = zr;
      if (c->as_jint_bits() == 0)
        __ strw(zr, frame_map()->address_for_slot(dest->single_stack_ix()));
      else {
        __ movw(rscratch1, c->as_jint_bits());
        __ strw(rscratch1, frame_map()->address_for_slot(dest->single_stack_ix()));
      }
    }
    break;
  case T_LONG:
  case T_DOUBLE:
    {
      Register reg = zr;
      if (c->as_jlong_bits() == 0)
        __ str(zr, frame_map()->address_for_slot(dest->double_stack_ix(),
                                                 lo_word_offset_in_bytes));
      else {
        __ mov(rscratch1, (intptr_t)c->as_jlong_bits());
        __ str(rscratch1, frame_map()->address_for_slot(dest->double_stack_ix(),
                                                        lo_word_offset_in_bytes));
      }
    }
    break;
  default:
    ShouldNotReachHere();
  }
}

void LIR_Assembler::const2mem(LIR_Opr src, LIR_Opr dest, BasicType type, CodeEmitInfo* info, bool wide) {
  assert(src->is_constant(), "should not call otherwise");
  LIR_Const* c = src->as_constant_ptr();
  LIR_Address* to_addr = dest->as_address_ptr();

  void (Assembler::* insn)(Register Rt, const Address &adr);

  switch (type) {
  case T_ADDRESS:
    assert(c->as_jint() == 0, "should be");
    insn = &Assembler::str;
    break;
  case T_LONG:
    assert(c->as_jlong() == 0, "should be");
    insn = &Assembler::str;
    break;
  case T_INT:
    assert(c->as_jint() == 0, "should be");
    insn = &Assembler::strw;
    break;
  case T_VALUETYPE: 
  case T_OBJECT:
  case T_ARRAY:
    // Non-null case is not handled on aarch64 but handled on x86
    // FIXME: do we need to add it here?
    assert(c->as_jobject() == 0, "should be");
    if (UseCompressedOops && !wide) {
      insn = &Assembler::strw;
    } else {
      insn = &Assembler::str;
    }
    break;
  case T_CHAR:
  case T_SHORT:
    assert(c->as_jint() == 0, "should be");
    insn = &Assembler::strh;
    break;
  case T_BOOLEAN:
  case T_BYTE:
    assert(c->as_jint() == 0, "should be");
    insn = &Assembler::strb;
    break;
  default:
    ShouldNotReachHere();
    insn = &Assembler::str;  // unreachable
  }

  if (info) add_debug_info_for_null_check_here(info);
  (_masm->*insn)(zr, as_Address(to_addr, rscratch1));
}

void LIR_Assembler::reg2reg(LIR_Opr src, LIR_Opr dest) {
  assert(src->is_register(), "should not call otherwise");
  assert(dest->is_register(), "should not call otherwise");

  // move between cpu-registers
  if (dest->is_single_cpu()) {
    if (src->type() == T_LONG) {
      // Can do LONG -> OBJECT
      move_regs(src->as_register_lo(), dest->as_register());
      return;
    }
    assert(src->is_single_cpu(), "must match");
    if (src->type() == T_OBJECT || src->type() == T_VALUETYPE) {
      __ verify_oop(src->as_register());
    }
    move_regs(src->as_register(), dest->as_register());

  } else if (dest->is_double_cpu()) {
    if (is_reference_type(src->type())) {
      // Surprising to me but we can see move of a long to t_object
      __ verify_oop(src->as_register());
      move_regs(src->as_register(), dest->as_register_lo());
      return;
    }
    assert(src->is_double_cpu(), "must match");
    Register f_lo = src->as_register_lo();
    Register f_hi = src->as_register_hi();
    Register t_lo = dest->as_register_lo();
    Register t_hi = dest->as_register_hi();
    assert(f_hi == f_lo, "must be same");
    assert(t_hi == t_lo, "must be same");
    move_regs(f_lo, t_lo);

  } else if (dest->is_single_fpu()) {
    __ fmovs(dest->as_float_reg(), src->as_float_reg());

  } else if (dest->is_double_fpu()) {
    __ fmovd(dest->as_double_reg(), src->as_double_reg());

  } else {
    ShouldNotReachHere();
  }
}

void LIR_Assembler::reg2stack(LIR_Opr src, LIR_Opr dest, BasicType type, bool pop_fpu_stack) {
  if (src->is_single_cpu()) {
    if (is_reference_type(type)) {
      __ str(src->as_register(), frame_map()->address_for_slot(dest->single_stack_ix()));
      __ verify_oop(src->as_register());
    } else if (type == T_METADATA || type == T_DOUBLE) {
      __ str(src->as_register(), frame_map()->address_for_slot(dest->single_stack_ix()));
    } else {
      __ strw(src->as_register(), frame_map()->address_for_slot(dest->single_stack_ix()));
    }

  } else if (src->is_double_cpu()) {
    Address dest_addr_LO = frame_map()->address_for_slot(dest->double_stack_ix(), lo_word_offset_in_bytes);
    __ str(src->as_register_lo(), dest_addr_LO);

  } else if (src->is_single_fpu()) {
    Address dest_addr = frame_map()->address_for_slot(dest->single_stack_ix());
    __ strs(src->as_float_reg(), dest_addr);

  } else if (src->is_double_fpu()) {
    Address dest_addr = frame_map()->address_for_slot(dest->double_stack_ix());
    __ strd(src->as_double_reg(), dest_addr);

  } else {
    ShouldNotReachHere();
  }

}


void LIR_Assembler::reg2mem(LIR_Opr src, LIR_Opr dest, BasicType type, LIR_PatchCode patch_code, CodeEmitInfo* info, bool pop_fpu_stack, bool wide, bool /* unaligned */) {
  LIR_Address* to_addr = dest->as_address_ptr();
  PatchingStub* patch = NULL;
  Register compressed_src = rscratch1;

  if (patch_code != lir_patch_none) {
    deoptimize_trap(info);
    return;
  }

  if (is_reference_type(type)) {
    __ verify_oop(src->as_register());

    if (UseCompressedOops && !wide) {
      __ encode_heap_oop(compressed_src, src->as_register());
    } else {
      compressed_src = src->as_register();
    }
  }

  int null_check_here = code_offset();
  switch (type) {
    case T_FLOAT: {
      __ strs(src->as_float_reg(), as_Address(to_addr));
      break;
    }

    case T_DOUBLE: {
      __ strd(src->as_double_reg(), as_Address(to_addr));
      break;
    }

    case T_VALUETYPE: // fall through
    case T_ARRAY:   // fall through
    case T_OBJECT:  // fall through
      if (UseCompressedOops && !wide) {
        __ strw(compressed_src, as_Address(to_addr, rscratch2));
      } else {
         __ str(compressed_src, as_Address(to_addr));
      }
      break;
    case T_METADATA:
      // We get here to store a method pointer to the stack to pass to
      // a dtrace runtime call. This can't work on 64 bit with
      // compressed klass ptrs: T_METADATA can be a compressed klass
      // ptr or a 64 bit method pointer.
      ShouldNotReachHere();
      __ str(src->as_register(), as_Address(to_addr));
      break;
    case T_ADDRESS:
      __ str(src->as_register(), as_Address(to_addr));
      break;
    case T_INT:
      __ strw(src->as_register(), as_Address(to_addr));
      break;

    case T_LONG: {
      __ str(src->as_register_lo(), as_Address_lo(to_addr));
      break;
    }

    case T_BYTE:    // fall through
    case T_BOOLEAN: {
      __ strb(src->as_register(), as_Address(to_addr));
      break;
    }

    case T_CHAR:    // fall through
    case T_SHORT:
      __ strh(src->as_register(), as_Address(to_addr));
      break;

    default:
      ShouldNotReachHere();
  }
  if (info != NULL) {
    add_debug_info_for_null_check(null_check_here, info);
  }
}


void LIR_Assembler::stack2reg(LIR_Opr src, LIR_Opr dest, BasicType type) {
  assert(src->is_stack(), "should not call otherwise");
  assert(dest->is_register(), "should not call otherwise");

  if (dest->is_single_cpu()) {
    if (is_reference_type(type)) {
      __ ldr(dest->as_register(), frame_map()->address_for_slot(src->single_stack_ix()));
      __ verify_oop(dest->as_register());
    } else if (type == T_METADATA) {
      __ ldr(dest->as_register(), frame_map()->address_for_slot(src->single_stack_ix()));
    } else {
      __ ldrw(dest->as_register(), frame_map()->address_for_slot(src->single_stack_ix()));
    }

  } else if (dest->is_double_cpu()) {
    Address src_addr_LO = frame_map()->address_for_slot(src->double_stack_ix(), lo_word_offset_in_bytes);
    __ ldr(dest->as_register_lo(), src_addr_LO);

  } else if (dest->is_single_fpu()) {
    Address src_addr = frame_map()->address_for_slot(src->single_stack_ix());
    __ ldrs(dest->as_float_reg(), src_addr);

  } else if (dest->is_double_fpu()) {
    Address src_addr = frame_map()->address_for_slot(src->double_stack_ix());
    __ ldrd(dest->as_double_reg(), src_addr);

  } else {
    ShouldNotReachHere();
  }
}


void LIR_Assembler::klass2reg_with_patching(Register reg, CodeEmitInfo* info) {
  address target = NULL;
  relocInfo::relocType reloc_type = relocInfo::none;

  switch (patching_id(info)) {
  case PatchingStub::access_field_id:
    target = Runtime1::entry_for(Runtime1::access_field_patching_id);
    reloc_type = relocInfo::section_word_type;
    break;
  case PatchingStub::load_klass_id:
    target = Runtime1::entry_for(Runtime1::load_klass_patching_id);
    reloc_type = relocInfo::metadata_type;
    break;
  case PatchingStub::load_mirror_id:
    target = Runtime1::entry_for(Runtime1::load_mirror_patching_id);
    reloc_type = relocInfo::oop_type;
    break;
  case PatchingStub::load_appendix_id:
    target = Runtime1::entry_for(Runtime1::load_appendix_patching_id);
    reloc_type = relocInfo::oop_type;
    break;
  default: ShouldNotReachHere();
  }

  __ far_call(RuntimeAddress(target));
  add_call_info_here(info);
}

void LIR_Assembler::stack2stack(LIR_Opr src, LIR_Opr dest, BasicType type) {

  LIR_Opr temp;
  if (type == T_LONG || type == T_DOUBLE)
    temp = FrameMap::rscratch1_long_opr;
  else
    temp = FrameMap::rscratch1_opr;

  stack2reg(src, temp, src->type());
  reg2stack(temp, dest, dest->type(), false);
}


void LIR_Assembler::mem2reg(LIR_Opr src, LIR_Opr dest, BasicType type, LIR_PatchCode patch_code, CodeEmitInfo* info, bool wide, bool /* unaligned */) {
  LIR_Address* addr = src->as_address_ptr();
  LIR_Address* from_addr = src->as_address_ptr();

  if (addr->base()->type() == T_OBJECT || addr->base()->type() == T_VALUETYPE) { 
    __ verify_oop(addr->base()->as_pointer_register());
  }

  if (patch_code != lir_patch_none) {
    deoptimize_trap(info);
    return;
  }

  if (info != NULL) {
    add_debug_info_for_null_check_here(info);
  }
  int null_check_here = code_offset();
  switch (type) {
    case T_FLOAT: {
      __ ldrs(dest->as_float_reg(), as_Address(from_addr));
      break;
    }

    case T_DOUBLE: {
      __ ldrd(dest->as_double_reg(), as_Address(from_addr));
      break;
    }

    case T_VALUETYPE: // fall through
    case T_ARRAY:   // fall through
    case T_OBJECT:  // fall through
      if (UseCompressedOops && !wide) {
        __ ldrw(dest->as_register(), as_Address(from_addr));
      } else {
         __ ldr(dest->as_register(), as_Address(from_addr));
      }
      break;
    case T_METADATA:
      // We get here to store a method pointer to the stack to pass to
      // a dtrace runtime call. This can't work on 64 bit with
      // compressed klass ptrs: T_METADATA can be a compressed klass
      // ptr or a 64 bit method pointer.
      ShouldNotReachHere();
      __ ldr(dest->as_register(), as_Address(from_addr));
      break;
    case T_ADDRESS:
      // FIXME: OMG this is a horrible kludge.  Any offset from an
      // address that matches klass_offset_in_bytes() will be loaded
      // as a word, not a long.
      if (UseCompressedClassPointers && addr->disp() == oopDesc::klass_offset_in_bytes()) {
        __ ldrw(dest->as_register(), as_Address(from_addr));
      } else {
        __ ldr(dest->as_register(), as_Address(from_addr));
      }
      break;
    case T_INT:
      __ ldrw(dest->as_register(), as_Address(from_addr));
      break;

    case T_LONG: {
      __ ldr(dest->as_register_lo(), as_Address_lo(from_addr));
      break;
    }

    case T_BYTE:
      __ ldrsb(dest->as_register(), as_Address(from_addr));
      break;
    case T_BOOLEAN: {
      __ ldrb(dest->as_register(), as_Address(from_addr));
      break;
    }

    case T_CHAR:
      __ ldrh(dest->as_register(), as_Address(from_addr));
      break;
    case T_SHORT:
      __ ldrsh(dest->as_register(), as_Address(from_addr));
      break;

    default:
      ShouldNotReachHere();
  }

  if (is_reference_type(type)) {
    if (UseCompressedOops && !wide) {
      __ decode_heap_oop(dest->as_register());
    }

    if (!UseZGC) {
      // Load barrier has not yet been applied, so ZGC can't verify the oop here
      __ verify_oop(dest->as_register());
    }
  } else if (type == T_ADDRESS && addr->disp() == oopDesc::klass_offset_in_bytes()) {
    if (UseCompressedClassPointers) {
      __ andr(dest->as_register(), dest->as_register(), oopDesc::compressed_klass_mask());
      __ decode_klass_not_null(dest->as_register());
    } else {
      __   ubfm(dest->as_register(), dest->as_register(), 0, 63 - oopDesc::storage_props_nof_bits);
    }
  }
}

void LIR_Assembler::move(LIR_Opr src, LIR_Opr dst) {
  assert(dst->is_cpu_register(), "must be");
  assert(dst->type() == src->type(), "must be");

  if (src->is_cpu_register()) {
    reg2reg(src, dst);
  } else if (src->is_stack()) {
    stack2reg(src, dst, dst->type());
  } else if (src->is_constant()) {
    const2reg(src, dst, lir_patch_none, NULL);
  } else {
    ShouldNotReachHere();
  }
}

int LIR_Assembler::array_element_size(BasicType type) const {
  int elem_size = type2aelembytes(type);
  return exact_log2(elem_size);
}


void LIR_Assembler::emit_op3(LIR_Op3* op) {
  switch (op->code()) {
  case lir_idiv:
  case lir_irem:
    arithmetic_idiv(op->code(),
                    op->in_opr1(),
                    op->in_opr2(),
                    op->in_opr3(),
                    op->result_opr(),
                    op->info());
    break;
  case lir_fmad:
    __ fmaddd(op->result_opr()->as_double_reg(),
              op->in_opr1()->as_double_reg(),
              op->in_opr2()->as_double_reg(),
              op->in_opr3()->as_double_reg());
    break;
  case lir_fmaf:
    __ fmadds(op->result_opr()->as_float_reg(),
              op->in_opr1()->as_float_reg(),
              op->in_opr2()->as_float_reg(),
              op->in_opr3()->as_float_reg());
    break;
  default:      ShouldNotReachHere(); break;
  }
}

void LIR_Assembler::emit_opBranch(LIR_OpBranch* op) {
#ifdef ASSERT
  assert(op->block() == NULL || op->block()->label() == op->label(), "wrong label");
  if (op->block() != NULL)  _branch_target_blocks.append(op->block());
  if (op->ublock() != NULL) _branch_target_blocks.append(op->ublock());
#endif

  if (op->cond() == lir_cond_always) {
    if (op->info() != NULL) add_debug_info_for_branch(op->info());
    __ b(*(op->label()));
  } else {
    Assembler::Condition acond;
    if (op->code() == lir_cond_float_branch) {
      bool is_unordered = (op->ublock() == op->block());
      // Assembler::EQ does not permit unordered branches, so we add
      // another branch here.  Likewise, Assembler::NE does not permit
      // ordered branches.
      if ((is_unordered && op->cond() == lir_cond_equal)
          || (!is_unordered && op->cond() == lir_cond_notEqual))
        __ br(Assembler::VS, *(op->ublock()->label()));
      switch(op->cond()) {
      case lir_cond_equal:        acond = Assembler::EQ; break;
      case lir_cond_notEqual:     acond = Assembler::NE; break;
      case lir_cond_less:         acond = (is_unordered ? Assembler::LT : Assembler::LO); break;
      case lir_cond_lessEqual:    acond = (is_unordered ? Assembler::LE : Assembler::LS); break;
      case lir_cond_greaterEqual: acond = (is_unordered ? Assembler::HS : Assembler::GE); break;
      case lir_cond_greater:      acond = (is_unordered ? Assembler::HI : Assembler::GT); break;
      default:                    ShouldNotReachHere();
        acond = Assembler::EQ;  // unreachable
      }
    } else {
      switch (op->cond()) {
        case lir_cond_equal:        acond = Assembler::EQ; break;
        case lir_cond_notEqual:     acond = Assembler::NE; break;
        case lir_cond_less:         acond = Assembler::LT; break;
        case lir_cond_lessEqual:    acond = Assembler::LE; break;
        case lir_cond_greaterEqual: acond = Assembler::GE; break;
        case lir_cond_greater:      acond = Assembler::GT; break;
        case lir_cond_belowEqual:   acond = Assembler::LS; break;
        case lir_cond_aboveEqual:   acond = Assembler::HS; break;
        default:                    ShouldNotReachHere();
          acond = Assembler::EQ;  // unreachable
      }
    }
    __ br(acond,*(op->label()));
  }
}



void LIR_Assembler::emit_opConvert(LIR_OpConvert* op) {
  LIR_Opr src  = op->in_opr();
  LIR_Opr dest = op->result_opr();

  switch (op->bytecode()) {
    case Bytecodes::_i2f:
      {
        __ scvtfws(dest->as_float_reg(), src->as_register());
        break;
      }
    case Bytecodes::_i2d:
      {
        __ scvtfwd(dest->as_double_reg(), src->as_register());
        break;
      }
    case Bytecodes::_l2d:
      {
        __ scvtfd(dest->as_double_reg(), src->as_register_lo());
        break;
      }
    case Bytecodes::_l2f:
      {
        __ scvtfs(dest->as_float_reg(), src->as_register_lo());
        break;
      }
    case Bytecodes::_f2d:
      {
        __ fcvts(dest->as_double_reg(), src->as_float_reg());
        break;
      }
    case Bytecodes::_d2f:
      {
        __ fcvtd(dest->as_float_reg(), src->as_double_reg());
        break;
      }
    case Bytecodes::_i2c:
      {
        __ ubfx(dest->as_register(), src->as_register(), 0, 16);
        break;
      }
    case Bytecodes::_i2l:
      {
        __ sxtw(dest->as_register_lo(), src->as_register());
        break;
      }
    case Bytecodes::_i2s:
      {
        __ sxth(dest->as_register(), src->as_register());
        break;
      }
    case Bytecodes::_i2b:
      {
        __ sxtb(dest->as_register(), src->as_register());
        break;
      }
    case Bytecodes::_l2i:
      {
        _masm->block_comment("FIXME: This could be a no-op");
        __ uxtw(dest->as_register(), src->as_register_lo());
        break;
      }
    case Bytecodes::_d2l:
      {
        __ fcvtzd(dest->as_register_lo(), src->as_double_reg());
        break;
      }
    case Bytecodes::_f2i:
      {
        __ fcvtzsw(dest->as_register(), src->as_float_reg());
        break;
      }
    case Bytecodes::_f2l:
      {
        __ fcvtzs(dest->as_register_lo(), src->as_float_reg());
        break;
      }
    case Bytecodes::_d2i:
      {
        __ fcvtzdw(dest->as_register(), src->as_double_reg());
        break;
      }
    default: ShouldNotReachHere();
  }
}

void LIR_Assembler::emit_alloc_obj(LIR_OpAllocObj* op) {
  if (op->init_check()) {
    __ ldrb(rscratch1, Address(op->klass()->as_register(),
                               InstanceKlass::init_state_offset()));
    __ cmpw(rscratch1, InstanceKlass::fully_initialized);
    add_debug_info_for_null_check_here(op->stub()->info());
    __ br(Assembler::NE, *op->stub()->entry());
  }
  __ allocate_object(op->obj()->as_register(),
                     op->tmp1()->as_register(),
                     op->tmp2()->as_register(),
                     op->header_size(),
                     op->object_size(),
                     op->klass()->as_register(),
                     *op->stub()->entry());
  __ bind(*op->stub()->continuation());
}

void LIR_Assembler::emit_alloc_array(LIR_OpAllocArray* op) {
  Register len =  op->len()->as_register();
  __ uxtw(len, len);

  if (UseSlowPath || op->type() == T_VALUETYPE ||
      (!UseFastNewObjectArray && is_reference_type(op->type())) ||
      (!UseFastNewTypeArray   && !is_reference_type(op->type()))) {
    __ b(*op->stub()->entry());
  } else {
    Register tmp1 = op->tmp1()->as_register();
    Register tmp2 = op->tmp2()->as_register();
    Register tmp3 = op->tmp3()->as_register();
    if (len == tmp1) {
      tmp1 = tmp3;
    } else if (len == tmp2) {
      tmp2 = tmp3;
    } else if (len == tmp3) {
      // everything is ok
    } else {
      __ mov(tmp3, len);
    }
    __ allocate_array(op->obj()->as_register(),
                      len,
                      tmp1,
                      tmp2,
                      arrayOopDesc::header_size(op->type()),
                      array_element_size(op->type()),
                      op->klass()->as_register(),
                      *op->stub()->entry());
  }
  __ bind(*op->stub()->continuation());
}

void LIR_Assembler::type_profile_helper(Register mdo,
                                        ciMethodData *md, ciProfileData *data,
                                        Register recv, Label* update_done) {
  for (uint i = 0; i < ReceiverTypeData::row_limit(); i++) {
    Label next_test;
    // See if the receiver is receiver[n].
    __ lea(rscratch2, Address(mdo, md->byte_offset_of_slot(data, ReceiverTypeData::receiver_offset(i))));
    __ ldr(rscratch1, Address(rscratch2));
    __ cmp(recv, rscratch1);
    __ br(Assembler::NE, next_test);
    Address data_addr(mdo, md->byte_offset_of_slot(data, ReceiverTypeData::receiver_count_offset(i)));
    __ addptr(data_addr, DataLayout::counter_increment);
    __ b(*update_done);
    __ bind(next_test);
  }

  // Didn't find receiver; find next empty slot and fill it in
  for (uint i = 0; i < ReceiverTypeData::row_limit(); i++) {
    Label next_test;
    __ lea(rscratch2,
           Address(mdo, md->byte_offset_of_slot(data, ReceiverTypeData::receiver_offset(i))));
    Address recv_addr(rscratch2);
    __ ldr(rscratch1, recv_addr);
    __ cbnz(rscratch1, next_test);
    __ str(recv, recv_addr);
    __ mov(rscratch1, DataLayout::counter_increment);
    __ lea(rscratch2, Address(mdo, md->byte_offset_of_slot(data, ReceiverTypeData::receiver_count_offset(i))));
    __ str(rscratch1, Address(rscratch2));
    __ b(*update_done);
    __ bind(next_test);
  }
}

void LIR_Assembler::emit_typecheck_helper(LIR_OpTypeCheck *op, Label* success, Label* failure, Label* obj_is_null) {
  // we always need a stub for the failure case.
  CodeStub* stub = op->stub();
  Register obj = op->object()->as_register();
  Register k_RInfo = op->tmp1()->as_register();
  Register klass_RInfo = op->tmp2()->as_register();
  Register dst = op->result_opr()->as_register();
  ciKlass* k = op->klass();
  Register Rtmp1 = noreg;

  // check if it needs to be profiled
  ciMethodData* md;
  ciProfileData* data;

  const bool should_profile = op->should_profile();

  if (should_profile) {
    ciMethod* method = op->profiled_method();
    assert(method != NULL, "Should have method");
    int bci = op->profiled_bci();
    md = method->method_data_or_null();
    assert(md != NULL, "Sanity");
    data = md->bci_to_data(bci);
    assert(data != NULL,                "need data for type check");
    assert(data->is_ReceiverTypeData(), "need ReceiverTypeData for type check");
  }
  Label profile_cast_success, profile_cast_failure;
  Label *success_target = should_profile ? &profile_cast_success : success;
  Label *failure_target = should_profile ? &profile_cast_failure : failure;

  if (obj == k_RInfo) {
    k_RInfo = dst;
  } else if (obj == klass_RInfo) {
    klass_RInfo = dst;
  }
  if (k->is_loaded() && !UseCompressedClassPointers) {
    select_different_registers(obj, dst, k_RInfo, klass_RInfo);
  } else {
    Rtmp1 = op->tmp3()->as_register();
    select_different_registers(obj, dst, k_RInfo, klass_RInfo, Rtmp1);
  }

  assert_different_registers(obj, k_RInfo, klass_RInfo);

    if (should_profile) {
      Label not_null;
      __ cbnz(obj, not_null);
      // Object is null; update MDO and exit
      Register mdo  = klass_RInfo;
      __ mov_metadata(mdo, md->constant_encoding());
      Address data_addr
        = __ form_address(rscratch2, mdo,
                          md->byte_offset_of_slot(data, DataLayout::flags_offset()),
                          0);
      __ ldrb(rscratch1, data_addr);
      __ orr(rscratch1, rscratch1, BitData::null_seen_byte_constant());
      __ strb(rscratch1, data_addr);
      __ b(*obj_is_null);
      __ bind(not_null);
    } else {
      __ cbz(obj, *obj_is_null);
    }

  if (!k->is_loaded()) {
    klass2reg_with_patching(k_RInfo, op->info_for_patch());
  } else {
    __ mov_metadata(k_RInfo, k->constant_encoding());
  }
  __ verify_oop(obj);

  if (op->fast_check()) {
    // get object class
    // not a safepoint as obj null check happens earlier
    __ load_klass(rscratch1, obj);
    __ cmp( rscratch1, k_RInfo);

    __ br(Assembler::NE, *failure_target);
    // successful cast, fall through to profile or jump
  } else {
    // get object class
    // not a safepoint as obj null check happens earlier
    __ load_klass(klass_RInfo, obj);
    if (k->is_loaded()) {
      // See if we get an immediate positive hit
      __ ldr(rscratch1, Address(klass_RInfo, long(k->super_check_offset())));
      __ cmp(k_RInfo, rscratch1);
      if ((juint)in_bytes(Klass::secondary_super_cache_offset()) != k->super_check_offset()) {
        __ br(Assembler::NE, *failure_target);
        // successful cast, fall through to profile or jump
      } else {
        // See if we get an immediate positive hit
        __ br(Assembler::EQ, *success_target);
        // check for self
        __ cmp(klass_RInfo, k_RInfo);
        __ br(Assembler::EQ, *success_target);

        __ stp(klass_RInfo, k_RInfo, Address(__ pre(sp, -2 * wordSize)));
        __ far_call(RuntimeAddress(Runtime1::entry_for(Runtime1::slow_subtype_check_id)));
        __ ldr(klass_RInfo, Address(__ post(sp, 2 * wordSize)));
        // result is a boolean
        __ cbzw(klass_RInfo, *failure_target);
        // successful cast, fall through to profile or jump
      }
    } else {
      // perform the fast part of the checking logic
      __ check_klass_subtype_fast_path(klass_RInfo, k_RInfo, Rtmp1, success_target, failure_target, NULL);
      // call out-of-line instance of __ check_klass_subtype_slow_path(...):
      __ stp(klass_RInfo, k_RInfo, Address(__ pre(sp, -2 * wordSize)));
      __ far_call(RuntimeAddress(Runtime1::entry_for(Runtime1::slow_subtype_check_id)));
      __ ldp(k_RInfo, klass_RInfo, Address(__ post(sp, 2 * wordSize)));
      // result is a boolean
      __ cbz(k_RInfo, *failure_target);
      // successful cast, fall through to profile or jump
    }
  }
  if (should_profile) {
    Register mdo  = klass_RInfo, recv = k_RInfo;
    __ bind(profile_cast_success);
    __ mov_metadata(mdo, md->constant_encoding());
    __ load_klass(recv, obj);
    Label update_done;
    type_profile_helper(mdo, md, data, recv, success);
    __ b(*success);

    __ bind(profile_cast_failure);
    __ mov_metadata(mdo, md->constant_encoding());
    Address counter_addr
      = __ form_address(rscratch2, mdo,
                        md->byte_offset_of_slot(data, CounterData::count_offset()),
                        0);
    __ ldr(rscratch1, counter_addr);
    __ sub(rscratch1, rscratch1, DataLayout::counter_increment);
    __ str(rscratch1, counter_addr);
    __ b(*failure);
  }
  __ b(*success);
}


void LIR_Assembler::emit_opTypeCheck(LIR_OpTypeCheck* op) {
  const bool should_profile = op->should_profile();

  LIR_Code code = op->code();
  if (code == lir_store_check) {
    Register value = op->object()->as_register();
    Register array = op->array()->as_register();
    Register k_RInfo = op->tmp1()->as_register();
    Register klass_RInfo = op->tmp2()->as_register();
    Register Rtmp1 = op->tmp3()->as_register();

    CodeStub* stub = op->stub();

    // check if it needs to be profiled
    ciMethodData* md;
    ciProfileData* data;

    if (should_profile) {
      ciMethod* method = op->profiled_method();
      assert(method != NULL, "Should have method");
      int bci = op->profiled_bci();
      md = method->method_data_or_null();
      assert(md != NULL, "Sanity");
      data = md->bci_to_data(bci);
      assert(data != NULL,                "need data for type check");
      assert(data->is_ReceiverTypeData(), "need ReceiverTypeData for type check");
    }
    Label profile_cast_success, profile_cast_failure, done;
    Label *success_target = should_profile ? &profile_cast_success : &done;
    Label *failure_target = should_profile ? &profile_cast_failure : stub->entry();

    if (should_profile) {
      Label not_null;
      __ cbnz(value, not_null);
      // Object is null; update MDO and exit
      Register mdo  = klass_RInfo;
      __ mov_metadata(mdo, md->constant_encoding());
      Address data_addr
        = __ form_address(rscratch2, mdo,
                          md->byte_offset_of_slot(data, DataLayout::flags_offset()),
                          0);
      __ ldrb(rscratch1, data_addr);
      __ orr(rscratch1, rscratch1, BitData::null_seen_byte_constant());
      __ strb(rscratch1, data_addr);
      __ b(done);
      __ bind(not_null);
    } else {
      __ cbz(value, done);
    }

    add_debug_info_for_null_check_here(op->info_for_exception());
    __ load_klass(k_RInfo, array);
    __ load_klass(klass_RInfo, value);

    // get instance klass (it's already uncompressed)
    __ ldr(k_RInfo, Address(k_RInfo, ObjArrayKlass::element_klass_offset()));
    // perform the fast part of the checking logic
    __ check_klass_subtype_fast_path(klass_RInfo, k_RInfo, Rtmp1, success_target, failure_target, NULL);
    // call out-of-line instance of __ check_klass_subtype_slow_path(...):
    __ stp(klass_RInfo, k_RInfo, Address(__ pre(sp, -2 * wordSize)));
    __ far_call(RuntimeAddress(Runtime1::entry_for(Runtime1::slow_subtype_check_id)));
    __ ldp(k_RInfo, klass_RInfo, Address(__ post(sp, 2 * wordSize)));
    // result is a boolean
    __ cbzw(k_RInfo, *failure_target);
    // fall through to the success case

    if (should_profile) {
      Register mdo  = klass_RInfo, recv = k_RInfo;
      __ bind(profile_cast_success);
      __ mov_metadata(mdo, md->constant_encoding());
      __ load_klass(recv, value);
      Label update_done;
      type_profile_helper(mdo, md, data, recv, &done);
      __ b(done);

      __ bind(profile_cast_failure);
      __ mov_metadata(mdo, md->constant_encoding());
      Address counter_addr(mdo, md->byte_offset_of_slot(data, CounterData::count_offset()));
      __ lea(rscratch2, counter_addr);
      __ ldr(rscratch1, Address(rscratch2));
      __ sub(rscratch1, rscratch1, DataLayout::counter_increment);
      __ str(rscratch1, Address(rscratch2));
      __ b(*stub->entry());
    }

    __ bind(done);
  } else if (code == lir_checkcast) {
    Register obj = op->object()->as_register();
    Register dst = op->result_opr()->as_register();
    Label success;
    emit_typecheck_helper(op, &success, op->stub()->entry(), &success);
    __ bind(success);
    if (dst != obj) {
      __ mov(dst, obj);
    }
  } else if (code == lir_instanceof) {
    Register obj = op->object()->as_register();
    Register dst = op->result_opr()->as_register();
    Label success, failure, done;
    emit_typecheck_helper(op, &success, &failure, &failure);
    __ bind(failure);
    __ mov(dst, zr);
    __ b(done);
    __ bind(success);
    __ mov(dst, 1);
    __ bind(done);
  } else {
    ShouldNotReachHere();
  }
}

void LIR_Assembler::emit_opFlattenedArrayCheck(LIR_OpFlattenedArrayCheck* op) {
  // We are loading/storing an array that *may* be a flattened array (the declared type
  // Object[], interface[], or VT?[]). If this array is flattened, take slow path.

  __ load_storage_props(op->tmp()->as_register(), op->array()->as_register());
  __ tst(op->tmp()->as_register(), ArrayStorageProperties::flattened_value);
  __ br(Assembler::NE, *op->stub()->entry());
  if (!op->value()->is_illegal()) {
    // We are storing into the array.
    Label skip;
    __ tst(op->tmp()->as_register(), ArrayStorageProperties::null_free_value);
    __ br(Assembler::EQ, skip);
    // The array is not flattened, but it is null_free. If we are storing
    // a null, take the slow path (which will throw NPE).
    __ cbz(op->value()->as_register(), *op->stub()->entry());
    __ bind(skip);
  }

}

void LIR_Assembler::emit_opNullFreeArrayCheck(LIR_OpNullFreeArrayCheck* op) {
  // This is called when we use aastore into a an array declared as "[LVT;",
  // where we know VT is not flattenable (due to ValueArrayElemMaxFlatOops, etc).
  // However, we need to do a NULL check if the actual array is a "[QVT;".

  __ load_storage_props(op->tmp()->as_register(), op->array()->as_register());
  __ mov(rscratch1, (uint64_t) ArrayStorageProperties::null_free_value);
  __ cmp(op->tmp()->as_register(), rscratch1);
}

void LIR_Assembler::emit_opSubstitutabilityCheck(LIR_OpSubstitutabilityCheck* op) {
  Label L_oops_equal;
  Label L_oops_not_equal;
  Label L_end;

  Register left  = op->left()->as_register();
  Register right = op->right()->as_register();

  __ cmp(left, right);
  __ br(Assembler::EQ, L_oops_equal);

  // (1) Null check -- if one of the operands is null, the other must not be null (because
  //     the two references are not equal), so they are not substitutable,
  //     FIXME: do null check only if the operand is nullable
  {
    __ cbz(left, L_oops_not_equal);
    __ cbz(right, L_oops_not_equal);
  }


  ciKlass* left_klass = op->left_klass();
  ciKlass* right_klass = op->right_klass();

  // (2) Value object check -- if either of the operands is not a value object,
  //     they are not substitutable. We do this only if we are not sure that the
  //     operands are value objects
  if ((left_klass == NULL || right_klass == NULL) ||// The klass is still unloaded, or came from a Phi node.
      !left_klass->is_valuetype() || !right_klass->is_valuetype()) {
    Register tmp1  = rscratch1; /* op->tmp1()->as_register(); */
    Register tmp2  = rscratch2; /* op->tmp2()->as_register(); */

    __ mov(tmp1, (intptr_t)markWord::always_locked_pattern);

    __ ldr(tmp2, Address(left, oopDesc::mark_offset_in_bytes()));
    __ andr(tmp1, tmp1, tmp2);

    __ ldr(tmp2, Address(right, oopDesc::mark_offset_in_bytes()));
    __ andr(tmp1, tmp1, tmp2); 

    __ mov(tmp2, (intptr_t)markWord::always_locked_pattern);
    __ cmp(tmp1, tmp2); 
    __ br(Assembler::NE, L_oops_not_equal);
  }

  // (3) Same klass check: if the operands are of different klasses, they are not substitutable.
  if (left_klass != NULL && left_klass->is_valuetype() && left_klass == right_klass) {
    // No need to load klass -- the operands are statically known to be the same value klass.
    __ b(*op->stub()->entry());
  } else {
    Register left_klass_op = op->left_klass_op()->as_register();
    Register right_klass_op = op->right_klass_op()->as_register();

    if (UseCompressedOops) {
      __ ldrw(left_klass_op,  Address(left,  oopDesc::klass_offset_in_bytes()));
      __ ldrw(right_klass_op, Address(right, oopDesc::klass_offset_in_bytes()));
      __ cmpw(left_klass_op, right_klass_op);
    } else {
      __ ldr(left_klass_op,  Address(left,  oopDesc::klass_offset_in_bytes()));
      __ ldr(right_klass_op, Address(right, oopDesc::klass_offset_in_bytes()));
      __ cmp(left_klass_op, right_klass_op);
    }

    __ br(Assembler::EQ, *op->stub()->entry()); // same klass -> do slow check
    // fall through to L_oops_not_equal
  }

  __ bind(L_oops_not_equal);
  move(op->not_equal_result(), op->result_opr());
  __ b(L_end);

  __ bind(L_oops_equal);
  move(op->equal_result(), op->result_opr());
  __ b(L_end);

  // We've returned from the stub. op->result_opr() contains 0x0 IFF the two
  // operands are not substitutable. (Don't compare against 0x1 in case the
  // C compiler is naughty)
  __ bind(*op->stub()->continuation());

  if (op->result_opr()->type() == T_LONG) {
    __ cbzw(op->result_opr()->as_register(), L_oops_not_equal); // (call_stub() == 0x0) -> not_equal
  } else {
    __ cbz(op->result_opr()->as_register(), L_oops_not_equal); // (call_stub() == 0x0) -> not_equal
  }

  move(op->equal_result(), op->result_opr()); // (call_stub() != 0x0) -> equal
  // fall-through
  __ bind(L_end);

}


void LIR_Assembler::casw(Register addr, Register newval, Register cmpval) {
  __ cmpxchg(addr, cmpval, newval, Assembler::word, /* acquire*/ true, /* release*/ true, /* weak*/ false, rscratch1);
  __ cset(rscratch1, Assembler::NE);
  __ membar(__ AnyAny);
}

void LIR_Assembler::casl(Register addr, Register newval, Register cmpval) {
  __ cmpxchg(addr, cmpval, newval, Assembler::xword, /* acquire*/ true, /* release*/ true, /* weak*/ false, rscratch1);
  __ cset(rscratch1, Assembler::NE);
  __ membar(__ AnyAny);
}


void LIR_Assembler::emit_compare_and_swap(LIR_OpCompareAndSwap* op) {
  assert(VM_Version::supports_cx8(), "wrong machine");
  Register addr;
  if (op->addr()->is_register()) {
    addr = as_reg(op->addr());
  } else {
    assert(op->addr()->is_address(), "what else?");
    LIR_Address* addr_ptr = op->addr()->as_address_ptr();
    assert(addr_ptr->disp() == 0, "need 0 disp");
    assert(addr_ptr->index() == LIR_OprDesc::illegalOpr(), "need 0 index");
    addr = as_reg(addr_ptr->base());
  }
  Register newval = as_reg(op->new_value());
  Register cmpval = as_reg(op->cmp_value());

  if (op->code() == lir_cas_obj) {
    if (UseCompressedOops) {
      Register t1 = op->tmp1()->as_register();
      assert(op->tmp1()->is_valid(), "must be");
      __ encode_heap_oop(t1, cmpval);
      cmpval = t1;
      __ encode_heap_oop(rscratch2, newval);
      newval = rscratch2;
      casw(addr, newval, cmpval);
    } else {
      casl(addr, newval, cmpval);
    }
  } else if (op->code() == lir_cas_int) {
    casw(addr, newval, cmpval);
  } else {
    casl(addr, newval, cmpval);
  }
}


void LIR_Assembler::cmove(LIR_Condition condition, LIR_Opr opr1, LIR_Opr opr2, LIR_Opr result, BasicType type) {

  Assembler::Condition acond, ncond;
  switch (condition) {
  case lir_cond_equal:        acond = Assembler::EQ; ncond = Assembler::NE; break;
  case lir_cond_notEqual:     acond = Assembler::NE; ncond = Assembler::EQ; break;
  case lir_cond_less:         acond = Assembler::LT; ncond = Assembler::GE; break;
  case lir_cond_lessEqual:    acond = Assembler::LE; ncond = Assembler::GT; break;
  case lir_cond_greaterEqual: acond = Assembler::GE; ncond = Assembler::LT; break;
  case lir_cond_greater:      acond = Assembler::GT; ncond = Assembler::LE; break;
  case lir_cond_belowEqual:
  case lir_cond_aboveEqual:
  default:                    ShouldNotReachHere();
    acond = Assembler::EQ; ncond = Assembler::NE;  // unreachable
  }

  assert(result->is_single_cpu() || result->is_double_cpu(),
         "expect single register for result");
  if (opr1->is_constant() && opr2->is_constant()
      && opr1->type() == T_INT && opr2->type() == T_INT) {
    jint val1 = opr1->as_jint();
    jint val2 = opr2->as_jint();
    if (val1 == 0 && val2 == 1) {
      __ cset(result->as_register(), ncond);
      return;
    } else if (val1 == 1 && val2 == 0) {
      __ cset(result->as_register(), acond);
      return;
    }
  }

  if (opr1->is_constant() && opr2->is_constant()
      && opr1->type() == T_LONG && opr2->type() == T_LONG) {
    jlong val1 = opr1->as_jlong();
    jlong val2 = opr2->as_jlong();
    if (val1 == 0 && val2 == 1) {
      __ cset(result->as_register_lo(), ncond);
      return;
    } else if (val1 == 1 && val2 == 0) {
      __ cset(result->as_register_lo(), acond);
      return;
    }
  }

  if (opr1->is_stack()) {
    stack2reg(opr1, FrameMap::rscratch1_opr, result->type());
    opr1 = FrameMap::rscratch1_opr;
  } else if (opr1->is_constant()) {
    LIR_Opr tmp
      = opr1->type() == T_LONG ? FrameMap::rscratch1_long_opr : FrameMap::rscratch1_opr;
    const2reg(opr1, tmp, lir_patch_none, NULL);
    opr1 = tmp;
  }

  if (opr2->is_stack()) {
    stack2reg(opr2, FrameMap::rscratch2_opr, result->type());
    opr2 = FrameMap::rscratch2_opr;
  } else if (opr2->is_constant()) {
    LIR_Opr tmp
      = opr2->type() == T_LONG ? FrameMap::rscratch2_long_opr : FrameMap::rscratch2_opr;
    const2reg(opr2, tmp, lir_patch_none, NULL);
    opr2 = tmp;
  }

  if (result->type() == T_LONG)
    __ csel(result->as_register_lo(), opr1->as_register_lo(), opr2->as_register_lo(), acond);
  else
    __ csel(result->as_register(), opr1->as_register(), opr2->as_register(), acond);
}

void LIR_Assembler::arith_op(LIR_Code code, LIR_Opr left, LIR_Opr right, LIR_Opr dest, CodeEmitInfo* info, bool pop_fpu_stack) {
  assert(info == NULL, "should never be used, idiv/irem and ldiv/lrem not handled by this method");

  if (left->is_single_cpu()) {
    Register lreg = left->as_register();
    Register dreg = as_reg(dest);

    if (right->is_single_cpu()) {
      // cpu register - cpu register

      assert(left->type() == T_INT && right->type() == T_INT && dest->type() == T_INT,
             "should be");
      Register rreg = right->as_register();
      switch (code) {
      case lir_add: __ addw (dest->as_register(), lreg, rreg); break;
      case lir_sub: __ subw (dest->as_register(), lreg, rreg); break;
      case lir_mul: __ mulw (dest->as_register(), lreg, rreg); break;
      default:      ShouldNotReachHere();
      }

    } else if (right->is_double_cpu()) {
      Register rreg = right->as_register_lo();
      // single_cpu + double_cpu: can happen with obj+long
      assert(code == lir_add || code == lir_sub, "mismatched arithmetic op");
      switch (code) {
      case lir_add: __ add(dreg, lreg, rreg); break;
      case lir_sub: __ sub(dreg, lreg, rreg); break;
      default: ShouldNotReachHere();
      }
    } else if (right->is_constant()) {
      // cpu register - constant
      jlong c;

      // FIXME.  This is fugly: we really need to factor all this logic.
      switch(right->type()) {
      case T_LONG:
        c = right->as_constant_ptr()->as_jlong();
        break;
      case T_INT:
      case T_ADDRESS:
        c = right->as_constant_ptr()->as_jint();
        break;
      default:
        ShouldNotReachHere();
        c = 0;  // unreachable
        break;
      }

      assert(code == lir_add || code == lir_sub, "mismatched arithmetic op");
      if (c == 0 && dreg == lreg) {
        COMMENT("effective nop elided");
        return;
      }
      switch(left->type()) {
      case T_INT:
        switch (code) {
        case lir_add: __ addw(dreg, lreg, c); break;
        case lir_sub: __ subw(dreg, lreg, c); break;
        default: ShouldNotReachHere();
        }
        break;
      case T_OBJECT:
      case T_ADDRESS:
        switch (code) {
        case lir_add: __ add(dreg, lreg, c); break;
        case lir_sub: __ sub(dreg, lreg, c); break;
        default: ShouldNotReachHere();
        }
        break;
      default:
        ShouldNotReachHere();
      }
    } else {
      ShouldNotReachHere();
    }

  } else if (left->is_double_cpu()) {
    Register lreg_lo = left->as_register_lo();

    if (right->is_double_cpu()) {
      // cpu register - cpu register
      Register rreg_lo = right->as_register_lo();
      switch (code) {
      case lir_add: __ add (dest->as_register_lo(), lreg_lo, rreg_lo); break;
      case lir_sub: __ sub (dest->as_register_lo(), lreg_lo, rreg_lo); break;
      case lir_mul: __ mul (dest->as_register_lo(), lreg_lo, rreg_lo); break;
      case lir_div: __ corrected_idivq(dest->as_register_lo(), lreg_lo, rreg_lo, false, rscratch1); break;
      case lir_rem: __ corrected_idivq(dest->as_register_lo(), lreg_lo, rreg_lo, true, rscratch1); break;
      default:
        ShouldNotReachHere();
      }

    } else if (right->is_constant()) {
      jlong c = right->as_constant_ptr()->as_jlong();
      Register dreg = as_reg(dest);
      switch (code) {
        case lir_add:
        case lir_sub:
          if (c == 0 && dreg == lreg_lo) {
            COMMENT("effective nop elided");
            return;
          }
          code == lir_add ? __ add(dreg, lreg_lo, c) : __ sub(dreg, lreg_lo, c);
          break;
        case lir_div:
          assert(c > 0 && is_power_of_2_long(c), "divisor must be power-of-2 constant");
          if (c == 1) {
            // move lreg_lo to dreg if divisor is 1
            __ mov(dreg, lreg_lo);
          } else {
            unsigned int shift = exact_log2_long(c);
            // use rscratch1 as intermediate result register
            __ asr(rscratch1, lreg_lo, 63);
            __ add(rscratch1, lreg_lo, rscratch1, Assembler::LSR, 64 - shift);
            __ asr(dreg, rscratch1, shift);
          }
          break;
        case lir_rem:
          assert(c > 0 && is_power_of_2_long(c), "divisor must be power-of-2 constant");
          if (c == 1) {
            // move 0 to dreg if divisor is 1
            __ mov(dreg, zr);
          } else {
            // use rscratch1 as intermediate result register
            __ negs(rscratch1, lreg_lo);
            __ andr(dreg, lreg_lo, c - 1);
            __ andr(rscratch1, rscratch1, c - 1);
            __ csneg(dreg, dreg, rscratch1, Assembler::MI);
          }
          break;
        default:
          ShouldNotReachHere();
      }
    } else {
      ShouldNotReachHere();
    }
  } else if (left->is_single_fpu()) {
    assert(right->is_single_fpu(), "right hand side of float arithmetics needs to be float register");
    switch (code) {
    case lir_add: __ fadds (dest->as_float_reg(), left->as_float_reg(), right->as_float_reg()); break;
    case lir_sub: __ fsubs (dest->as_float_reg(), left->as_float_reg(), right->as_float_reg()); break;
    case lir_mul_strictfp: // fall through
    case lir_mul: __ fmuls (dest->as_float_reg(), left->as_float_reg(), right->as_float_reg()); break;
    case lir_div_strictfp: // fall through
    case lir_div: __ fdivs (dest->as_float_reg(), left->as_float_reg(), right->as_float_reg()); break;
    default:
      ShouldNotReachHere();
    }
  } else if (left->is_double_fpu()) {
    if (right->is_double_fpu()) {
      // fpu register - fpu register
      switch (code) {
      case lir_add: __ faddd (dest->as_double_reg(), left->as_double_reg(), right->as_double_reg()); break;
      case lir_sub: __ fsubd (dest->as_double_reg(), left->as_double_reg(), right->as_double_reg()); break;
      case lir_mul_strictfp: // fall through
      case lir_mul: __ fmuld (dest->as_double_reg(), left->as_double_reg(), right->as_double_reg()); break;
      case lir_div_strictfp: // fall through
      case lir_div: __ fdivd (dest->as_double_reg(), left->as_double_reg(), right->as_double_reg()); break;
      default:
        ShouldNotReachHere();
      }
    } else {
      if (right->is_constant()) {
        ShouldNotReachHere();
      }
      ShouldNotReachHere();
    }
  } else if (left->is_single_stack() || left->is_address()) {
    assert(left == dest, "left and dest must be equal");
    ShouldNotReachHere();
  } else {
    ShouldNotReachHere();
  }
}

void LIR_Assembler::arith_fpu_implementation(LIR_Code code, int left_index, int right_index, int dest_index, bool pop_fpu_stack) { Unimplemented(); }


void LIR_Assembler::intrinsic_op(LIR_Code code, LIR_Opr value, LIR_Opr unused, LIR_Opr dest, LIR_Op* op) {
  switch(code) {
  case lir_abs : __ fabsd(dest->as_double_reg(), value->as_double_reg()); break;
  case lir_sqrt: __ fsqrtd(dest->as_double_reg(), value->as_double_reg()); break;
  default      : ShouldNotReachHere();
  }
}

void LIR_Assembler::logic_op(LIR_Code code, LIR_Opr left, LIR_Opr right, LIR_Opr dst) {

  assert(left->is_single_cpu() || left->is_double_cpu(), "expect single or double register");
  Register Rleft = left->is_single_cpu() ? left->as_register() :
                                           left->as_register_lo();
   if (dst->is_single_cpu()) {
     Register Rdst = dst->as_register();
     if (right->is_constant()) {
       switch (code) {
         case lir_logic_and: __ andw (Rdst, Rleft, right->as_jint()); break;
         case lir_logic_or:  __ orrw (Rdst, Rleft, right->as_jint()); break;
         case lir_logic_xor: __ eorw (Rdst, Rleft, right->as_jint()); break;
         default: ShouldNotReachHere(); break;
       }
     } else {
       Register Rright = right->is_single_cpu() ? right->as_register() :
                                                  right->as_register_lo();
       switch (code) {
         case lir_logic_and: __ andw (Rdst, Rleft, Rright); break;
         case lir_logic_or:  __ orrw (Rdst, Rleft, Rright); break;
         case lir_logic_xor: __ eorw (Rdst, Rleft, Rright); break;
         default: ShouldNotReachHere(); break;
       }
     }
   } else {
     Register Rdst = dst->as_register_lo();
     if (right->is_constant()) {
       switch (code) {
         case lir_logic_and: __ andr (Rdst, Rleft, right->as_jlong()); break;
         case lir_logic_or:  __ orr (Rdst, Rleft, right->as_jlong()); break;
         case lir_logic_xor: __ eor (Rdst, Rleft, right->as_jlong()); break;
         default: ShouldNotReachHere(); break;
       }
     } else {
       Register Rright = right->is_single_cpu() ? right->as_register() :
                                                  right->as_register_lo();
       switch (code) {
         case lir_logic_and: __ andr (Rdst, Rleft, Rright); break;
         case lir_logic_or:  __ orr (Rdst, Rleft, Rright); break;
         case lir_logic_xor: __ eor (Rdst, Rleft, Rright); break;
         default: ShouldNotReachHere(); break;
       }
     }
   }
}



void LIR_Assembler::arithmetic_idiv(LIR_Code code, LIR_Opr left, LIR_Opr right, LIR_Opr illegal, LIR_Opr result, CodeEmitInfo* info) {

  // opcode check
  assert((code == lir_idiv) || (code == lir_irem), "opcode must be idiv or irem");
  bool is_irem = (code == lir_irem);

  // operand check
  assert(left->is_single_cpu(),   "left must be register");
  assert(right->is_single_cpu() || right->is_constant(),  "right must be register or constant");
  assert(result->is_single_cpu(), "result must be register");
  Register lreg = left->as_register();
  Register dreg = result->as_register();

  // power-of-2 constant check and codegen
  if (right->is_constant()) {
    int c = right->as_constant_ptr()->as_jint();
    assert(c > 0 && is_power_of_2(c), "divisor must be power-of-2 constant");
    if (is_irem) {
      if (c == 1) {
        // move 0 to dreg if divisor is 1
        __ movw(dreg, zr);
      } else {
        // use rscratch1 as intermediate result register
        __ negsw(rscratch1, lreg);
        __ andw(dreg, lreg, c - 1);
        __ andw(rscratch1, rscratch1, c - 1);
        __ csnegw(dreg, dreg, rscratch1, Assembler::MI);
      }
    } else {
      if (c == 1) {
        // move lreg to dreg if divisor is 1
        __ movw(dreg, lreg);
      } else {
        unsigned int shift = exact_log2(c);
        // use rscratch1 as intermediate result register
        __ asrw(rscratch1, lreg, 31);
        __ addw(rscratch1, lreg, rscratch1, Assembler::LSR, 32 - shift);
        __ asrw(dreg, rscratch1, shift);
      }
    }
  } else {
    Register rreg = right->as_register();
    __ corrected_idivl(dreg, lreg, rreg, is_irem, rscratch1);
  }
}


void LIR_Assembler::comp_op(LIR_Condition condition, LIR_Opr opr1, LIR_Opr opr2, LIR_Op2* op) {
  if (opr1->is_constant() && opr2->is_single_cpu()) {
    // tableswitch
    Register reg = as_reg(opr2);
    struct tableswitch &table = switches[opr1->as_constant_ptr()->as_jint()];
    __ tableswitch(reg, table._first_key, table._last_key, table._branches, table._after);
  } else if (opr1->is_single_cpu() || opr1->is_double_cpu()) {
    Register reg1 = as_reg(opr1);
    if (opr2->is_single_cpu()) {
      // cpu register - cpu register
      Register reg2 = opr2->as_register();
      if (is_reference_type(opr1->type())) {
        __ cmpoop(reg1, reg2);
      } else {
        assert(!is_reference_type(opr2->type()), "cmp int, oop?");
        __ cmpw(reg1, reg2);
      }
      return;
    }
    if (opr2->is_double_cpu()) {
      // cpu register - cpu register
      Register reg2 = opr2->as_register_lo();
      __ cmp(reg1, reg2);
      return;
    }

    if (opr2->is_constant()) {
      bool is_32bit = false; // width of register operand
      jlong imm;

      switch(opr2->type()) {
      case T_INT:
        imm = opr2->as_constant_ptr()->as_jint();
        is_32bit = true;
        break;
      case T_LONG:
        imm = opr2->as_constant_ptr()->as_jlong();
        break;
      case T_ADDRESS:
        imm = opr2->as_constant_ptr()->as_jint();
        break;
<<<<<<< HEAD
      case T_VALUETYPE:
=======
      case T_METADATA:
        imm = (intptr_t)(opr2->as_constant_ptr()->as_metadata());
        break;
>>>>>>> 476cfd15
      case T_OBJECT:
      case T_ARRAY:
        jobject2reg(opr2->as_constant_ptr()->as_jobject(), rscratch1);
        __ cmpoop(reg1, rscratch1);
        return;
      default:
        ShouldNotReachHere();
        imm = 0;  // unreachable
        break;
      }

      if (Assembler::operand_valid_for_add_sub_immediate(imm)) {
        if (is_32bit)
          __ cmpw(reg1, imm);
        else
          __ subs(zr, reg1, imm);
        return;
      } else {
        __ mov(rscratch1, imm);
        if (is_32bit)
          __ cmpw(reg1, rscratch1);
        else
          __ cmp(reg1, rscratch1);
        return;
      }
    } else
      ShouldNotReachHere();
  } else if (opr1->is_single_fpu()) {
    FloatRegister reg1 = opr1->as_float_reg();
    assert(opr2->is_single_fpu(), "expect single float register");
    FloatRegister reg2 = opr2->as_float_reg();
    __ fcmps(reg1, reg2);
  } else if (opr1->is_double_fpu()) {
    FloatRegister reg1 = opr1->as_double_reg();
    assert(opr2->is_double_fpu(), "expect double float register");
    FloatRegister reg2 = opr2->as_double_reg();
    __ fcmpd(reg1, reg2);
  } else {
    ShouldNotReachHere();
  }
}

void LIR_Assembler::comp_fl2i(LIR_Code code, LIR_Opr left, LIR_Opr right, LIR_Opr dst, LIR_Op2* op){
  if (code == lir_cmp_fd2i || code == lir_ucmp_fd2i) {
    bool is_unordered_less = (code == lir_ucmp_fd2i);
    if (left->is_single_fpu()) {
      __ float_cmp(true, is_unordered_less ? -1 : 1, left->as_float_reg(), right->as_float_reg(), dst->as_register());
    } else if (left->is_double_fpu()) {
      __ float_cmp(false, is_unordered_less ? -1 : 1, left->as_double_reg(), right->as_double_reg(), dst->as_register());
    } else {
      ShouldNotReachHere();
    }
  } else if (code == lir_cmp_l2i) {
    Label done;
    __ cmp(left->as_register_lo(), right->as_register_lo());
    __ mov(dst->as_register(), (u_int64_t)-1L);
    __ br(Assembler::LT, done);
    __ csinc(dst->as_register(), zr, zr, Assembler::EQ);
    __ bind(done);
  } else {
    ShouldNotReachHere();
  }
}


void LIR_Assembler::align_call(LIR_Code code) {  }


void LIR_Assembler::call(LIR_OpJavaCall* op, relocInfo::relocType rtype) {
  address call = __ trampoline_call(Address(op->addr(), rtype));
  if (call == NULL) {
    bailout("trampoline stub overflow");
    return;
  }
  add_call_info(code_offset(), op->info());
}


void LIR_Assembler::ic_call(LIR_OpJavaCall* op) {
  address call = __ ic_call(op->addr());
  if (call == NULL) {
    bailout("trampoline stub overflow");
    return;
  }
  add_call_info(code_offset(), op->info());
}


/* Currently, vtable-dispatch is only enabled for sparc platforms */
void LIR_Assembler::vtable_call(LIR_OpJavaCall* op) {
  ShouldNotReachHere();
}


void LIR_Assembler::emit_static_call_stub() {
  address call_pc = __ pc();
  address stub = __ start_a_stub(call_stub_size());
  if (stub == NULL) {
    bailout("static call stub overflow");
    return;
  }

  int start = __ offset();

  __ relocate(static_stub_Relocation::spec(call_pc));
  __ emit_static_call_stub();

  assert(__ offset() - start + CompiledStaticCall::to_trampoline_stub_size()
        <= call_stub_size(), "stub too big");
  __ end_a_stub();
}


void LIR_Assembler::throw_op(LIR_Opr exceptionPC, LIR_Opr exceptionOop, CodeEmitInfo* info) {
  assert(exceptionOop->as_register() == r0, "must match");
  assert(exceptionPC->as_register() == r3, "must match");

  // exception object is not added to oop map by LinearScan
  // (LinearScan assumes that no oops are in fixed registers)
  info->add_register_oop(exceptionOop);
  Runtime1::StubID unwind_id;

  // get current pc information
  // pc is only needed if the method has an exception handler, the unwind code does not need it.
  int pc_for_athrow_offset = __ offset();
  InternalAddress pc_for_athrow(__ pc());
  __ adr(exceptionPC->as_register(), pc_for_athrow);
  add_call_info(pc_for_athrow_offset, info); // for exception handler

  __ verify_not_null_oop(r0);
  // search an exception handler (r0: exception oop, r3: throwing pc)
  if (compilation()->has_fpu_code()) {
    unwind_id = Runtime1::handle_exception_id;
  } else {
    unwind_id = Runtime1::handle_exception_nofpu_id;
  }
  __ far_call(RuntimeAddress(Runtime1::entry_for(unwind_id)));

  // FIXME: enough room for two byte trap   ????
  __ nop();
}


void LIR_Assembler::unwind_op(LIR_Opr exceptionOop) {
  assert(exceptionOop->as_register() == r0, "must match");

  __ b(_unwind_handler_entry);
}


void LIR_Assembler::shift_op(LIR_Code code, LIR_Opr left, LIR_Opr count, LIR_Opr dest, LIR_Opr tmp) {
  Register lreg = left->is_single_cpu() ? left->as_register() : left->as_register_lo();
  Register dreg = dest->is_single_cpu() ? dest->as_register() : dest->as_register_lo();

  switch (left->type()) {
    case T_INT: {
      switch (code) {
      case lir_shl:  __ lslvw (dreg, lreg, count->as_register()); break;
      case lir_shr:  __ asrvw (dreg, lreg, count->as_register()); break;
      case lir_ushr: __ lsrvw (dreg, lreg, count->as_register()); break;
      default:
        ShouldNotReachHere();
        break;
      }
      break;
    case T_LONG:
    case T_VALUETYPE: 
    case T_ADDRESS:
    case T_OBJECT:
      switch (code) {
      case lir_shl:  __ lslv (dreg, lreg, count->as_register()); break;
      case lir_shr:  __ asrv (dreg, lreg, count->as_register()); break;
      case lir_ushr: __ lsrv (dreg, lreg, count->as_register()); break;
      default:
        ShouldNotReachHere();
        break;
      }
      break;
    default:
      ShouldNotReachHere();
      break;
    }
  }
}


void LIR_Assembler::shift_op(LIR_Code code, LIR_Opr left, jint count, LIR_Opr dest) {
  Register dreg = dest->is_single_cpu() ? dest->as_register() : dest->as_register_lo();
  Register lreg = left->is_single_cpu() ? left->as_register() : left->as_register_lo();

  switch (left->type()) {
    case T_INT: {
      switch (code) {
      case lir_shl:  __ lslw (dreg, lreg, count); break;
      case lir_shr:  __ asrw (dreg, lreg, count); break;
      case lir_ushr: __ lsrw (dreg, lreg, count); break;
      default:
        ShouldNotReachHere();
        break;
      }
      break;
    case T_LONG:
    case T_ADDRESS:
    case T_VALUETYPE:
    case T_OBJECT:
      switch (code) {
      case lir_shl:  __ lsl (dreg, lreg, count); break;
      case lir_shr:  __ asr (dreg, lreg, count); break;
      case lir_ushr: __ lsr (dreg, lreg, count); break;
      default:
        ShouldNotReachHere();
        break;
      }
      break;
    default:
      ShouldNotReachHere();
      break;
    }
  }
}


void LIR_Assembler::store_parameter(Register r, int offset_from_rsp_in_words) {
  assert(offset_from_rsp_in_words >= 0, "invalid offset from rsp");
  int offset_from_rsp_in_bytes = offset_from_rsp_in_words * BytesPerWord;
  assert(offset_from_rsp_in_bytes < frame_map()->reserved_argument_area_size(), "invalid offset");
  __ str (r, Address(sp, offset_from_rsp_in_bytes));
}


void LIR_Assembler::store_parameter(jint c,     int offset_from_rsp_in_words) {
  assert(offset_from_rsp_in_words >= 0, "invalid offset from rsp");
  int offset_from_rsp_in_bytes = offset_from_rsp_in_words * BytesPerWord;
  assert(offset_from_rsp_in_bytes < frame_map()->reserved_argument_area_size(), "invalid offset");
  __ mov (rscratch1, c);
  __ str (rscratch1, Address(sp, offset_from_rsp_in_bytes));
}


void LIR_Assembler::store_parameter(jobject o,  int offset_from_rsp_in_words) {
  ShouldNotReachHere();
  assert(offset_from_rsp_in_words >= 0, "invalid offset from rsp");
  int offset_from_rsp_in_bytes = offset_from_rsp_in_words * BytesPerWord;
  assert(offset_from_rsp_in_bytes < frame_map()->reserved_argument_area_size(), "invalid offset");
  __ lea(rscratch1, __ constant_oop_address(o));
  __ str(rscratch1, Address(sp, offset_from_rsp_in_bytes));
}

void LIR_Assembler::arraycopy_valuetype_check(Register obj, Register tmp, CodeStub* slow_path, bool is_dest) {
  __ load_storage_props(tmp, obj);
  if (is_dest) {
    // We also take slow path if it's a null_free destination array, just in case the source array
    // contains NULLs.
    __ tst(tmp, ArrayStorageProperties::flattened_value | ArrayStorageProperties::null_free_value);
  } else {
    __ tst(tmp, ArrayStorageProperties::flattened_value);
  }
  __ br(Assembler::NE, *slow_path->entry());
}



// This code replaces a call to arraycopy; no exception may
// be thrown in this code, they must be thrown in the System.arraycopy
// activation frame; we could save some checks if this would not be the case
void LIR_Assembler::emit_arraycopy(LIR_OpArrayCopy* op) {
  ciArrayKlass* default_type = op->expected_type();
  Register src = op->src()->as_register();
  Register dst = op->dst()->as_register();
  Register src_pos = op->src_pos()->as_register();
  Register dst_pos = op->dst_pos()->as_register();
  Register length  = op->length()->as_register();
  Register tmp = op->tmp()->as_register();

  __ resolve(ACCESS_READ, src);
  __ resolve(ACCESS_WRITE, dst);

  CodeStub* stub = op->stub();
  int flags = op->flags();
  BasicType basic_type = default_type != NULL ? default_type->element_type()->basic_type() : T_ILLEGAL;
  if (is_reference_type(basic_type)) basic_type = T_OBJECT;

  if (flags & LIR_OpArrayCopy::always_slow_path) {
    __ b(*stub->entry());
    __ bind(*stub->continuation());
    return;
  }

  if (flags & LIR_OpArrayCopy::src_valuetype_check) {
    arraycopy_valuetype_check(src, tmp, stub, false);
  }

  if (flags & LIR_OpArrayCopy::dst_valuetype_check) {
    arraycopy_valuetype_check(dst, tmp, stub, true);
  }



  // if we don't know anything, just go through the generic arraycopy
  if (default_type == NULL // || basic_type == T_OBJECT
      ) {
    Label done;
    assert(src == r1 && src_pos == r2, "mismatch in calling convention");

    // Save the arguments in case the generic arraycopy fails and we
    // have to fall back to the JNI stub
    __ stp(dst,     dst_pos, Address(sp, 0*BytesPerWord));
    __ stp(length,  src_pos, Address(sp, 2*BytesPerWord));
    __ str(src,              Address(sp, 4*BytesPerWord));

    address copyfunc_addr = StubRoutines::generic_arraycopy();
    assert(copyfunc_addr != NULL, "generic arraycopy stub required");

    // The arguments are in java calling convention so we shift them
    // to C convention
    assert_different_registers(c_rarg0, j_rarg1, j_rarg2, j_rarg3, j_rarg4);
    __ mov(c_rarg0, j_rarg0);
    assert_different_registers(c_rarg1, j_rarg2, j_rarg3, j_rarg4);
    __ mov(c_rarg1, j_rarg1);
    assert_different_registers(c_rarg2, j_rarg3, j_rarg4);
    __ mov(c_rarg2, j_rarg2);
    assert_different_registers(c_rarg3, j_rarg4);
    __ mov(c_rarg3, j_rarg3);
    __ mov(c_rarg4, j_rarg4);
#ifndef PRODUCT
    if (PrintC1Statistics) {
      __ incrementw(ExternalAddress((address)&Runtime1::_generic_arraycopystub_cnt));
    }
#endif
    __ far_call(RuntimeAddress(copyfunc_addr));

    __ cbz(r0, *stub->continuation());

    // Reload values from the stack so they are where the stub
    // expects them.
    __ ldp(dst,     dst_pos, Address(sp, 0*BytesPerWord));
    __ ldp(length,  src_pos, Address(sp, 2*BytesPerWord));
    __ ldr(src,              Address(sp, 4*BytesPerWord));

    // r0 is -1^K where K == partial copied count
    __ eonw(rscratch1, r0, zr);
    // adjust length down and src/end pos up by partial copied count
    __ subw(length, length, rscratch1);
    __ addw(src_pos, src_pos, rscratch1);
    __ addw(dst_pos, dst_pos, rscratch1);
    __ b(*stub->entry());

    __ bind(*stub->continuation());
    return;
  }

  assert(default_type != NULL && default_type->is_array_klass() && default_type->is_loaded(), "must be true at this point");

  int elem_size = type2aelembytes(basic_type);
  int shift_amount;
  int scale = exact_log2(elem_size);

  Address src_length_addr = Address(src, arrayOopDesc::length_offset_in_bytes());
  Address dst_length_addr = Address(dst, arrayOopDesc::length_offset_in_bytes());
  Address src_klass_addr = Address(src, oopDesc::klass_offset_in_bytes());
  Address dst_klass_addr = Address(dst, oopDesc::klass_offset_in_bytes());

  // test for NULL
  if (flags & LIR_OpArrayCopy::src_null_check) {
    __ cbz(src, *stub->entry());
  }
  if (flags & LIR_OpArrayCopy::dst_null_check) {
    __ cbz(dst, *stub->entry());
  }

  // If the compiler was not able to prove that exact type of the source or the destination
  // of the arraycopy is an array type, check at runtime if the source or the destination is
  // an instance type.
  if (flags & LIR_OpArrayCopy::type_check) {
    if (!(flags & LIR_OpArrayCopy::LIR_OpArrayCopy::dst_objarray)) {
      __ load_klass(tmp, dst);
      __ ldrw(rscratch1, Address(tmp, in_bytes(Klass::layout_helper_offset())));
      __ cmpw(rscratch1, Klass::_lh_neutral_value);
      __ br(Assembler::GE, *stub->entry());
    }

    if (!(flags & LIR_OpArrayCopy::LIR_OpArrayCopy::src_objarray)) {
      __ load_klass(tmp, src);
      __ ldrw(rscratch1, Address(tmp, in_bytes(Klass::layout_helper_offset())));
      __ cmpw(rscratch1, Klass::_lh_neutral_value);
      __ br(Assembler::GE, *stub->entry());
    }
  }

  // check if negative
  if (flags & LIR_OpArrayCopy::src_pos_positive_check) {
    __ cmpw(src_pos, 0);
    __ br(Assembler::LT, *stub->entry());
  }
  if (flags & LIR_OpArrayCopy::dst_pos_positive_check) {
    __ cmpw(dst_pos, 0);
    __ br(Assembler::LT, *stub->entry());
  }

  if (flags & LIR_OpArrayCopy::length_positive_check) {
    __ cmpw(length, 0);
    __ br(Assembler::LT, *stub->entry());
  }

  if (flags & LIR_OpArrayCopy::src_range_check) {
    __ addw(tmp, src_pos, length);
    __ ldrw(rscratch1, src_length_addr);
    __ cmpw(tmp, rscratch1);
    __ br(Assembler::HI, *stub->entry());
  }
  if (flags & LIR_OpArrayCopy::dst_range_check) {
    __ addw(tmp, dst_pos, length);
    __ ldrw(rscratch1, dst_length_addr);
    __ cmpw(tmp, rscratch1);
    __ br(Assembler::HI, *stub->entry());
  }

  if (flags & LIR_OpArrayCopy::type_check) {
    // We don't know the array types are compatible
    if (basic_type != T_OBJECT) {
      // Simple test for basic type arrays
      if (UseCompressedClassPointers) {
        __ ldrw(tmp, src_klass_addr);
        __ ldrw(rscratch1, dst_klass_addr);
        __ cmpw(tmp, rscratch1);
      } else {
        __ ldr(tmp, src_klass_addr);
        __ ldr(rscratch1, dst_klass_addr);
        __ cmp(tmp, rscratch1);
      }
      __ br(Assembler::NE, *stub->entry());
    } else {
      // For object arrays, if src is a sub class of dst then we can
      // safely do the copy.
      Label cont, slow;

#define PUSH(r1, r2)                                    \
      stp(r1, r2, __ pre(sp, -2 * wordSize));

#define POP(r1, r2)                                     \
      ldp(r1, r2, __ post(sp, 2 * wordSize));

      __ PUSH(src, dst);

      __ load_klass(src, src);
      __ load_klass(dst, dst);

      __ check_klass_subtype_fast_path(src, dst, tmp, &cont, &slow, NULL);

      __ PUSH(src, dst);
      __ far_call(RuntimeAddress(Runtime1::entry_for(Runtime1::slow_subtype_check_id)));
      __ POP(src, dst);

      __ cbnz(src, cont);

      __ bind(slow);
      __ POP(src, dst);

      address copyfunc_addr = StubRoutines::checkcast_arraycopy();
      if (copyfunc_addr != NULL) { // use stub if available
        // src is not a sub class of dst so we have to do a
        // per-element check.

        int mask = LIR_OpArrayCopy::src_objarray|LIR_OpArrayCopy::dst_objarray;
        if ((flags & mask) != mask) {
          // Check that at least both of them object arrays.
          assert(flags & mask, "one of the two should be known to be an object array");

          if (!(flags & LIR_OpArrayCopy::src_objarray)) {
            __ load_klass(tmp, src);
          } else if (!(flags & LIR_OpArrayCopy::dst_objarray)) {
            __ load_klass(tmp, dst);
          }
          int lh_offset = in_bytes(Klass::layout_helper_offset());
          Address klass_lh_addr(tmp, lh_offset);
          jint objArray_lh = Klass::array_layout_helper(T_OBJECT);
          __ ldrw(rscratch1, klass_lh_addr);
          __ mov(rscratch2, objArray_lh);
          __ eorw(rscratch1, rscratch1, rscratch2);
          __ cbnzw(rscratch1, *stub->entry());
        }

       // Spill because stubs can use any register they like and it's
       // easier to restore just those that we care about.
        __ stp(dst,     dst_pos, Address(sp, 0*BytesPerWord));
        __ stp(length,  src_pos, Address(sp, 2*BytesPerWord));
        __ str(src,              Address(sp, 4*BytesPerWord));

        __ lea(c_rarg0, Address(src, src_pos, Address::uxtw(scale)));
        __ add(c_rarg0, c_rarg0, arrayOopDesc::base_offset_in_bytes(basic_type));
        assert_different_registers(c_rarg0, dst, dst_pos, length);
        __ lea(c_rarg1, Address(dst, dst_pos, Address::uxtw(scale)));
        __ add(c_rarg1, c_rarg1, arrayOopDesc::base_offset_in_bytes(basic_type));
        assert_different_registers(c_rarg1, dst, length);
        __ uxtw(c_rarg2, length);
        assert_different_registers(c_rarg2, dst);

        __ load_klass(c_rarg4, dst);
        __ ldr(c_rarg4, Address(c_rarg4, ObjArrayKlass::element_klass_offset()));
        __ ldrw(c_rarg3, Address(c_rarg4, Klass::super_check_offset_offset()));
        __ far_call(RuntimeAddress(copyfunc_addr));

#ifndef PRODUCT
        if (PrintC1Statistics) {
          Label failed;
          __ cbnz(r0, failed);
          __ incrementw(ExternalAddress((address)&Runtime1::_arraycopy_checkcast_cnt));
          __ bind(failed);
        }
#endif

        __ cbz(r0, *stub->continuation());

#ifndef PRODUCT
        if (PrintC1Statistics) {
          __ incrementw(ExternalAddress((address)&Runtime1::_arraycopy_checkcast_attempt_cnt));
        }
#endif
        assert_different_registers(dst, dst_pos, length, src_pos, src, r0, rscratch1);

        // Restore previously spilled arguments
        __ ldp(dst,     dst_pos, Address(sp, 0*BytesPerWord));
        __ ldp(length,  src_pos, Address(sp, 2*BytesPerWord));
        __ ldr(src,              Address(sp, 4*BytesPerWord));

        // return value is -1^K where K is partial copied count
        __ eonw(rscratch1, r0, zr);
        // adjust length down and src/end pos up by partial copied count
        __ subw(length, length, rscratch1);
        __ addw(src_pos, src_pos, rscratch1);
        __ addw(dst_pos, dst_pos, rscratch1);
      }

      __ b(*stub->entry());

      __ bind(cont);
      __ POP(src, dst);
    }
  }

#ifdef ASSERT
  if (basic_type != T_OBJECT || !(flags & LIR_OpArrayCopy::type_check)) {
    // Sanity check the known type with the incoming class.  For the
    // primitive case the types must match exactly with src.klass and
    // dst.klass each exactly matching the default type.  For the
    // object array case, if no type check is needed then either the
    // dst type is exactly the expected type and the src type is a
    // subtype which we can't check or src is the same array as dst
    // but not necessarily exactly of type default_type.
    Label known_ok, halt;
    __ mov_metadata(tmp, default_type->constant_encoding());
    if (UseCompressedClassPointers) {
      __ encode_klass_not_null(tmp);
    }

    if (basic_type != T_OBJECT) {

      if (UseCompressedClassPointers) {
        __ ldrw(rscratch1, dst_klass_addr);
        __ cmpw(tmp, rscratch1);
      } else {
        __ ldr(rscratch1, dst_klass_addr);
        __ cmp(tmp, rscratch1);
      }
      __ br(Assembler::NE, halt);
      if (UseCompressedClassPointers) {
        __ ldrw(rscratch1, src_klass_addr);
        __ cmpw(tmp, rscratch1);
      } else {
        __ ldr(rscratch1, src_klass_addr);
        __ cmp(tmp, rscratch1);
      }
      __ br(Assembler::EQ, known_ok);
    } else {
      if (UseCompressedClassPointers) {
        __ ldrw(rscratch1, dst_klass_addr);
        __ cmpw(tmp, rscratch1);
      } else {
        __ ldr(rscratch1, dst_klass_addr);
        __ cmp(tmp, rscratch1);
      }
      __ br(Assembler::EQ, known_ok);
      __ cmp(src, dst);
      __ br(Assembler::EQ, known_ok);
    }
    __ bind(halt);
    __ stop("incorrect type information in arraycopy");
    __ bind(known_ok);
  }
#endif

#ifndef PRODUCT
  if (PrintC1Statistics) {
    __ incrementw(ExternalAddress(Runtime1::arraycopy_count_address(basic_type)));
  }
#endif

  __ lea(c_rarg0, Address(src, src_pos, Address::uxtw(scale)));
  __ add(c_rarg0, c_rarg0, arrayOopDesc::base_offset_in_bytes(basic_type));
  assert_different_registers(c_rarg0, dst, dst_pos, length);
  __ lea(c_rarg1, Address(dst, dst_pos, Address::uxtw(scale)));
  __ add(c_rarg1, c_rarg1, arrayOopDesc::base_offset_in_bytes(basic_type));
  assert_different_registers(c_rarg1, dst, length);
  __ uxtw(c_rarg2, length);
  assert_different_registers(c_rarg2, dst);

  bool disjoint = (flags & LIR_OpArrayCopy::overlapping) == 0;
  bool aligned = (flags & LIR_OpArrayCopy::unaligned) == 0;
  const char *name;
  address entry = StubRoutines::select_arraycopy_function(basic_type, aligned, disjoint, name, false);

 CodeBlob *cb = CodeCache::find_blob(entry);
 if (cb) {
   __ far_call(RuntimeAddress(entry));
 } else {
   __ call_VM_leaf(entry, 3);
 }

  __ bind(*stub->continuation());
}




void LIR_Assembler::emit_lock(LIR_OpLock* op) {
  Register obj = op->obj_opr()->as_register();  // may not be an oop
  Register hdr = op->hdr_opr()->as_register();
  Register lock = op->lock_opr()->as_register();
  if (!UseFastLocking) {
    __ b(*op->stub()->entry());
  } else if (op->code() == lir_lock) {
    Register scratch = noreg;
    if (UseBiasedLocking) {
      scratch = op->scratch_opr()->as_register();
    }
    assert(BasicLock::displaced_header_offset_in_bytes() == 0, "lock_reg must point to the displaced header");
    __ resolve(ACCESS_READ | ACCESS_WRITE, obj);
    // add debug info for NullPointerException only if one is possible
    int null_check_offset = __ lock_object(hdr, obj, lock, scratch, *op->stub()->entry());
    if (op->info() != NULL) {
      add_debug_info_for_null_check(null_check_offset, op->info());
    }
    // done
  } else if (op->code() == lir_unlock) {
    assert(BasicLock::displaced_header_offset_in_bytes() == 0, "lock_reg must point to the displaced header");
    __ unlock_object(hdr, obj, lock, *op->stub()->entry());
  } else {
    Unimplemented();
  }
  __ bind(*op->stub()->continuation());
}


void LIR_Assembler::emit_profile_call(LIR_OpProfileCall* op) {
  ciMethod* method = op->profiled_method();
  int bci          = op->profiled_bci();
  ciMethod* callee = op->profiled_callee();

  // Update counter for all call types
  ciMethodData* md = method->method_data_or_null();
  assert(md != NULL, "Sanity");
  ciProfileData* data = md->bci_to_data(bci);
  assert(data != NULL && data->is_CounterData(), "need CounterData for calls");
  assert(op->mdo()->is_single_cpu(),  "mdo must be allocated");
  Register mdo  = op->mdo()->as_register();
  __ mov_metadata(mdo, md->constant_encoding());
  Address counter_addr(mdo, md->byte_offset_of_slot(data, CounterData::count_offset()));
  // Perform additional virtual call profiling for invokevirtual and
  // invokeinterface bytecodes
  if (op->should_profile_receiver_type()) {
    assert(op->recv()->is_single_cpu(), "recv must be allocated");
    Register recv = op->recv()->as_register();
    assert_different_registers(mdo, recv);
    assert(data->is_VirtualCallData(), "need VirtualCallData for virtual calls");
    ciKlass* known_klass = op->known_holder();
    if (C1OptimizeVirtualCallProfiling && known_klass != NULL) {
      // We know the type that will be seen at this call site; we can
      // statically update the MethodData* rather than needing to do
      // dynamic tests on the receiver type

      // NOTE: we should probably put a lock around this search to
      // avoid collisions by concurrent compilations
      ciVirtualCallData* vc_data = (ciVirtualCallData*) data;
      uint i;
      for (i = 0; i < VirtualCallData::row_limit(); i++) {
        ciKlass* receiver = vc_data->receiver(i);
        if (known_klass->equals(receiver)) {
          Address data_addr(mdo, md->byte_offset_of_slot(data, VirtualCallData::receiver_count_offset(i)));
          __ addptr(data_addr, DataLayout::counter_increment);
          return;
        }
      }

      // Receiver type not found in profile data; select an empty slot

      // Note that this is less efficient than it should be because it
      // always does a write to the receiver part of the
      // VirtualCallData rather than just the first time
      for (i = 0; i < VirtualCallData::row_limit(); i++) {
        ciKlass* receiver = vc_data->receiver(i);
        if (receiver == NULL) {
          Address recv_addr(mdo, md->byte_offset_of_slot(data, VirtualCallData::receiver_offset(i)));
          __ mov_metadata(rscratch1, known_klass->constant_encoding());
          __ lea(rscratch2, recv_addr);
          __ str(rscratch1, Address(rscratch2));
          Address data_addr(mdo, md->byte_offset_of_slot(data, VirtualCallData::receiver_count_offset(i)));
          __ addptr(data_addr, DataLayout::counter_increment);
          return;
        }
      }
    } else {
      __ load_klass(recv, recv);
      Label update_done;
      type_profile_helper(mdo, md, data, recv, &update_done);
      // Receiver did not match any saved receiver and there is no empty row for it.
      // Increment total counter to indicate polymorphic case.
      __ addptr(counter_addr, DataLayout::counter_increment);

      __ bind(update_done);
    }
  } else {
    // Static call
    __ addptr(counter_addr, DataLayout::counter_increment);
  }
}


void LIR_Assembler::emit_delay(LIR_OpDelay*) {
  Unimplemented();
}


void LIR_Assembler::monitor_address(int monitor_no, LIR_Opr dst) {
  __ lea(dst->as_register(), frame_map()->address_for_monitor_lock(monitor_no));
}

void LIR_Assembler::emit_updatecrc32(LIR_OpUpdateCRC32* op) {
  assert(op->crc()->is_single_cpu(),  "crc must be register");
  assert(op->val()->is_single_cpu(),  "byte value must be register");
  assert(op->result_opr()->is_single_cpu(), "result must be register");
  Register crc = op->crc()->as_register();
  Register val = op->val()->as_register();
  Register res = op->result_opr()->as_register();

  assert_different_registers(val, crc, res);
  unsigned long offset;
  __ adrp(res, ExternalAddress(StubRoutines::crc_table_addr()), offset);
  if (offset) __ add(res, res, offset);

  __ mvnw(crc, crc); // ~crc
  __ update_byte_crc32(crc, val, res);
  __ mvnw(res, crc); // ~crc
}

void LIR_Assembler::emit_profile_type(LIR_OpProfileType* op) {
  COMMENT("emit_profile_type {");
  Register obj = op->obj()->as_register();
  Register tmp = op->tmp()->as_pointer_register();
  Address mdo_addr = as_Address(op->mdp()->as_address_ptr());
  ciKlass* exact_klass = op->exact_klass();
  intptr_t current_klass = op->current_klass();
  bool not_null = op->not_null();
  bool no_conflict = op->no_conflict();

  Label update, next, none;

  bool do_null = !not_null;
  bool exact_klass_set = exact_klass != NULL && ciTypeEntries::valid_ciklass(current_klass) == exact_klass;
  bool do_update = !TypeEntries::is_type_unknown(current_klass) && !exact_klass_set;

  assert(do_null || do_update, "why are we here?");
  assert(!TypeEntries::was_null_seen(current_klass) || do_update, "why are we here?");
  assert(mdo_addr.base() != rscratch1, "wrong register");

  __ verify_oop(obj);

  if (tmp != obj) {
    __ mov(tmp, obj);
  }
  if (do_null) {
    __ cbnz(tmp, update);
    if (!TypeEntries::was_null_seen(current_klass)) {
      __ ldr(rscratch2, mdo_addr);
      __ orr(rscratch2, rscratch2, TypeEntries::null_seen);
      __ str(rscratch2, mdo_addr);
    }
    if (do_update) {
#ifndef ASSERT
      __ b(next);
    }
#else
      __ b(next);
    }
  } else {
    __ cbnz(tmp, update);
    __ stop("unexpected null obj");
#endif
  }

  __ bind(update);

  if (do_update) {
#ifdef ASSERT
    if (exact_klass != NULL) {
      Label ok;
      __ load_klass(tmp, tmp);
      __ mov_metadata(rscratch1, exact_klass->constant_encoding());
      __ eor(rscratch1, tmp, rscratch1);
      __ cbz(rscratch1, ok);
      __ stop("exact klass and actual klass differ");
      __ bind(ok);
    }
#endif
    if (!no_conflict) {
      if (exact_klass == NULL || TypeEntries::is_type_none(current_klass)) {
        if (exact_klass != NULL) {
          __ mov_metadata(tmp, exact_klass->constant_encoding());
        } else {
          __ load_klass(tmp, tmp);
        }

        __ ldr(rscratch2, mdo_addr);
        __ eor(tmp, tmp, rscratch2);
        __ andr(rscratch1, tmp, TypeEntries::type_klass_mask);
        // klass seen before, nothing to do. The unknown bit may have been
        // set already but no need to check.
        __ cbz(rscratch1, next);

        __ tbnz(tmp, exact_log2(TypeEntries::type_unknown), next); // already unknown. Nothing to do anymore.

        if (TypeEntries::is_type_none(current_klass)) {
          __ cbz(rscratch2, none);
          __ cmp(rscratch2, (u1)TypeEntries::null_seen);
          __ br(Assembler::EQ, none);
          // There is a chance that the checks above (re-reading profiling
          // data from memory) fail if another thread has just set the
          // profiling to this obj's klass
          __ dmb(Assembler::ISHLD);
          __ ldr(rscratch2, mdo_addr);
          __ eor(tmp, tmp, rscratch2);
          __ andr(rscratch1, tmp, TypeEntries::type_klass_mask);
          __ cbz(rscratch1, next);
        }
      } else {
        assert(ciTypeEntries::valid_ciklass(current_klass) != NULL &&
               ciTypeEntries::valid_ciklass(current_klass) != exact_klass, "conflict only");

        __ ldr(tmp, mdo_addr);
        __ tbnz(tmp, exact_log2(TypeEntries::type_unknown), next); // already unknown. Nothing to do anymore.
      }

      // different than before. Cannot keep accurate profile.
      __ ldr(rscratch2, mdo_addr);
      __ orr(rscratch2, rscratch2, TypeEntries::type_unknown);
      __ str(rscratch2, mdo_addr);

      if (TypeEntries::is_type_none(current_klass)) {
        __ b(next);

        __ bind(none);
        // first time here. Set profile type.
        __ str(tmp, mdo_addr);
      }
    } else {
      // There's a single possible klass at this profile point
      assert(exact_klass != NULL, "should be");
      if (TypeEntries::is_type_none(current_klass)) {
        __ mov_metadata(tmp, exact_klass->constant_encoding());
        __ ldr(rscratch2, mdo_addr);
        __ eor(tmp, tmp, rscratch2);
        __ andr(rscratch1, tmp, TypeEntries::type_klass_mask);
        __ cbz(rscratch1, next);
#ifdef ASSERT
        {
          Label ok;
          __ ldr(rscratch1, mdo_addr);
          __ cbz(rscratch1, ok);
          __ cmp(rscratch1, (u1)TypeEntries::null_seen);
          __ br(Assembler::EQ, ok);
          // may have been set by another thread
          __ dmb(Assembler::ISHLD);
          __ mov_metadata(rscratch1, exact_klass->constant_encoding());
          __ ldr(rscratch2, mdo_addr);
          __ eor(rscratch2, rscratch1, rscratch2);
          __ andr(rscratch2, rscratch2, TypeEntries::type_mask);
          __ cbz(rscratch2, ok);

          __ stop("unexpected profiling mismatch");
          __ bind(ok);
        }
#endif
        // first time here. Set profile type.
        __ ldr(tmp, mdo_addr);
      } else {
        assert(ciTypeEntries::valid_ciklass(current_klass) != NULL &&
               ciTypeEntries::valid_ciklass(current_klass) != exact_klass, "inconsistent");

        __ ldr(tmp, mdo_addr);
        __ tbnz(tmp, exact_log2(TypeEntries::type_unknown), next); // already unknown. Nothing to do anymore.

        __ orr(tmp, tmp, TypeEntries::type_unknown);
        __ str(tmp, mdo_addr);
        // FIXME: Write barrier needed here?
      }
    }

    __ bind(next);
  }
  COMMENT("} emit_profile_type");
}


void LIR_Assembler::align_backward_branch_target() {
}


void LIR_Assembler::negate(LIR_Opr left, LIR_Opr dest, LIR_Opr tmp) {
  // tmp must be unused
  assert(tmp->is_illegal(), "wasting a register if tmp is allocated");

  if (left->is_single_cpu()) {
    assert(dest->is_single_cpu(), "expect single result reg");
    __ negw(dest->as_register(), left->as_register());
  } else if (left->is_double_cpu()) {
    assert(dest->is_double_cpu(), "expect double result reg");
    __ neg(dest->as_register_lo(), left->as_register_lo());
  } else if (left->is_single_fpu()) {
    assert(dest->is_single_fpu(), "expect single float result reg");
    __ fnegs(dest->as_float_reg(), left->as_float_reg());
  } else {
    assert(left->is_double_fpu(), "expect double float operand reg");
    assert(dest->is_double_fpu(), "expect double float result reg");
    __ fnegd(dest->as_double_reg(), left->as_double_reg());
  }
}


void LIR_Assembler::leal(LIR_Opr addr, LIR_Opr dest, LIR_PatchCode patch_code, CodeEmitInfo* info) {
  if (patch_code != lir_patch_none) {
    deoptimize_trap(info);
    return;
  }

  __ lea(dest->as_register_lo(), as_Address(addr->as_address_ptr()));
}


void LIR_Assembler::rt_call(LIR_Opr result, address dest, const LIR_OprList* args, LIR_Opr tmp, CodeEmitInfo* info) {
  assert(!tmp->is_valid(), "don't need temporary");

  CodeBlob *cb = CodeCache::find_blob(dest);
  if (cb) {
    __ far_call(RuntimeAddress(dest));
  } else {
    __ mov(rscratch1, RuntimeAddress(dest));
    __ blr(rscratch1);
  }

  if (info != NULL) {
    add_call_info_here(info);
  }
  __ maybe_isb();
}

void LIR_Assembler::volatile_move_op(LIR_Opr src, LIR_Opr dest, BasicType type, CodeEmitInfo* info) {
  if (dest->is_address() || src->is_address()) {
    move_op(src, dest, type, lir_patch_none, info,
            /*pop_fpu_stack*/false, /*unaligned*/false, /*wide*/false);
  } else {
    ShouldNotReachHere();
  }
}

#ifdef ASSERT
// emit run-time assertion
void LIR_Assembler::emit_assert(LIR_OpAssert* op) {
  assert(op->code() == lir_assert, "must be");

  if (op->in_opr1()->is_valid()) {
    assert(op->in_opr2()->is_valid(), "both operands must be valid");
    comp_op(op->condition(), op->in_opr1(), op->in_opr2(), op);
  } else {
    assert(op->in_opr2()->is_illegal(), "both operands must be illegal");
    assert(op->condition() == lir_cond_always, "no other conditions allowed");
  }

  Label ok;
  if (op->condition() != lir_cond_always) {
    Assembler::Condition acond = Assembler::AL;
    switch (op->condition()) {
      case lir_cond_equal:        acond = Assembler::EQ;  break;
      case lir_cond_notEqual:     acond = Assembler::NE;  break;
      case lir_cond_less:         acond = Assembler::LT;  break;
      case lir_cond_lessEqual:    acond = Assembler::LE;  break;
      case lir_cond_greaterEqual: acond = Assembler::GE;  break;
      case lir_cond_greater:      acond = Assembler::GT;  break;
      case lir_cond_belowEqual:   acond = Assembler::LS;  break;
      case lir_cond_aboveEqual:   acond = Assembler::HS;  break;
      default:                    ShouldNotReachHere();
    }
    __ br(acond, ok);
  }
  if (op->halt()) {
    const char* str = __ code_string(op->msg());
    __ stop(str);
  } else {
    breakpoint();
  }
  __ bind(ok);
}
#endif

#ifndef PRODUCT
#define COMMENT(x)   do { __ block_comment(x); } while (0)
#else
#define COMMENT(x)
#endif

void LIR_Assembler::membar() {
  COMMENT("membar");
  __ membar(MacroAssembler::AnyAny);
}

void LIR_Assembler::membar_acquire() {
  __ membar(Assembler::LoadLoad|Assembler::LoadStore);
}

void LIR_Assembler::membar_release() {
  __ membar(Assembler::LoadStore|Assembler::StoreStore);
}

void LIR_Assembler::membar_loadload() {
  __ membar(Assembler::LoadLoad);
}

void LIR_Assembler::membar_storestore() {
  __ membar(MacroAssembler::StoreStore);
}

void LIR_Assembler::membar_loadstore() { __ membar(MacroAssembler::LoadStore); }

void LIR_Assembler::membar_storeload() { __ membar(MacroAssembler::StoreLoad); }

void LIR_Assembler::on_spin_wait() {
  Unimplemented();
}

void LIR_Assembler::get_thread(LIR_Opr result_reg) {
  __ mov(result_reg->as_register(), rthread);
}


void LIR_Assembler::peephole(LIR_List *lir) {
#if 0
  if (tableswitch_count >= max_tableswitches)
    return;

  /*
    This finite-state automaton recognizes sequences of compare-and-
    branch instructions.  We will turn them into a tableswitch.  You
    could argue that C1 really shouldn't be doing this sort of
    optimization, but without it the code is really horrible.
  */

  enum { start_s, cmp1_s, beq_s, cmp_s } state;
  int first_key, last_key = -2147483648;
  int next_key = 0;
  int start_insn = -1;
  int last_insn = -1;
  Register reg = noreg;
  LIR_Opr reg_opr;
  state = start_s;

  LIR_OpList* inst = lir->instructions_list();
  for (int i = 0; i < inst->length(); i++) {
    LIR_Op* op = inst->at(i);
    switch (state) {
    case start_s:
      first_key = -1;
      start_insn = i;
      switch (op->code()) {
      case lir_cmp:
        LIR_Opr opr1 = op->as_Op2()->in_opr1();
        LIR_Opr opr2 = op->as_Op2()->in_opr2();
        if (opr1->is_cpu_register() && opr1->is_single_cpu()
            && opr2->is_constant()
            && opr2->type() == T_INT) {
          reg_opr = opr1;
          reg = opr1->as_register();
          first_key = opr2->as_constant_ptr()->as_jint();
          next_key = first_key + 1;
          state = cmp_s;
          goto next_state;
        }
        break;
      }
      break;
    case cmp_s:
      switch (op->code()) {
      case lir_branch:
        if (op->as_OpBranch()->cond() == lir_cond_equal) {
          state = beq_s;
          last_insn = i;
          goto next_state;
        }
      }
      state = start_s;
      break;
    case beq_s:
      switch (op->code()) {
      case lir_cmp: {
        LIR_Opr opr1 = op->as_Op2()->in_opr1();
        LIR_Opr opr2 = op->as_Op2()->in_opr2();
        if (opr1->is_cpu_register() && opr1->is_single_cpu()
            && opr1->as_register() == reg
            && opr2->is_constant()
            && opr2->type() == T_INT
            && opr2->as_constant_ptr()->as_jint() == next_key) {
          last_key = next_key;
          next_key++;
          state = cmp_s;
          goto next_state;
        }
      }
      }
      last_key = next_key;
      state = start_s;
      break;
    default:
      assert(false, "impossible state");
    }
    if (state == start_s) {
      if (first_key < last_key - 5L && reg != noreg) {
        {
          // printf("found run register %d starting at insn %d low value %d high value %d\n",
          //        reg->encoding(),
          //        start_insn, first_key, last_key);
          //   for (int i = 0; i < inst->length(); i++) {
          //     inst->at(i)->print();
          //     tty->print("\n");
          //   }
          //   tty->print("\n");
        }

        struct tableswitch *sw = &switches[tableswitch_count];
        sw->_insn_index = start_insn, sw->_first_key = first_key,
          sw->_last_key = last_key, sw->_reg = reg;
        inst->insert_before(last_insn + 1, new LIR_OpLabel(&sw->_after));
        {
          // Insert the new table of branches
          int offset = last_insn;
          for (int n = first_key; n < last_key; n++) {
            inst->insert_before
              (last_insn + 1,
               new LIR_OpBranch(lir_cond_always, T_ILLEGAL,
                                inst->at(offset)->as_OpBranch()->label()));
            offset -= 2, i++;
          }
        }
        // Delete all the old compare-and-branch instructions
        for (int n = first_key; n < last_key; n++) {
          inst->remove_at(start_insn);
          inst->remove_at(start_insn);
        }
        // Insert the tableswitch instruction
        inst->insert_before(start_insn,
                            new LIR_Op2(lir_cmp, lir_cond_always,
                                        LIR_OprFact::intConst(tableswitch_count),
                                        reg_opr));
        inst->insert_before(start_insn + 1, new LIR_OpLabel(&sw->_branches));
        tableswitch_count++;
      }
      reg = noreg;
      last_key = -2147483648;
    }
  next_state:
    ;
  }
#endif
}

void LIR_Assembler::atomic_op(LIR_Code code, LIR_Opr src, LIR_Opr data, LIR_Opr dest, LIR_Opr tmp_op) {
  Address addr = as_Address(src->as_address_ptr());
  BasicType type = src->type();
  bool is_oop = is_reference_type(type);

  void (MacroAssembler::* add)(Register prev, RegisterOrConstant incr, Register addr);
  void (MacroAssembler::* xchg)(Register prev, Register newv, Register addr);

  switch(type) {
  case T_INT:
    xchg = &MacroAssembler::atomic_xchgalw;
    add = &MacroAssembler::atomic_addalw;
    break;
  case T_LONG:
    xchg = &MacroAssembler::atomic_xchgal;
    add = &MacroAssembler::atomic_addal;
    break;
  case T_VALUETYPE:
  case T_OBJECT:
  case T_ARRAY:
    if (UseCompressedOops) {
      xchg = &MacroAssembler::atomic_xchgalw;
      add = &MacroAssembler::atomic_addalw;
    } else {
      xchg = &MacroAssembler::atomic_xchgal;
      add = &MacroAssembler::atomic_addal;
    }
    break;
  default:
    ShouldNotReachHere();
    xchg = &MacroAssembler::atomic_xchgal;
    add = &MacroAssembler::atomic_addal; // unreachable
  }

  switch (code) {
  case lir_xadd:
    {
      RegisterOrConstant inc;
      Register tmp = as_reg(tmp_op);
      Register dst = as_reg(dest);
      if (data->is_constant()) {
        inc = RegisterOrConstant(as_long(data));
        assert_different_registers(dst, addr.base(), tmp,
                                   rscratch1, rscratch2);
      } else {
        inc = RegisterOrConstant(as_reg(data));
        assert_different_registers(inc.as_register(), dst, addr.base(), tmp,
                                   rscratch1, rscratch2);
      }
      __ lea(tmp, addr);
      (_masm->*add)(dst, inc, tmp);
      break;
    }
  case lir_xchg:
    {
      Register tmp = tmp_op->as_register();
      Register obj = as_reg(data);
      Register dst = as_reg(dest);
      if (is_oop && UseCompressedOops) {
        __ encode_heap_oop(rscratch2, obj);
        obj = rscratch2;
      }
      assert_different_registers(obj, addr.base(), tmp, rscratch1, dst);
      __ lea(tmp, addr);
      (_masm->*xchg)(dst, obj, tmp);
      if (is_oop && UseCompressedOops) {
        __ decode_heap_oop(dst);
      }
    }
    break;
  default:
    ShouldNotReachHere();
  }
  __ membar(__ AnyAny);
}

#undef __<|MERGE_RESOLUTION|>--- conflicted
+++ resolved
@@ -2146,13 +2146,10 @@
       case T_ADDRESS:
         imm = opr2->as_constant_ptr()->as_jint();
         break;
-<<<<<<< HEAD
-      case T_VALUETYPE:
-=======
       case T_METADATA:
         imm = (intptr_t)(opr2->as_constant_ptr()->as_metadata());
         break;
->>>>>>> 476cfd15
+      case T_VALUETYPE:
       case T_OBJECT:
       case T_ARRAY:
         jobject2reg(opr2->as_constant_ptr()->as_jobject(), rscratch1);
