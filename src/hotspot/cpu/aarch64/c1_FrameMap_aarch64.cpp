/*
 * Copyright (c) 1999, 2019, Oracle and/or its affiliates. All rights reserved.
 * Copyright (c) 2014, Red Hat Inc. All rights reserved.
 * DO NOT ALTER OR REMOVE COPYRIGHT NOTICES OR THIS FILE HEADER.
 *
 * This code is free software; you can redistribute it and/or modify it
 * under the terms of the GNU General Public License version 2 only, as
 * published by the Free Software Foundation.
 *
 * This code is distributed in the hope that it will be useful, but WITHOUT
 * ANY WARRANTY; without even the implied warranty of MERCHANTABILITY or
 * FITNESS FOR A PARTICULAR PURPOSE.  See the GNU General Public License
 * version 2 for more details (a copy is included in the LICENSE file that
 * accompanied this code).
 *
 * You should have received a copy of the GNU General Public License version
 * 2 along with this work; if not, write to the Free Software Foundation,
 * Inc., 51 Franklin St, Fifth Floor, Boston, MA 02110-1301 USA.
 *
 * Please contact Oracle, 500 Oracle Parkway, Redwood Shores, CA 94065 USA
 * or visit www.oracle.com if you need additional information or have any
 * questions.
 *
 */

#include "precompiled.hpp"
#include "c1/c1_FrameMap.hpp"
#include "c1/c1_LIR.hpp"
#include "runtime/sharedRuntime.hpp"
#include "vmreg_aarch64.inline.hpp"

LIR_Opr FrameMap::map_to_opr(BasicType type, VMRegPair* reg, bool) {
  LIR_Opr opr = LIR_OprFact::illegalOpr;
  VMReg r_1 = reg->first();
  VMReg r_2 = reg->second();
  if (r_1->is_stack()) {
    // Convert stack slot to an SP offset
    // The calling convention does not count the SharedRuntime::out_preserve_stack_slots() value
    // so we must add it in here.
    int st_off = (r_1->reg2stack() + SharedRuntime::out_preserve_stack_slots()) * VMRegImpl::stack_slot_size;
    opr = LIR_OprFact::address(new LIR_Address(sp_opr, st_off, type));
  } else if (r_1->is_Register()) {
    Register reg = r_1->as_Register();
    if (r_2->is_Register() && (type == T_LONG || type == T_DOUBLE)) {
      Register reg2 = r_2->as_Register();
      assert(reg2 == reg, "must be same register");
      opr = as_long_opr(reg);
<<<<<<< HEAD
    } else if (type == T_OBJECT || type == T_ARRAY || type == T_VALUETYPE) {
=======
    } else if (is_reference_type(type)) {
>>>>>>> 72c2079f
      opr = as_oop_opr(reg);
    } else if (type == T_METADATA) {
      opr = as_metadata_opr(reg);
    } else {
      opr = as_opr(reg);
    }
  } else if (r_1->is_FloatRegister()) {
    assert(type == T_DOUBLE || type == T_FLOAT, "wrong type");
    int num = r_1->as_FloatRegister()->encoding();
    if (type == T_FLOAT) {
      opr = LIR_OprFact::single_fpu(num);
    } else {
      opr = LIR_OprFact::double_fpu(num);
    }
  } else {
    ShouldNotReachHere();
  }
  return opr;
}

LIR_Opr FrameMap::r0_opr;
LIR_Opr FrameMap::r1_opr;
LIR_Opr FrameMap::r2_opr;
LIR_Opr FrameMap::r3_opr;
LIR_Opr FrameMap::r4_opr;
LIR_Opr FrameMap::r5_opr;
LIR_Opr FrameMap::r6_opr;
LIR_Opr FrameMap::r7_opr;
LIR_Opr FrameMap::r8_opr;
LIR_Opr FrameMap::r9_opr;
LIR_Opr FrameMap::r10_opr;
LIR_Opr FrameMap::r11_opr;
LIR_Opr FrameMap::r12_opr;
LIR_Opr FrameMap::r13_opr;
LIR_Opr FrameMap::r14_opr;
LIR_Opr FrameMap::r15_opr;
LIR_Opr FrameMap::r16_opr;
LIR_Opr FrameMap::r17_opr;
LIR_Opr FrameMap::r18_opr;
LIR_Opr FrameMap::r19_opr;
LIR_Opr FrameMap::r20_opr;
LIR_Opr FrameMap::r21_opr;
LIR_Opr FrameMap::r22_opr;
LIR_Opr FrameMap::r23_opr;
LIR_Opr FrameMap::r24_opr;
LIR_Opr FrameMap::r25_opr;
LIR_Opr FrameMap::r26_opr;
LIR_Opr FrameMap::r27_opr;
LIR_Opr FrameMap::r28_opr;
LIR_Opr FrameMap::r29_opr;
LIR_Opr FrameMap::r30_opr;

LIR_Opr FrameMap::rfp_opr;
LIR_Opr FrameMap::sp_opr;

LIR_Opr FrameMap::receiver_opr;

LIR_Opr FrameMap::r0_oop_opr;
LIR_Opr FrameMap::r1_oop_opr;
LIR_Opr FrameMap::r2_oop_opr;
LIR_Opr FrameMap::r3_oop_opr;
LIR_Opr FrameMap::r4_oop_opr;
LIR_Opr FrameMap::r5_oop_opr;
LIR_Opr FrameMap::r6_oop_opr;
LIR_Opr FrameMap::r7_oop_opr;
LIR_Opr FrameMap::r8_oop_opr;
LIR_Opr FrameMap::r9_oop_opr;
LIR_Opr FrameMap::r10_oop_opr;
LIR_Opr FrameMap::r11_oop_opr;
LIR_Opr FrameMap::r12_oop_opr;
LIR_Opr FrameMap::r13_oop_opr;
LIR_Opr FrameMap::r14_oop_opr;
LIR_Opr FrameMap::r15_oop_opr;
LIR_Opr FrameMap::r16_oop_opr;
LIR_Opr FrameMap::r17_oop_opr;
LIR_Opr FrameMap::r18_oop_opr;
LIR_Opr FrameMap::r19_oop_opr;
LIR_Opr FrameMap::r20_oop_opr;
LIR_Opr FrameMap::r21_oop_opr;
LIR_Opr FrameMap::r22_oop_opr;
LIR_Opr FrameMap::r23_oop_opr;
LIR_Opr FrameMap::r24_oop_opr;
LIR_Opr FrameMap::r25_oop_opr;
LIR_Opr FrameMap::r26_oop_opr;
LIR_Opr FrameMap::r27_oop_opr;
LIR_Opr FrameMap::r28_oop_opr;
LIR_Opr FrameMap::r29_oop_opr;
LIR_Opr FrameMap::r30_oop_opr;

LIR_Opr FrameMap::rscratch1_opr;
LIR_Opr FrameMap::rscratch2_opr;
LIR_Opr FrameMap::rscratch1_long_opr;
LIR_Opr FrameMap::rscratch2_long_opr;

LIR_Opr FrameMap::r0_metadata_opr;
LIR_Opr FrameMap::r1_metadata_opr;
LIR_Opr FrameMap::r2_metadata_opr;
LIR_Opr FrameMap::r3_metadata_opr;
LIR_Opr FrameMap::r4_metadata_opr;
LIR_Opr FrameMap::r5_metadata_opr;

LIR_Opr FrameMap::long0_opr;
LIR_Opr FrameMap::long1_opr;
LIR_Opr FrameMap::fpu0_float_opr;
LIR_Opr FrameMap::fpu0_double_opr;

LIR_Opr FrameMap::_caller_save_cpu_regs[] = { 0, };
LIR_Opr FrameMap::_caller_save_fpu_regs[] = { 0, };

//--------------------------------------------------------
//               FrameMap
//--------------------------------------------------------

void FrameMap::initialize() {
  assert(!_init_done, "once");

  int i=0;
  map_register(i, r0); r0_opr = LIR_OprFact::single_cpu(i); i++;
  map_register(i, r1); r1_opr = LIR_OprFact::single_cpu(i); i++;
  map_register(i, r2); r2_opr = LIR_OprFact::single_cpu(i); i++;
  map_register(i, r3); r3_opr = LIR_OprFact::single_cpu(i); i++;
  map_register(i, r4); r4_opr = LIR_OprFact::single_cpu(i); i++;
  map_register(i, r5); r5_opr = LIR_OprFact::single_cpu(i); i++;
  map_register(i, r6); r6_opr = LIR_OprFact::single_cpu(i); i++;
  map_register(i, r7); r7_opr = LIR_OprFact::single_cpu(i); i++;
  map_register(i, r10); r10_opr = LIR_OprFact::single_cpu(i); i++;
  map_register(i, r11); r11_opr = LIR_OprFact::single_cpu(i); i++;
  map_register(i, r12); r12_opr = LIR_OprFact::single_cpu(i); i++;
  map_register(i, r13); r13_opr = LIR_OprFact::single_cpu(i); i++;
  map_register(i, r14); r14_opr = LIR_OprFact::single_cpu(i); i++;
  map_register(i, r15); r15_opr = LIR_OprFact::single_cpu(i); i++;
  map_register(i, r16); r16_opr = LIR_OprFact::single_cpu(i); i++;
  map_register(i, r17); r17_opr = LIR_OprFact::single_cpu(i); i++;
  map_register(i, r18); r18_opr = LIR_OprFact::single_cpu(i); i++;
  map_register(i, r19); r19_opr = LIR_OprFact::single_cpu(i); i++;
  map_register(i, r20); r20_opr = LIR_OprFact::single_cpu(i); i++;
  map_register(i, r21); r21_opr = LIR_OprFact::single_cpu(i); i++;
  map_register(i, r22); r22_opr = LIR_OprFact::single_cpu(i); i++;
  map_register(i, r23); r23_opr = LIR_OprFact::single_cpu(i); i++;
  map_register(i, r24); r24_opr = LIR_OprFact::single_cpu(i); i++;
  map_register(i, r25); r25_opr = LIR_OprFact::single_cpu(i); i++;
  map_register(i, r26); r26_opr = LIR_OprFact::single_cpu(i); i++;

  map_register(i, r27); r27_opr = LIR_OprFact::single_cpu(i); i++; // rheapbase
  map_register(i, r28); r28_opr = LIR_OprFact::single_cpu(i); i++; // rthread
  map_register(i, r29); r29_opr = LIR_OprFact::single_cpu(i); i++; // rfp
  map_register(i, r30); r30_opr = LIR_OprFact::single_cpu(i); i++; // lr
  map_register(i, r31_sp); sp_opr = LIR_OprFact::single_cpu(i); i++; // sp
  map_register(i, r8); r8_opr = LIR_OprFact::single_cpu(i); i++;   // rscratch1
  map_register(i, r9); r9_opr = LIR_OprFact::single_cpu(i); i++;   // rscratch2

  rscratch1_opr = r8_opr;
  rscratch2_opr = r9_opr;
  rscratch1_long_opr = LIR_OprFact::double_cpu(r8_opr->cpu_regnr(), r8_opr->cpu_regnr());
  rscratch2_long_opr = LIR_OprFact::double_cpu(r9_opr->cpu_regnr(), r9_opr->cpu_regnr());

  long0_opr = LIR_OprFact::double_cpu(0, 0);
  long1_opr = LIR_OprFact::double_cpu(1, 1);

  fpu0_float_opr   = LIR_OprFact::single_fpu(0);
  fpu0_double_opr  = LIR_OprFact::double_fpu(0);

  _caller_save_cpu_regs[0] = r0_opr;
  _caller_save_cpu_regs[1] = r1_opr;
  _caller_save_cpu_regs[2] = r2_opr;
  _caller_save_cpu_regs[3] = r3_opr;
  _caller_save_cpu_regs[4] = r4_opr;
  _caller_save_cpu_regs[5] = r5_opr;
  _caller_save_cpu_regs[6]  = r6_opr;
  _caller_save_cpu_regs[7]  = r7_opr;
  // rscratch1, rscratch 2 not included
  _caller_save_cpu_regs[8] = r10_opr;
  _caller_save_cpu_regs[9] = r11_opr;
  _caller_save_cpu_regs[10] = r12_opr;
  _caller_save_cpu_regs[11] = r13_opr;
  _caller_save_cpu_regs[12] = r14_opr;
  _caller_save_cpu_regs[13] = r15_opr;
  _caller_save_cpu_regs[14] = r16_opr;
  _caller_save_cpu_regs[15] = r17_opr;
  _caller_save_cpu_regs[16] = r18_opr;

  for (int i = 0; i < 8; i++) {
    _caller_save_fpu_regs[i] = LIR_OprFact::single_fpu(i);
  }

  _init_done = true;

  r0_oop_opr = as_oop_opr(r0);
  r1_oop_opr = as_oop_opr(r1);
  r2_oop_opr = as_oop_opr(r2);
  r3_oop_opr = as_oop_opr(r3);
  r4_oop_opr = as_oop_opr(r4);
  r5_oop_opr = as_oop_opr(r5);
  r6_oop_opr = as_oop_opr(r6);
  r7_oop_opr = as_oop_opr(r7);
  r8_oop_opr = as_oop_opr(r8);
  r9_oop_opr = as_oop_opr(r9);
  r10_oop_opr = as_oop_opr(r10);
  r11_oop_opr = as_oop_opr(r11);
  r12_oop_opr = as_oop_opr(r12);
  r13_oop_opr = as_oop_opr(r13);
  r14_oop_opr = as_oop_opr(r14);
  r15_oop_opr = as_oop_opr(r15);
  r16_oop_opr = as_oop_opr(r16);
  r17_oop_opr = as_oop_opr(r17);
  r18_oop_opr = as_oop_opr(r18);
  r19_oop_opr = as_oop_opr(r19);
  r20_oop_opr = as_oop_opr(r20);
  r21_oop_opr = as_oop_opr(r21);
  r22_oop_opr = as_oop_opr(r22);
  r23_oop_opr = as_oop_opr(r23);
  r24_oop_opr = as_oop_opr(r24);
  r25_oop_opr = as_oop_opr(r25);
  r26_oop_opr = as_oop_opr(r26);
  r27_oop_opr = as_oop_opr(r27);
  r28_oop_opr = as_oop_opr(r28);
  r29_oop_opr = as_oop_opr(r29);
  r30_oop_opr = as_oop_opr(r30);

  r0_metadata_opr = as_metadata_opr(r0);
  r1_metadata_opr = as_metadata_opr(r1);
  r2_metadata_opr = as_metadata_opr(r2);
  r3_metadata_opr = as_metadata_opr(r3);
  r4_metadata_opr = as_metadata_opr(r4);
  r5_metadata_opr = as_metadata_opr(r5);

  sp_opr = as_pointer_opr(r31_sp);
  rfp_opr = as_pointer_opr(rfp);

  VMRegPair regs;
  BasicType sig_bt = T_OBJECT;
  SharedRuntime::java_calling_convention(&sig_bt, &regs, 1, true);
  receiver_opr = as_oop_opr(regs.first()->as_Register());

  for (int i = 0; i < nof_caller_save_fpu_regs; i++) {
    _caller_save_fpu_regs[i] = LIR_OprFact::single_fpu(i);
  }
}


Address FrameMap::make_new_address(ByteSize sp_offset) const {
  // for rbp, based address use this:
  // return Address(rbp, in_bytes(sp_offset) - (framesize() - 2) * 4);
  return Address(sp, in_bytes(sp_offset));
}


// ----------------mapping-----------------------
// all mapping is based on rfp addressing, except for simple leaf methods where we access
// the locals sp based (and no frame is built)


// Frame for simple leaf methods (quick entries)
//
//   +----------+
//   | ret addr |   <- TOS
//   +----------+
//   | args     |
//   | ......   |

// Frame for standard methods
//
//   | .........|  <- TOS
//   | locals   |
//   +----------+
//   |  old fp, |  <- RFP
//   +----------+
//   | ret addr |
//   +----------+
//   |  args    |
//   | .........|


// For OopMaps, map a local variable or spill index to an VMRegImpl name.
// This is the offset from sp() in the frame of the slot for the index,
// skewed by VMRegImpl::stack0 to indicate a stack location (vs.a register.)
//
//           framesize +
//           stack0         stack0          0  <- VMReg
//             |              | <registers> |
//  ...........|..............|.............|
//      0 1 2 3 x x 4 5 6 ... |                <- local indices
//      ^           ^        sp()                 ( x x indicate link
//      |           |                               and return addr)
//  arguments   non-argument locals


VMReg FrameMap::fpu_regname (int n) {
  // Return the OptoReg name for the fpu stack slot "n"
  // A spilled fpu stack slot comprises to two single-word OptoReg's.
  return as_FloatRegister(n)->as_VMReg();
}

LIR_Opr FrameMap::stack_pointer() {
  return FrameMap::sp_opr;
}


// JSR 292
LIR_Opr FrameMap::method_handle_invoke_SP_save_opr() {
  return LIR_OprFact::illegalOpr;  // Not needed on aarch64
}


bool FrameMap::validate_frame() {
  return true;
}<|MERGE_RESOLUTION|>--- conflicted
+++ resolved
@@ -45,11 +45,7 @@
       Register reg2 = r_2->as_Register();
       assert(reg2 == reg, "must be same register");
       opr = as_long_opr(reg);
-<<<<<<< HEAD
-    } else if (type == T_OBJECT || type == T_ARRAY || type == T_VALUETYPE) {
-=======
     } else if (is_reference_type(type)) {
->>>>>>> 72c2079f
       opr = as_oop_opr(reg);
     } else if (type == T_METADATA) {
       opr = as_metadata_opr(reg);
