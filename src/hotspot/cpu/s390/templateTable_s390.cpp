/*
 * Copyright (c) 2016, 2018, Oracle and/or its affiliates. All rights reserved.
 * Copyright (c) 2016, 2017 SAP SE. All rights reserved.
 * DO NOT ALTER OR REMOVE COPYRIGHT NOTICES OR THIS FILE HEADER.
 *
 * This code is free software; you can redistribute it and/or modify it
 * under the terms of the GNU General Public License version 2 only, as
 * published by the Free Software Foundation.
 *
 * This code is distributed in the hope that it will be useful, but WITHOUT
 * ANY WARRANTY; without even the implied warranty of MERCHANTABILITY or
 * FITNESS FOR A PARTICULAR PURPOSE.  See the GNU General Public License
 * version 2 for more details (a copy is included in the LICENSE file that
 * accompanied this code).
 *
 * You should have received a copy of the GNU General Public License version
 * 2 along with this work; if not, write to the Free Software Foundation,
 * Inc., 51 Franklin St, Fifth Floor, Boston, MA 02110-1301 USA.
 *
 * Please contact Oracle, 500 Oracle Parkway, Redwood Shores, CA 94065 USA
 * or visit www.oracle.com if you need additional information or have any
 * questions.
 *
 */

#include "precompiled.hpp"
#include "asm/macroAssembler.inline.hpp"
#include "interpreter/interpreter.hpp"
#include "interpreter/interpreterRuntime.hpp"
#include "interpreter/interp_masm.hpp"
#include "interpreter/templateTable.hpp"
#include "memory/universe.inline.hpp"
#include "oops/objArrayKlass.hpp"
#include "oops/oop.inline.hpp"
#include "prims/methodHandles.hpp"
#include "runtime/sharedRuntime.hpp"
#include "runtime/stubRoutines.hpp"
#include "runtime/synchronizer.hpp"

#ifdef PRODUCT
#define __ _masm->
#define BLOCK_COMMENT(str)
#define BIND(label)        __ bind(label);
#else
#define __ (PRODUCT_ONLY(false&&)Verbose ? (_masm->block_comment(FILE_AND_LINE),_masm):_masm)->
#define BLOCK_COMMENT(str) __ block_comment(str)
#define BIND(label)        __ bind(label); BLOCK_COMMENT(#label ":")
#endif

// The assumed minimum size of a BranchTableBlock.
// The actual size of each block heavily depends on the CPU capabilities and,
// of course, on the logic implemented in each block.
#ifdef ASSERT
  #define BTB_MINSIZE 256
#else
  #define BTB_MINSIZE  64
#endif

#ifdef ASSERT
// Macro to open a BranchTableBlock (a piece of code that is branched to by a calculated branch).
#define BTB_BEGIN(lbl, alignment, name)                                        \
  __ align_address(alignment);                                                 \
  __ bind(lbl);                                                                \
  { unsigned int b_off = __ offset();                                          \
    uintptr_t   b_addr = (uintptr_t)__ pc();                                   \
    __ z_larl(Z_R0, (int64_t)0);     /* Check current address alignment. */    \
    __ z_slgr(Z_R0, br_tab);         /* Current Address must be equal    */    \
    __ z_slgr(Z_R0, flags);          /* to calculated branch target.     */    \
    __ z_brc(Assembler::bcondLogZero, 3); /* skip trap if ok. */               \
    __ z_illtrap(0x55);                                                        \
    guarantee(b_addr%alignment == 0, "bad alignment at begin of block" name);

// Macro to close a BranchTableBlock (a piece of code that is branched to by a calculated branch).
#define BTB_END(lbl, alignment, name)                                          \
    uintptr_t   e_addr = (uintptr_t)__ pc();                                   \
    unsigned int e_off = __ offset();                                          \
    unsigned int len   = e_off-b_off;                                          \
    if (len > alignment) {                                                     \
      tty->print_cr("%4d of %4d @ " INTPTR_FORMAT ": Block len for %s",        \
                    len, alignment, e_addr-len, name);                         \
      guarantee(len <= alignment, "block too large");                          \
    }                                                                          \
    guarantee(len == e_addr-b_addr, "block len mismatch");                     \
  }
#else
// Macro to open a BranchTableBlock (a piece of code that is branched to by a calculated branch).
#define BTB_BEGIN(lbl, alignment, name)                                        \
  __ align_address(alignment);                                                 \
  __ bind(lbl);                                                                \
  { unsigned int b_off = __ offset();                                          \
    uintptr_t   b_addr = (uintptr_t)__ pc();                                   \
    guarantee(b_addr%alignment == 0, "bad alignment at begin of block" name);

// Macro to close a BranchTableBlock (a piece of code that is branched to by a calculated branch).
#define BTB_END(lbl, alignment, name)                                          \
    uintptr_t   e_addr = (uintptr_t)__ pc();                                   \
    unsigned int e_off = __ offset();                                          \
    unsigned int len   = e_off-b_off;                                          \
    if (len > alignment) {                                                     \
      tty->print_cr("%4d of %4d @ " INTPTR_FORMAT ": Block len for %s",        \
                    len, alignment, e_addr-len, name);                         \
      guarantee(len <= alignment, "block too large");                          \
    }                                                                          \
    guarantee(len == e_addr-b_addr, "block len mismatch");                     \
  }
#endif // ASSERT

// Platform-dependent initialization.

void TemplateTable::pd_initialize() {
  // No specific initialization.
}

// Address computation: local variables

static inline Address iaddress(int n) {
  return Address(Z_locals, Interpreter::local_offset_in_bytes(n));
}

static inline Address laddress(int n) {
  return iaddress(n + 1);
}

static inline Address faddress(int n) {
  return iaddress(n);
}

static inline Address daddress(int n) {
  return laddress(n);
}

static inline Address aaddress(int n) {
  return iaddress(n);
}

// Pass NULL, if no shift instruction should be emitted.
static inline Address iaddress(InterpreterMacroAssembler *masm, Register r) {
  if (masm) {
    masm->z_sllg(r, r, LogBytesPerWord);  // index2bytes
  }
  return Address(Z_locals, r, Interpreter::local_offset_in_bytes(0));
}

// Pass NULL, if no shift instruction should be emitted.
static inline Address laddress(InterpreterMacroAssembler *masm, Register r) {
  if (masm) {
    masm->z_sllg(r, r, LogBytesPerWord);  // index2bytes
  }
  return Address(Z_locals, r, Interpreter::local_offset_in_bytes(1) );
}

static inline Address faddress(InterpreterMacroAssembler *masm, Register r) {
  return iaddress(masm, r);
}

static inline Address daddress(InterpreterMacroAssembler *masm, Register r) {
  return laddress(masm, r);
}

static inline Address aaddress(InterpreterMacroAssembler *masm, Register r) {
  return iaddress(masm, r);
}

// At top of Java expression stack which may be different than esp(). It
// isn't for category 1 objects.
static inline Address at_tos(int slot = 0) {
  return Address(Z_esp, Interpreter::expr_offset_in_bytes(slot));
}

// Condition conversion
static Assembler::branch_condition j_not(TemplateTable::Condition cc) {
  switch (cc) {
    case TemplateTable::equal :
      return Assembler::bcondNotEqual;
    case TemplateTable::not_equal :
      return Assembler::bcondEqual;
    case TemplateTable::less :
      return Assembler::bcondNotLow;
    case TemplateTable::less_equal :
      return Assembler::bcondHigh;
    case TemplateTable::greater :
      return Assembler::bcondNotHigh;
    case TemplateTable::greater_equal:
      return Assembler::bcondLow;
  }
  ShouldNotReachHere();
  return Assembler::bcondZero;
}

// Do an oop store like *(base + offset) = val
// offset can be a register or a constant.
static void do_oop_store(InterpreterMacroAssembler* _masm,
                         Register base,
                         RegisterOrConstant offset,
                         Register val,
                         bool val_is_null, // == false does not guarantee that val really is not equal NULL.
                         Register tmp1,    // If tmp3 is volatile, either tmp1 or tmp2 must be
                         Register tmp2,    // non-volatile to hold a copy of pre_val across runtime calls.
                         Register tmp3,    // Ideally, this tmp register is non-volatile, as it is used to
                                           // hold pre_val (must survive runtime calls).
                         BarrierSet::Name barrier,
                         bool precise) {
  BLOCK_COMMENT("do_oop_store {");
  assert(val != noreg, "val must always be valid, even if it is zero");
  assert_different_registers(tmp1, tmp2, tmp3, val, base, offset.register_or_noreg());
  __ verify_oop(val);
  switch (barrier) {
#if INCLUDE_ALL_GCS
    case BarrierSet::G1SATBCTLogging:
      {
#ifdef ASSERT
        if (val_is_null) { // Check if the flag setting reflects reality.
          Label OK;
          __ z_ltgr(val, val);
          __ z_bre(OK);
          __ z_illtrap(0x11);
          __ bind(OK);
        }
#endif
        Register pre_val = tmp3;
        // Load and record the previous value.
        __ g1_write_barrier_pre(base, offset, pre_val, val,
                                tmp1, tmp2,
                                false);  // Needs to hold pre_val in non_volatile register?

        if (val_is_null) {
          __ store_heap_oop_null(val, offset, base);
        } else {
          Label Done;
          // val_is_null == false does not guarantee that val really is not equal NULL.
          // Checking for this case dynamically has some cost, but also some benefit (in GC).
          // It's hard to say if cost or benefit is greater.
          { Label OK;
            __ z_ltgr(val, val);
            __ z_brne(OK);
            __ store_heap_oop_null(val, offset, base);
            __ z_bru(Done);
            __ bind(OK);
          }
          // G1 barrier needs uncompressed oop for region cross check.
          // Store_heap_oop compresses the oop in the argument register.
          Register val_work = val;
          if (UseCompressedOops) {
            val_work = tmp3;
            __ z_lgr(val_work, val);
          }
          __ store_heap_oop_not_null(val_work, offset, base);

          // We need precise card marks for oop array stores.
          // Otherwise, cardmarking the object which contains the oop is sufficient.
          if (precise && !(offset.is_constant() && offset.as_constant() == 0)) {
            __ add2reg_with_index(base,
                                  offset.constant_or_zero(),
                                  offset.register_or_noreg(),
                                  base);
          }
          __ g1_write_barrier_post(base /* store_adr */, val, tmp1, tmp2, tmp3);
          __ bind(Done);
        }
      }
      break;
#endif // INCLUDE_ALL_GCS
    case BarrierSet::CardTableForRS:
    case BarrierSet::CardTableExtension:
    {
      if (val_is_null) {
        __ store_heap_oop_null(val, offset, base);
      } else {
        __ store_heap_oop(val, offset, base);
        // Flatten object address if needed.
        if (precise && ((offset.register_or_noreg() != noreg) || (offset.constant_or_zero() != 0))) {
          __ load_address(base, Address(base, offset.register_or_noreg(), offset.constant_or_zero()));
        }
        __ card_write_barrier_post(base, tmp1);
      }
    }
    break;
  case BarrierSet::ModRef:
    // fall through
  default:
    ShouldNotReachHere();

  }
  BLOCK_COMMENT("} do_oop_store");
}

Address TemplateTable::at_bcp(int offset) {
  assert(_desc->uses_bcp(), "inconsistent uses_bcp information");
  return Address(Z_bcp, offset);
}

void TemplateTable::patch_bytecode(Bytecodes::Code bc,
                                   Register        bc_reg,
                                   Register        temp_reg,
                                   bool            load_bc_into_bc_reg, // = true
                                   int             byte_no) {
  if (!RewriteBytecodes) { return; }

  NearLabel L_patch_done;
  BLOCK_COMMENT("patch_bytecode {");

  switch (bc) {
    case Bytecodes::_fast_aputfield:
    case Bytecodes::_fast_bputfield:
    case Bytecodes::_fast_zputfield:
    case Bytecodes::_fast_cputfield:
    case Bytecodes::_fast_dputfield:
    case Bytecodes::_fast_fputfield:
    case Bytecodes::_fast_iputfield:
    case Bytecodes::_fast_lputfield:
    case Bytecodes::_fast_sputfield:
      {
        // We skip bytecode quickening for putfield instructions when
        // the put_code written to the constant pool cache is zero.
        // This is required so that every execution of this instruction
        // calls out to InterpreterRuntime::resolve_get_put to do
        // additional, required work.
        assert(byte_no == f1_byte || byte_no == f2_byte, "byte_no out of range");
        assert(load_bc_into_bc_reg, "we use bc_reg as temp");
        __ get_cache_and_index_and_bytecode_at_bcp(Z_R1_scratch, bc_reg,
                                                   temp_reg, byte_no, 1);
        __ load_const_optimized(bc_reg, bc);
        __ compareU32_and_branch(temp_reg, (intptr_t)0,
                                 Assembler::bcondZero, L_patch_done);
      }
      break;
    default:
      assert(byte_no == -1, "sanity");
      // The pair bytecodes have already done the load.
      if (load_bc_into_bc_reg) {
        __ load_const_optimized(bc_reg, bc);
      }
      break;
  }

  if (JvmtiExport::can_post_breakpoint()) {

    Label   L_fast_patch;

    // If a breakpoint is present we can't rewrite the stream directly.
    __ z_cli(at_bcp(0), Bytecodes::_breakpoint);
    __ z_brne(L_fast_patch);
    __ get_method(temp_reg);
    // Let breakpoint table handling rewrite to quicker bytecode.
    __ call_VM_static(noreg,
                      CAST_FROM_FN_PTR(address, InterpreterRuntime::set_original_bytecode_at),
                      temp_reg, Z_R13, bc_reg);
    __ z_bru(L_patch_done);

    __ bind(L_fast_patch);
  }

#ifdef ASSERT
  NearLabel   L_okay;

  // We load into 64 bits, since this works on any CPU.
  __ z_llgc(temp_reg, at_bcp(0));
  __ compareU32_and_branch(temp_reg, Bytecodes::java_code(bc),
                            Assembler::bcondEqual, L_okay        );
  __ compareU32_and_branch(temp_reg, bc_reg, Assembler::bcondEqual, L_okay);
  __ stop_static("patching the wrong bytecode");
  __ bind(L_okay);
#endif

  // Patch bytecode.
  __ z_stc(bc_reg, at_bcp(0));

  __ bind(L_patch_done);
  BLOCK_COMMENT("} patch_bytecode");
}

// Individual instructions

void TemplateTable::nop() {
  transition(vtos, vtos);
}

void TemplateTable::shouldnotreachhere() {
  transition(vtos, vtos);
  __ stop("shouldnotreachhere bytecode");
}

void TemplateTable::aconst_null() {
  transition(vtos, atos);
  __ clear_reg(Z_tos, true, false);
}

void TemplateTable::iconst(int value) {
  transition(vtos, itos);
  // Zero extension of the iconst makes zero extension at runtime obsolete.
  __ load_const_optimized(Z_tos, ((unsigned long)(unsigned int)value));
}

void TemplateTable::lconst(int value) {
  transition(vtos, ltos);
  __ load_const_optimized(Z_tos, value);
}

// No pc-relative load/store for floats.
void TemplateTable::fconst(int value) {
  transition(vtos, ftos);
  static float   one = 1.0f, two = 2.0f;

  switch (value) {
    case 0:
      __ z_lzer(Z_ftos);
      return;
    case 1:
      __ load_absolute_address(Z_R1_scratch, (address) &one);
      __ mem2freg_opt(Z_ftos, Address(Z_R1_scratch), false);
      return;
    case 2:
      __ load_absolute_address(Z_R1_scratch, (address) &two);
      __ mem2freg_opt(Z_ftos, Address(Z_R1_scratch), false);
      return;
    default:
      ShouldNotReachHere();
      return;
  }
}

void TemplateTable::dconst(int value) {
  transition(vtos, dtos);
  static double one = 1.0;

  switch (value) {
    case 0:
      __ z_lzdr(Z_ftos);
      return;
    case 1:
      __ load_absolute_address(Z_R1_scratch, (address) &one);
      __ mem2freg_opt(Z_ftos, Address(Z_R1_scratch));
      return;
    default:
      ShouldNotReachHere();
      return;
  }
}

void TemplateTable::bipush() {
  transition(vtos, itos);
  __ z_lb(Z_tos, at_bcp(1));
}

void TemplateTable::sipush() {
  transition(vtos, itos);
  __ get_2_byte_integer_at_bcp(Z_tos, 1, InterpreterMacroAssembler::Signed);
}


void TemplateTable::ldc(bool wide) {
  transition(vtos, vtos);
  Label call_ldc, notFloat, notClass, Done;
  const Register RcpIndex = Z_tmp_1;
  const Register Rtags = Z_ARG2;

  if (wide) {
    __ get_2_byte_integer_at_bcp(RcpIndex, 1, InterpreterMacroAssembler::Unsigned);
  } else {
    __ z_llgc(RcpIndex, at_bcp(1));
  }

  __ get_cpool_and_tags(Z_tmp_2, Rtags);

  const int      base_offset = ConstantPool::header_size() * wordSize;
  const int      tags_offset = Array<u1>::base_offset_in_bytes();
  const Register Raddr_type = Rtags;

  // Get address of type.
  __ add2reg_with_index(Raddr_type, tags_offset, RcpIndex, Rtags);

  __ z_cli(0, Raddr_type, JVM_CONSTANT_UnresolvedClass);
  __ z_bre(call_ldc);    // Unresolved class - get the resolved class.

  __ z_cli(0, Raddr_type, JVM_CONSTANT_UnresolvedClassInError);
  __ z_bre(call_ldc);    // Unresolved class in error state - call into runtime
                         // to throw the error from the first resolution attempt.

  __ z_cli(0, Raddr_type, JVM_CONSTANT_Class);
  __ z_brne(notClass);   // Resolved class - need to call vm to get java
                         // mirror of the class.

  // We deal with a class. Call vm to do the appropriate.
  __ bind(call_ldc);
  __ load_const_optimized(Z_ARG2, wide);
  call_VM(Z_RET, CAST_FROM_FN_PTR(address, InterpreterRuntime::ldc), Z_ARG2);
  __ push_ptr(Z_RET);
  __ z_bru(Done);

  // Not a class.
  __ bind(notClass);
  Register RcpOffset = RcpIndex;
  __ z_sllg(RcpOffset, RcpIndex, LogBytesPerWord); // Convert index to offset.
  __ z_cli(0, Raddr_type, JVM_CONSTANT_Float);
  __ z_brne(notFloat);

  // ftos
  __ mem2freg_opt(Z_ftos, Address(Z_tmp_2, RcpOffset, base_offset), false);
  __ push_f();
  __ z_bru(Done);

  __ bind(notFloat);
#ifdef ASSERT
  {
    Label   L;

    __ z_cli(0, Raddr_type, JVM_CONSTANT_Integer);
    __ z_bre(L);
    // String and Object are rewritten to fast_aldc.
    __ stop("unexpected tag type in ldc");

    __ bind(L);
  }
#endif

  // itos
  __ mem2reg_opt(Z_tos, Address(Z_tmp_2, RcpOffset, base_offset), false);
  __ push_i(Z_tos);

  __ bind(Done);
}

// Fast path for caching oop constants.
// %%% We should use this to handle Class and String constants also.
// %%% It will simplify the ldc/primitive path considerably.
void TemplateTable::fast_aldc(bool wide) {
  transition(vtos, atos);

  const Register index = Z_tmp_2;
  int            index_size = wide ? sizeof(u2) : sizeof(u1);
  Label          L_resolved;

  // We are resolved if the resolved reference cache entry contains a
  // non-null object (CallSite, etc.).
  __ get_cache_index_at_bcp(index, 1, index_size);  // Load index.
  __ load_resolved_reference_at_index(Z_tos, index);
  __ z_ltgr(Z_tos, Z_tos);
  __ z_brne(L_resolved);

  // First time invocation - must resolve first.
  address entry = CAST_FROM_FN_PTR(address, InterpreterRuntime::resolve_ldc);
  __ load_const_optimized(Z_ARG1, (int)bytecode());
  __ call_VM(Z_tos, entry, Z_ARG1);

  __ bind(L_resolved);
  __ verify_oop(Z_tos);
}

void TemplateTable::ldc2_w() {
  transition(vtos, vtos);
  Label Long, Done;

  // Z_tmp_1 = index of cp entry
  __ get_2_byte_integer_at_bcp(Z_tmp_1, 1, InterpreterMacroAssembler::Unsigned);

  __ get_cpool_and_tags(Z_tmp_2, Z_tos);

  const int base_offset = ConstantPool::header_size() * wordSize;
  const int tags_offset = Array<u1>::base_offset_in_bytes();

  // Get address of type.
  __ add2reg_with_index(Z_tos, tags_offset, Z_tos, Z_tmp_1);

  // Index needed in both branches, so calculate here.
  __ z_sllg(Z_tmp_1, Z_tmp_1, LogBytesPerWord);  // index2bytes

  // Check type.
  __ z_cli(0, Z_tos, JVM_CONSTANT_Double);
  __ z_brne(Long);

  // dtos
  __ mem2freg_opt(Z_ftos, Address(Z_tmp_2, Z_tmp_1, base_offset));
  __ push_d();
  __ z_bru(Done);

  __ bind(Long);
  // ltos
  __ mem2reg_opt(Z_tos, Address(Z_tmp_2, Z_tmp_1, base_offset));
  __ push_l();

  __ bind(Done);
}

void TemplateTable::locals_index(Register reg, int offset) {
  __ z_llgc(reg, at_bcp(offset));
  __ z_lcgr(reg);
}

void TemplateTable::iload() {
  iload_internal();
}

void TemplateTable::nofast_iload() {
  iload_internal(may_not_rewrite);
}

void TemplateTable::iload_internal(RewriteControl rc) {
  transition(vtos, itos);

  if (RewriteFrequentPairs && rc == may_rewrite) {
    NearLabel rewrite, done;
    const Register bc = Z_ARG4;

    assert(Z_R1_scratch != bc, "register damaged");

    // Get next byte.
    __ z_llgc(Z_R1_scratch, at_bcp(Bytecodes::length_for (Bytecodes::_iload)));

    // If _iload, wait to rewrite to iload2. We only want to rewrite the
    // last two iloads in a pair. Comparing against fast_iload means that
    // the next bytecode is neither an iload or a caload, and therefore
    // an iload pair.
    __ compareU32_and_branch(Z_R1_scratch, Bytecodes::_iload,
                             Assembler::bcondEqual, done);

    __ load_const_optimized(bc, Bytecodes::_fast_iload2);
    __ compareU32_and_branch(Z_R1_scratch, Bytecodes::_fast_iload,
                             Assembler::bcondEqual, rewrite);

    // If _caload, rewrite to fast_icaload.
    __ load_const_optimized(bc, Bytecodes::_fast_icaload);
    __ compareU32_and_branch(Z_R1_scratch, Bytecodes::_caload,
                             Assembler::bcondEqual, rewrite);

    // Rewrite so iload doesn't check again.
    __ load_const_optimized(bc, Bytecodes::_fast_iload);

    // rewrite
    // bc: fast bytecode
    __ bind(rewrite);
    patch_bytecode(Bytecodes::_iload, bc, Z_R1_scratch, false);

    __ bind(done);

  }

  // Get the local value into tos.
  locals_index(Z_R1_scratch);
  __ mem2reg_opt(Z_tos, iaddress(_masm, Z_R1_scratch), false);
}

void TemplateTable::fast_iload2() {
  transition(vtos, itos);

  locals_index(Z_R1_scratch);
  __ mem2reg_opt(Z_tos, iaddress(_masm, Z_R1_scratch), false);
  __ push_i(Z_tos);
  locals_index(Z_R1_scratch, 3);
  __ mem2reg_opt(Z_tos, iaddress(_masm, Z_R1_scratch), false);
}

void TemplateTable::fast_iload() {
  transition(vtos, itos);

  locals_index(Z_R1_scratch);
  __ mem2reg_opt(Z_tos, iaddress(_masm, Z_R1_scratch), false);
}

void TemplateTable::lload() {
  transition(vtos, ltos);

  locals_index(Z_R1_scratch);
  __ mem2reg_opt(Z_tos, laddress(_masm, Z_R1_scratch));
}

void TemplateTable::fload() {
  transition(vtos, ftos);

  locals_index(Z_R1_scratch);
  __ mem2freg_opt(Z_ftos, faddress(_masm, Z_R1_scratch), false);
}

void TemplateTable::dload() {
  transition(vtos, dtos);

  locals_index(Z_R1_scratch);
  __ mem2freg_opt(Z_ftos, daddress(_masm, Z_R1_scratch));
}

void TemplateTable::aload() {
  transition(vtos, atos);

  locals_index(Z_R1_scratch);
  __ mem2reg_opt(Z_tos, aaddress(_masm, Z_R1_scratch));
}

void TemplateTable::locals_index_wide(Register reg) {
  __ get_2_byte_integer_at_bcp(reg, 2, InterpreterMacroAssembler::Unsigned);
  __ z_lcgr(reg);
}

void TemplateTable::wide_iload() {
  transition(vtos, itos);

  locals_index_wide(Z_tmp_1);
  __ mem2reg_opt(Z_tos, iaddress(_masm, Z_tmp_1), false);
}

void TemplateTable::wide_lload() {
  transition(vtos, ltos);

  locals_index_wide(Z_tmp_1);
  __ mem2reg_opt(Z_tos, laddress(_masm, Z_tmp_1));
}

void TemplateTable::wide_fload() {
  transition(vtos, ftos);

  locals_index_wide(Z_tmp_1);
  __ mem2freg_opt(Z_ftos, faddress(_masm, Z_tmp_1), false);
}

void TemplateTable::wide_dload() {
  transition(vtos, dtos);

  locals_index_wide(Z_tmp_1);
  __ mem2freg_opt(Z_ftos, daddress(_masm, Z_tmp_1));
}

void TemplateTable::wide_aload() {
  transition(vtos, atos);

  locals_index_wide(Z_tmp_1);
  __ mem2reg_opt(Z_tos, aaddress(_masm, Z_tmp_1));
}

void TemplateTable::index_check(Register array, Register index, unsigned int shift) {
  assert_different_registers(Z_R1_scratch, array, index);

  // Check array.
  __ null_check(array, Z_R0_scratch, arrayOopDesc::length_offset_in_bytes());

  // Sign extend index for use by indexed load.
  __ z_lgfr(index, index);

  // Check index.
  Label index_ok;
  __ z_cl(index, Address(array, arrayOopDesc::length_offset_in_bytes()));
  __ z_brl(index_ok);
  __ lgr_if_needed(Z_ARG3, index); // See generate_ArrayIndexOutOfBounds_handler().
  // Give back the array to create more detailed exceptions.
  __ lgr_if_needed(Z_ARG2, array); // See generate_ArrayIndexOutOfBounds_handler().
  __ load_absolute_address(Z_R1_scratch,
                           Interpreter::_throw_ArrayIndexOutOfBoundsException_entry);
  __ z_bcr(Assembler::bcondAlways, Z_R1_scratch);
  __ bind(index_ok);

  if (shift > 0)
    __ z_sllg(index, index, shift);
}

void TemplateTable::iaload() {
  transition(itos, itos);

  __ pop_ptr(Z_tmp_1);  // array
  // Index is in Z_tos.
  Register index = Z_tos;
  index_check(Z_tmp_1, index, LogBytesPerInt); // Kills Z_ARG3.
  // Load the value.
  __ mem2reg_opt(Z_tos,
                 Address(Z_tmp_1, index, arrayOopDesc::base_offset_in_bytes(T_INT)),
                 false);
}

void TemplateTable::laload() {
  transition(itos, ltos);

  __ pop_ptr(Z_tmp_2);
  // Z_tos   : index
  // Z_tmp_2 : array
  Register index = Z_tos;
  index_check(Z_tmp_2, index, LogBytesPerLong);
  __ mem2reg_opt(Z_tos,
                 Address(Z_tmp_2, index, arrayOopDesc::base_offset_in_bytes(T_LONG)));
}

void TemplateTable::faload() {
  transition(itos, ftos);

  __ pop_ptr(Z_tmp_2);
  // Z_tos   : index
  // Z_tmp_2 : array
  Register index = Z_tos;
  index_check(Z_tmp_2, index, LogBytesPerInt);
  __ mem2freg_opt(Z_ftos,
                  Address(Z_tmp_2, index, arrayOopDesc::base_offset_in_bytes(T_FLOAT)),
                  false);
}

void TemplateTable::daload() {
  transition(itos, dtos);

  __ pop_ptr(Z_tmp_2);
  // Z_tos   : index
  // Z_tmp_2 : array
  Register index = Z_tos;
  index_check(Z_tmp_2, index, LogBytesPerLong);
  __ mem2freg_opt(Z_ftos,
                  Address(Z_tmp_2, index, arrayOopDesc::base_offset_in_bytes(T_DOUBLE)));
}

void TemplateTable::aaload() {
  transition(itos, atos);

  unsigned const int shift = LogBytesPerHeapOop;
  __ pop_ptr(Z_tmp_1);  // array
  // Index is in Z_tos.
  Register index = Z_tos;
  index_check(Z_tmp_1, index, shift);
  // Now load array element.
  __ load_heap_oop(Z_tos,
                   Address(Z_tmp_1, index, arrayOopDesc::base_offset_in_bytes(T_OBJECT)));
  __ verify_oop(Z_tos);
}

void TemplateTable::baload() {
  transition(itos, itos);

  __ pop_ptr(Z_tmp_1);
  // Z_tos   : index
  // Z_tmp_1 : array
  Register index = Z_tos;
  index_check(Z_tmp_1, index, 0);
  __ z_lb(Z_tos,
          Address(Z_tmp_1, index, arrayOopDesc::base_offset_in_bytes(T_BYTE)));
}

void TemplateTable::caload() {
  transition(itos, itos);

  __ pop_ptr(Z_tmp_2);
  // Z_tos   : index
  // Z_tmp_2 : array
  Register index = Z_tos;
  index_check(Z_tmp_2, index, LogBytesPerShort);
  // Load into 64 bits, works on all CPUs.
  __ z_llgh(Z_tos,
            Address(Z_tmp_2, index, arrayOopDesc::base_offset_in_bytes(T_CHAR)));
}

// Iload followed by caload frequent pair.
void TemplateTable::fast_icaload() {
  transition(vtos, itos);

  // Load index out of locals.
  locals_index(Z_R1_scratch);
  __ mem2reg_opt(Z_ARG3, iaddress(_masm, Z_R1_scratch), false);
  // Z_ARG3  : index
  // Z_tmp_2 : array
  __ pop_ptr(Z_tmp_2);
  index_check(Z_tmp_2, Z_ARG3, LogBytesPerShort);
  // Load into 64 bits, works on all CPUs.
  __ z_llgh(Z_tos,
            Address(Z_tmp_2, Z_ARG3, arrayOopDesc::base_offset_in_bytes(T_CHAR)));
}

void TemplateTable::saload() {
  transition(itos, itos);

  __ pop_ptr(Z_tmp_2);
  // Z_tos   : index
  // Z_tmp_2 : array
  Register index = Z_tos;
  index_check(Z_tmp_2, index, LogBytesPerShort);
  __ z_lh(Z_tos,
          Address(Z_tmp_2, index, arrayOopDesc::base_offset_in_bytes(T_SHORT)));
}

void TemplateTable::iload(int n) {
  transition(vtos, itos);
  __ z_ly(Z_tos, iaddress(n));
}

void TemplateTable::lload(int n) {
  transition(vtos, ltos);
  __ z_lg(Z_tos, laddress(n));
}

void TemplateTable::fload(int n) {
  transition(vtos, ftos);
  __ mem2freg_opt(Z_ftos, faddress(n), false);
}

void TemplateTable::dload(int n) {
  transition(vtos, dtos);
  __ mem2freg_opt(Z_ftos, daddress(n));
}

void TemplateTable::aload(int n) {
  transition(vtos, atos);
  __ mem2reg_opt(Z_tos, aaddress(n));
}

void TemplateTable::aload_0() {
  aload_0_internal();
}

void TemplateTable::nofast_aload_0() {
  aload_0_internal(may_not_rewrite);
}

void TemplateTable::aload_0_internal(RewriteControl rc) {
  transition(vtos, atos);

  // According to bytecode histograms, the pairs:
  //
  // _aload_0, _fast_igetfield
  // _aload_0, _fast_agetfield
  // _aload_0, _fast_fgetfield
  //
  // occur frequently. If RewriteFrequentPairs is set, the (slow)
  // _aload_0 bytecode checks if the next bytecode is either
  // _fast_igetfield, _fast_agetfield or _fast_fgetfield and then
  // rewrites the current bytecode into a pair bytecode; otherwise it
  // rewrites the current bytecode into _fast_aload_0 that doesn't do
  // the pair check anymore.
  //
  // Note: If the next bytecode is _getfield, the rewrite must be
  //       delayed, otherwise we may miss an opportunity for a pair.
  //
  // Also rewrite frequent pairs
  //   aload_0, aload_1
  //   aload_0, iload_1
  // These bytecodes with a small amount of code are most profitable
  // to rewrite.
  if (!(RewriteFrequentPairs && (rc == may_rewrite))) {
    aload(0);
    return;
  }

  NearLabel rewrite, done;
  const Register bc = Z_ARG4;

  assert(Z_R1_scratch != bc, "register damaged");
  // Get next byte.
  __ z_llgc(Z_R1_scratch, at_bcp(Bytecodes::length_for (Bytecodes::_aload_0)));

  // Do actual aload_0.
  aload(0);

  // If _getfield then wait with rewrite.
  __ compareU32_and_branch(Z_R1_scratch, Bytecodes::_getfield,
                           Assembler::bcondEqual, done);

  // If _igetfield then rewrite to _fast_iaccess_0.
  assert(Bytecodes::java_code(Bytecodes::_fast_iaccess_0)
            == Bytecodes::_aload_0, "fix bytecode definition");

  __ load_const_optimized(bc, Bytecodes::_fast_iaccess_0);
  __ compareU32_and_branch(Z_R1_scratch, Bytecodes::_fast_igetfield,
                           Assembler::bcondEqual, rewrite);

  // If _agetfield then rewrite to _fast_aaccess_0.
  assert(Bytecodes::java_code(Bytecodes::_fast_aaccess_0)
            == Bytecodes::_aload_0, "fix bytecode definition");

  __ load_const_optimized(bc, Bytecodes::_fast_aaccess_0);
  __ compareU32_and_branch(Z_R1_scratch, Bytecodes::_fast_agetfield,
                           Assembler::bcondEqual, rewrite);

  // If _fgetfield then rewrite to _fast_faccess_0.
  assert(Bytecodes::java_code(Bytecodes::_fast_faccess_0)
            == Bytecodes::_aload_0, "fix bytecode definition");

  __ load_const_optimized(bc, Bytecodes::_fast_faccess_0);
  __ compareU32_and_branch(Z_R1_scratch, Bytecodes::_fast_fgetfield,
                           Assembler::bcondEqual, rewrite);

  // Else rewrite to _fast_aload0.
  assert(Bytecodes::java_code(Bytecodes::_fast_aload_0)
            == Bytecodes::_aload_0, "fix bytecode definition");
  __ load_const_optimized(bc, Bytecodes::_fast_aload_0);

  // rewrite
  // bc: fast bytecode
  __ bind(rewrite);

  patch_bytecode(Bytecodes::_aload_0, bc, Z_R1_scratch, false);
  // Reload local 0 because of VM call inside patch_bytecode().
  // this may trigger GC and thus change the oop.
  aload(0);

  __ bind(done);
}

void TemplateTable::istore() {
  transition(itos, vtos);
  locals_index(Z_R1_scratch);
  __ reg2mem_opt(Z_tos, iaddress(_masm, Z_R1_scratch), false);
}

void TemplateTable::lstore() {
  transition(ltos, vtos);
  locals_index(Z_R1_scratch);
  __ reg2mem_opt(Z_tos, laddress(_masm, Z_R1_scratch));
}

void TemplateTable::fstore() {
  transition(ftos, vtos);
  locals_index(Z_R1_scratch);
  __ freg2mem_opt(Z_ftos, faddress(_masm, Z_R1_scratch));
}

void TemplateTable::dstore() {
  transition(dtos, vtos);
  locals_index(Z_R1_scratch);
  __ freg2mem_opt(Z_ftos, daddress(_masm, Z_R1_scratch));
}

void TemplateTable::astore() {
  transition(vtos, vtos);
  __ pop_ptr(Z_tos);
  locals_index(Z_R1_scratch);
  __ reg2mem_opt(Z_tos, aaddress(_masm, Z_R1_scratch));
}

void TemplateTable::wide_istore() {
  transition(vtos, vtos);
  __ pop_i(Z_tos);
  locals_index_wide(Z_tmp_1);
  __ reg2mem_opt(Z_tos, iaddress(_masm, Z_tmp_1), false);
}

void TemplateTable::wide_lstore() {
  transition(vtos, vtos);
  __ pop_l(Z_tos);
  locals_index_wide(Z_tmp_1);
  __ reg2mem_opt(Z_tos, laddress(_masm, Z_tmp_1));
}

void TemplateTable::wide_fstore() {
  transition(vtos, vtos);
  __ pop_f(Z_ftos);
  locals_index_wide(Z_tmp_1);
  __ freg2mem_opt(Z_ftos, faddress(_masm, Z_tmp_1), false);
}

void TemplateTable::wide_dstore() {
  transition(vtos, vtos);
  __ pop_d(Z_ftos);
  locals_index_wide(Z_tmp_1);
  __ freg2mem_opt(Z_ftos, daddress(_masm, Z_tmp_1));
}

void TemplateTable::wide_astore() {
  transition(vtos, vtos);
  __ pop_ptr(Z_tos);
  locals_index_wide(Z_tmp_1);
  __ reg2mem_opt(Z_tos, aaddress(_masm, Z_tmp_1));
}

void TemplateTable::iastore() {
  transition(itos, vtos);

  Register index = Z_ARG3; // Index_check expects index in Z_ARG3.
  // Value is in Z_tos ...
  __ pop_i(index);        // index
  __ pop_ptr(Z_tmp_1);    // array
  index_check(Z_tmp_1, index, LogBytesPerInt);
  // ... and then move the value.
  __ reg2mem_opt(Z_tos,
                 Address(Z_tmp_1, index, arrayOopDesc::base_offset_in_bytes(T_INT)),
                 false);
}

void TemplateTable::lastore() {
  transition(ltos, vtos);

  __ pop_i(Z_ARG3);
  __ pop_ptr(Z_tmp_2);
  // Z_tos   : value
  // Z_ARG3  : index
  // Z_tmp_2 : array
 index_check(Z_tmp_2, Z_ARG3, LogBytesPerLong); // Prefer index in Z_ARG3.
  __ reg2mem_opt(Z_tos,
                 Address(Z_tmp_2, Z_ARG3, arrayOopDesc::base_offset_in_bytes(T_LONG)));
}

void TemplateTable::fastore() {
  transition(ftos, vtos);

  __ pop_i(Z_ARG3);
  __ pop_ptr(Z_tmp_2);
  // Z_ftos  : value
  // Z_ARG3  : index
  // Z_tmp_2 : array
  index_check(Z_tmp_2, Z_ARG3, LogBytesPerInt); // Prefer index in Z_ARG3.
  __ freg2mem_opt(Z_ftos,
                  Address(Z_tmp_2, Z_ARG3, arrayOopDesc::base_offset_in_bytes(T_FLOAT)),
                  false);
}

void TemplateTable::dastore() {
  transition(dtos, vtos);

  __ pop_i(Z_ARG3);
  __ pop_ptr(Z_tmp_2);
  // Z_ftos  : value
  // Z_ARG3  : index
  // Z_tmp_2 : array
  index_check(Z_tmp_2, Z_ARG3, LogBytesPerLong); // Prefer index in Z_ARG3.
  __ freg2mem_opt(Z_ftos,
                  Address(Z_tmp_2, Z_ARG3, arrayOopDesc::base_offset_in_bytes(T_DOUBLE)));
}

void TemplateTable::aastore() {
  NearLabel is_null, ok_is_subtype, done;
  transition(vtos, vtos);

  // stack: ..., array, index, value

  Register Rvalue = Z_tos;
  Register Rarray = Z_ARG2;
  Register Rindex = Z_ARG3; // Convention for index_check().

  __ load_ptr(0, Rvalue);
  __ z_l(Rindex, Address(Z_esp, Interpreter::expr_offset_in_bytes(1)));
  __ load_ptr(2, Rarray);

  unsigned const int shift = LogBytesPerHeapOop;
  index_check(Rarray, Rindex, shift); // side effect: Rindex = Rindex << shift
  Register Rstore_addr  = Rindex;
  // Address where the store goes to, i.e. &(Rarry[index])
  __ load_address(Rstore_addr, Address(Rarray, Rindex, arrayOopDesc::base_offset_in_bytes(T_OBJECT)));

  // do array store check - check for NULL value first.
  __ compareU64_and_branch(Rvalue, (intptr_t)0, Assembler::bcondEqual, is_null);

  Register Rsub_klass   = Z_ARG4;
  Register Rsuper_klass = Z_ARG5;
  __ load_klass(Rsub_klass, Rvalue);
  // Load superklass.
  __ load_klass(Rsuper_klass, Rarray);
  __ z_lg(Rsuper_klass, Address(Rsuper_klass, ObjArrayKlass::element_klass_offset()));

  // Generate a fast subtype check.  Branch to ok_is_subtype if no failure.
  // Throw if failure.
  Register tmp1 = Z_tmp_1;
  Register tmp2 = Z_tmp_2;
  __ gen_subtype_check(Rsub_klass, Rsuper_klass, tmp1, tmp2, ok_is_subtype);

  // Fall through on failure.
  // Object is in Rvalue == Z_tos.
  assert(Rvalue == Z_tos, "that's the expected location");
  __ load_absolute_address(tmp1, Interpreter::_throw_ArrayStoreException_entry);
  __ z_br(tmp1);

  // Come here on success.
  __ bind(ok_is_subtype);

  // Now store using the appropriate barrier.
  Register tmp3 = Rsub_klass;
  do_oop_store(_masm, Rstore_addr, (intptr_t)0/*offset*/, Rvalue, false/*val==null*/,
               tmp3, tmp2, tmp1, _bs->kind(), true);
  __ z_bru(done);

  // Have a NULL in Rvalue.
  __ bind(is_null);
  __ profile_null_seen(tmp1);

  // Store a NULL.
  do_oop_store(_masm, Rstore_addr, (intptr_t)0/*offset*/, Rvalue, true/*val==null*/,
               tmp3, tmp2, tmp1, _bs->kind(), true);

  // Pop stack arguments.
  __ bind(done);
  __ add2reg(Z_esp, 3 * Interpreter::stackElementSize);
}


void TemplateTable::bastore() {
  transition(itos, vtos);

  __ pop_i(Z_ARG3);
  __ pop_ptr(Z_tmp_2);
  // Z_tos   : value
  // Z_ARG3  : index
  // Z_tmp_2 : array

  // Need to check whether array is boolean or byte
  // since both types share the bastore bytecode.
  __ load_klass(Z_tmp_1, Z_tmp_2);
  __ z_llgf(Z_tmp_1, Address(Z_tmp_1, Klass::layout_helper_offset()));
  __ z_tmll(Z_tmp_1, Klass::layout_helper_boolean_diffbit());
  Label L_skip;
  __ z_bfalse(L_skip);
  // if it is a T_BOOLEAN array, mask the stored value to 0/1
  __ z_nilf(Z_tos, 0x1);
  __ bind(L_skip);

  // No index shift necessary - pass 0.
  index_check(Z_tmp_2, Z_ARG3, 0); // Prefer index in Z_ARG3.
  __ z_stc(Z_tos,
           Address(Z_tmp_2, Z_ARG3, arrayOopDesc::base_offset_in_bytes(T_BYTE)));
}

void TemplateTable::castore() {
  transition(itos, vtos);

  __ pop_i(Z_ARG3);
  __ pop_ptr(Z_tmp_2);
  // Z_tos   : value
  // Z_ARG3  : index
  // Z_tmp_2 : array
  Register index = Z_ARG3; // prefer index in Z_ARG3
  index_check(Z_tmp_2, index, LogBytesPerShort);
  __ z_sth(Z_tos,
           Address(Z_tmp_2, index, arrayOopDesc::base_offset_in_bytes(T_CHAR)));
}

void TemplateTable::sastore() {
  castore();
}

void TemplateTable::istore(int n) {
  transition(itos, vtos);
  __ reg2mem_opt(Z_tos, iaddress(n), false);
}

void TemplateTable::lstore(int n) {
  transition(ltos, vtos);
  __ reg2mem_opt(Z_tos, laddress(n));
}

void TemplateTable::fstore(int n) {
  transition(ftos, vtos);
  __ freg2mem_opt(Z_ftos, faddress(n), false);
}

void TemplateTable::dstore(int n) {
  transition(dtos, vtos);
  __ freg2mem_opt(Z_ftos, daddress(n));
}

void TemplateTable::astore(int n) {
  transition(vtos, vtos);
  __ pop_ptr(Z_tos);
  __ reg2mem_opt(Z_tos, aaddress(n));
}

void TemplateTable::pop() {
  transition(vtos, vtos);
  __ add2reg(Z_esp, Interpreter::stackElementSize);
}

void TemplateTable::pop2() {
  transition(vtos, vtos);
  __ add2reg(Z_esp, 2 * Interpreter::stackElementSize);
}

void TemplateTable::dup() {
  transition(vtos, vtos);
  __ load_ptr(0, Z_tos);
  __ push_ptr(Z_tos);
  // stack: ..., a, a
}

void TemplateTable::dup_x1() {
  transition(vtos, vtos);

  // stack: ..., a, b
  __ load_ptr(0, Z_tos);          // load b
  __ load_ptr(1, Z_R0_scratch);   // load a
  __ store_ptr(1, Z_tos);         // store b
  __ store_ptr(0, Z_R0_scratch);  // store a
  __ push_ptr(Z_tos);             // push b
  // stack: ..., b, a, b
}

void TemplateTable::dup_x2() {
  transition(vtos, vtos);

  // stack: ..., a, b, c
  __ load_ptr(0, Z_R0_scratch);   // load c
  __ load_ptr(2, Z_R1_scratch);   // load a
  __ store_ptr(2, Z_R0_scratch);  // store c in a
  __ push_ptr(Z_R0_scratch);      // push c
  // stack: ..., c, b, c, c
  __ load_ptr(2, Z_R0_scratch);   // load b
  __ store_ptr(2, Z_R1_scratch);  // store a in b
  // stack: ..., c, a, c, c
  __ store_ptr(1, Z_R0_scratch);  // store b in c
  // stack: ..., c, a, b, c
}

void TemplateTable::dup2() {
  transition(vtos, vtos);

  // stack: ..., a, b
  __ load_ptr(1, Z_R0_scratch);  // load a
  __ push_ptr(Z_R0_scratch);     // push a
  __ load_ptr(1, Z_R0_scratch);  // load b
  __ push_ptr(Z_R0_scratch);     // push b
  // stack: ..., a, b, a, b
}

void TemplateTable::dup2_x1() {
  transition(vtos, vtos);

  // stack: ..., a, b, c
  __ load_ptr(0, Z_R0_scratch);  // load c
  __ load_ptr(1, Z_R1_scratch);  // load b
  __ push_ptr(Z_R1_scratch);     // push b
  __ push_ptr(Z_R0_scratch);     // push c
  // stack: ..., a, b, c, b, c
  __ store_ptr(3, Z_R0_scratch); // store c in b
  // stack: ..., a, c, c, b, c
  __ load_ptr( 4, Z_R0_scratch); // load a
  __ store_ptr(2, Z_R0_scratch); // store a in 2nd c
  // stack: ..., a, c, a, b, c
  __ store_ptr(4, Z_R1_scratch); // store b in a
  // stack: ..., b, c, a, b, c
}

void TemplateTable::dup2_x2() {
  transition(vtos, vtos);

  // stack: ..., a, b, c, d
  __ load_ptr(0, Z_R0_scratch);   // load d
  __ load_ptr(1, Z_R1_scratch);   // load c
  __ push_ptr(Z_R1_scratch);      // push c
  __ push_ptr(Z_R0_scratch);      // push d
  // stack: ..., a, b, c, d, c, d
  __ load_ptr(4, Z_R1_scratch);   // load b
  __ store_ptr(2, Z_R1_scratch);  // store b in d
  __ store_ptr(4, Z_R0_scratch);  // store d in b
  // stack: ..., a, d, c, b, c, d
  __ load_ptr(5, Z_R0_scratch);   // load a
  __ load_ptr(3, Z_R1_scratch);   // load c
  __ store_ptr(3, Z_R0_scratch);  // store a in c
  __ store_ptr(5, Z_R1_scratch);  // store c in a
  // stack: ..., c, d, a, b, c, d
}

void TemplateTable::swap() {
  transition(vtos, vtos);

  // stack: ..., a, b
  __ load_ptr(1, Z_R0_scratch);  // load a
  __ load_ptr(0, Z_R1_scratch);  // load b
  __ store_ptr(0, Z_R0_scratch);  // store a in b
  __ store_ptr(1, Z_R1_scratch);  // store b in a
  // stack: ..., b, a
}

void TemplateTable::iop2(Operation op) {
  transition(itos, itos);
  switch (op) {
    case add  :                           __ z_ay(Z_tos,  __ stackTop()); __ pop_i(); break;
    case sub  :                           __ z_sy(Z_tos,  __ stackTop()); __ pop_i(); __ z_lcr(Z_tos, Z_tos); break;
    case mul  :                           __ z_msy(Z_tos, __ stackTop()); __ pop_i(); break;
    case _and :                           __ z_ny(Z_tos,  __ stackTop()); __ pop_i(); break;
    case _or  :                           __ z_oy(Z_tos,  __ stackTop()); __ pop_i(); break;
    case _xor :                           __ z_xy(Z_tos,  __ stackTop()); __ pop_i(); break;
    case shl  : __ z_lr(Z_tmp_1, Z_tos);
                __ z_nill(Z_tmp_1, 31);  // Lowest 5 bits are shiftamount.
                                          __ pop_i(Z_tos);   __ z_sll(Z_tos, 0,  Z_tmp_1); break;
    case shr  : __ z_lr(Z_tmp_1, Z_tos);
                __ z_nill(Z_tmp_1, 31);  // Lowest 5 bits are shiftamount.
                                          __ pop_i(Z_tos);   __ z_sra(Z_tos, 0,  Z_tmp_1); break;
    case ushr : __ z_lr(Z_tmp_1, Z_tos);
                __ z_nill(Z_tmp_1, 31);  // Lowest 5 bits are shiftamount.
                                          __ pop_i(Z_tos);   __ z_srl(Z_tos, 0,  Z_tmp_1); break;
    default   : ShouldNotReachHere(); break;
  }
  return;
}

void TemplateTable::lop2(Operation op) {
  transition(ltos, ltos);

  switch (op) {
    case add  :  __ z_ag(Z_tos,  __ stackTop()); __ pop_l(); break;
    case sub  :  __ z_sg(Z_tos,  __ stackTop()); __ pop_l(); __ z_lcgr(Z_tos, Z_tos); break;
    case mul  :  __ z_msg(Z_tos, __ stackTop()); __ pop_l(); break;
    case _and :  __ z_ng(Z_tos,  __ stackTop()); __ pop_l(); break;
    case _or  :  __ z_og(Z_tos,  __ stackTop()); __ pop_l(); break;
    case _xor :  __ z_xg(Z_tos,  __ stackTop()); __ pop_l(); break;
    default   : ShouldNotReachHere(); break;
  }
  return;
}

// Common part of idiv/irem.
static void idiv_helper(InterpreterMacroAssembler * _masm, address exception) {
  NearLabel not_null;

  // Use register pair Z_tmp_1, Z_tmp_2 for DIVIDE SINGLE.
  assert(Z_tmp_1->successor() == Z_tmp_2, " need even/odd register pair for idiv/irem");

  // Get dividend.
  __ pop_i(Z_tmp_2);

  // If divisor == 0 throw exception.
  __ compare32_and_branch(Z_tos, (intptr_t) 0,
                          Assembler::bcondNotEqual, not_null   );
  __ load_absolute_address(Z_R1_scratch, exception);
  __ z_br(Z_R1_scratch);

  __ bind(not_null);

  __ z_lgfr(Z_tmp_2, Z_tmp_2);   // Sign extend dividend.
  __ z_dsgfr(Z_tmp_1, Z_tos);    // Do it.
}

void TemplateTable::idiv() {
  transition(itos, itos);

  idiv_helper(_masm, Interpreter::_throw_ArithmeticException_entry);
  __ z_llgfr(Z_tos, Z_tmp_2);     // Result is in Z_tmp_2.
}

void TemplateTable::irem() {
  transition(itos, itos);

  idiv_helper(_masm, Interpreter::_throw_ArithmeticException_entry);
  __ z_llgfr(Z_tos, Z_tmp_1);     // Result is in Z_tmp_1.
}

void TemplateTable::lmul() {
  transition(ltos, ltos);

  // Multiply with memory operand.
  __ z_msg(Z_tos, __ stackTop());
  __ pop_l();  // Pop operand.
}

// Common part of ldiv/lrem.
//
// Input:
//     Z_tos := the divisor (dividend still on stack)
//
// Updated registers:
//     Z_tmp_1 := pop_l() % Z_tos     ; if is_ldiv == false
//     Z_tmp_2 := pop_l() / Z_tos     ; if is_ldiv == true
//
static void ldiv_helper(InterpreterMacroAssembler * _masm, address exception, bool is_ldiv) {
  NearLabel not_null, done;

  // Use register pair Z_tmp_1, Z_tmp_2 for DIVIDE SINGLE.
  assert(Z_tmp_1->successor() == Z_tmp_2,
         " need even/odd register pair for idiv/irem");

  // Get dividend.
  __ pop_l(Z_tmp_2);

  // If divisor == 0 throw exception.
  __ compare64_and_branch(Z_tos, (intptr_t)0, Assembler::bcondNotEqual, not_null);
  __ load_absolute_address(Z_R1_scratch, exception);
  __ z_br(Z_R1_scratch);

  __ bind(not_null);
  // Special case for dividend == 0x8000 and divisor == -1.
  if (is_ldiv) {
    // result := Z_tmp_2 := - dividend
    __ z_lcgr(Z_tmp_2, Z_tmp_2);
  } else {
    // result remainder := Z_tmp_1 := 0
    __ clear_reg(Z_tmp_1, true, false);  // Don't set CC.
  }

  // if divisor == -1 goto done
  __ compare64_and_branch(Z_tos, -1, Assembler::bcondEqual, done);
  if (is_ldiv)
    // Restore sign, because divisor != -1.
    __ z_lcgr(Z_tmp_2, Z_tmp_2);
  __ z_dsgr(Z_tmp_1, Z_tos);    // Do it.
  __ bind(done);
}

void TemplateTable::ldiv() {
  transition(ltos, ltos);

  ldiv_helper(_masm, Interpreter::_throw_ArithmeticException_entry, true /*is_ldiv*/);
  __ z_lgr(Z_tos, Z_tmp_2);     // Result is in Z_tmp_2.
}

void TemplateTable::lrem() {
  transition(ltos, ltos);

  ldiv_helper(_masm, Interpreter::_throw_ArithmeticException_entry, false /*is_ldiv*/);
  __ z_lgr(Z_tos, Z_tmp_1);     // Result is in Z_tmp_1.
}

void TemplateTable::lshl() {
  transition(itos, ltos);

  // Z_tos: shift amount
  __ pop_l(Z_tmp_1);              // Get shift value.
  __ z_sllg(Z_tos, Z_tmp_1, 0, Z_tos);
}

void TemplateTable::lshr() {
  transition(itos, ltos);

  // Z_tos: shift amount
  __ pop_l(Z_tmp_1);              // Get shift value.
  __ z_srag(Z_tos, Z_tmp_1, 0, Z_tos);
}

void TemplateTable::lushr() {
  transition(itos, ltos);

  // Z_tos: shift amount
  __ pop_l(Z_tmp_1);              // Get shift value.
  __ z_srlg(Z_tos, Z_tmp_1, 0, Z_tos);
}

void TemplateTable::fop2(Operation op) {
  transition(ftos, ftos);

  switch (op) {
    case add:
      // Add memory operand.
      __ z_aeb(Z_ftos, __ stackTop()); __ pop_f(); return;
    case sub:
      // Sub memory operand.
      __ z_ler(Z_F1, Z_ftos);    // first operand
      __ pop_f(Z_ftos);          // second operand from stack
      __ z_sebr(Z_ftos, Z_F1);
      return;
    case mul:
      // Multiply with memory operand.
      __ z_meeb(Z_ftos, __ stackTop()); __ pop_f(); return;
    case div:
      __ z_ler(Z_F1, Z_ftos);    // first operand
      __ pop_f(Z_ftos);          // second operand from stack
      __ z_debr(Z_ftos, Z_F1);
      return;
    case rem:
      // Do runtime call.
      __ z_ler(Z_FARG2, Z_ftos);  // divisor
      __ pop_f(Z_FARG1);          // dividend
      __ call_VM_leaf(CAST_FROM_FN_PTR(address, SharedRuntime::frem));
      // Result should be in the right place (Z_ftos == Z_FRET).
      return;
    default:
      ShouldNotReachHere();
      return;
  }
}

void TemplateTable::dop2(Operation op) {
  transition(dtos, dtos);

  switch (op) {
    case add:
      // Add memory operand.
      __ z_adb(Z_ftos, __ stackTop()); __ pop_d(); return;
    case sub:
      // Sub memory operand.
      __ z_ldr(Z_F1, Z_ftos);    // first operand
      __ pop_d(Z_ftos);          // second operand from stack
      __ z_sdbr(Z_ftos, Z_F1);
      return;
    case mul:
      // Multiply with memory operand.
      __ z_mdb(Z_ftos, __ stackTop()); __ pop_d(); return;
    case div:
      __ z_ldr(Z_F1, Z_ftos);    // first operand
      __ pop_d(Z_ftos);          // second operand from stack
      __ z_ddbr(Z_ftos, Z_F1);
      return;
    case rem:
      // Do runtime call.
      __ z_ldr(Z_FARG2, Z_ftos);  // divisor
      __ pop_d(Z_FARG1);          // dividend
      __ call_VM_leaf(CAST_FROM_FN_PTR(address, SharedRuntime::drem));
      // Result should be in the right place (Z_ftos == Z_FRET).
      return;
    default:
      ShouldNotReachHere();
      return;
  }
}

void TemplateTable::ineg() {
  transition(itos, itos);
  __ z_lcr(Z_tos);
}

void TemplateTable::lneg() {
  transition(ltos, ltos);
  __ z_lcgr(Z_tos);
}

void TemplateTable::fneg() {
  transition(ftos, ftos);
  __ z_lcebr(Z_ftos, Z_ftos);
}

void TemplateTable::dneg() {
  transition(dtos, dtos);
  __ z_lcdbr(Z_ftos, Z_ftos);
}

void TemplateTable::iinc() {
  transition(vtos, vtos);

  Address local;
  __ z_lb(Z_R0_scratch, at_bcp(2)); // Get constant.
  locals_index(Z_R1_scratch);
  local = iaddress(_masm, Z_R1_scratch);
  __ z_a(Z_R0_scratch, local);
  __ reg2mem_opt(Z_R0_scratch, local, false);
}

void TemplateTable::wide_iinc() {
  transition(vtos, vtos);

  // Z_tmp_1 := increment
  __ get_2_byte_integer_at_bcp(Z_tmp_1, 4, InterpreterMacroAssembler::Signed);
  // Z_R1_scratch := index of local to increment
  locals_index_wide(Z_tmp_2);
  // Load, increment, and store.
  __ access_local_int(Z_tmp_2, Z_tos);
  __ z_agr(Z_tos,  Z_tmp_1);
  // Shifted index is still in Z_tmp_2.
  __ reg2mem_opt(Z_tos, Address(Z_locals, Z_tmp_2), false);
}


void TemplateTable::convert() {
  // Checking
#ifdef ASSERT
  TosState   tos_in  = ilgl;
  TosState   tos_out = ilgl;

  switch (bytecode()) {
    case Bytecodes::_i2l:
    case Bytecodes::_i2f:
    case Bytecodes::_i2d:
    case Bytecodes::_i2b:
    case Bytecodes::_i2c:
    case Bytecodes::_i2s:
      tos_in = itos;
      break;
    case Bytecodes::_l2i:
    case Bytecodes::_l2f:
    case Bytecodes::_l2d:
      tos_in = ltos;
      break;
    case Bytecodes::_f2i:
    case Bytecodes::_f2l:
    case Bytecodes::_f2d:
      tos_in = ftos;
      break;
    case Bytecodes::_d2i:
    case Bytecodes::_d2l:
    case Bytecodes::_d2f:
      tos_in = dtos;
      break;
    default :
      ShouldNotReachHere();
  }
  switch (bytecode()) {
    case Bytecodes::_l2i:
    case Bytecodes::_f2i:
    case Bytecodes::_d2i:
    case Bytecodes::_i2b:
    case Bytecodes::_i2c:
    case Bytecodes::_i2s:
      tos_out = itos;
      break;
    case Bytecodes::_i2l:
    case Bytecodes::_f2l:
    case Bytecodes::_d2l:
      tos_out = ltos;
      break;
    case Bytecodes::_i2f:
    case Bytecodes::_l2f:
    case Bytecodes::_d2f:
      tos_out = ftos;
      break;
    case Bytecodes::_i2d:
    case Bytecodes::_l2d:
    case Bytecodes::_f2d:
      tos_out = dtos;
      break;
    default :
      ShouldNotReachHere();
  }

  transition(tos_in, tos_out);
#endif // ASSERT

  // Conversion
  Label done;
  switch (bytecode()) {
    case Bytecodes::_i2l:
      __ z_lgfr(Z_tos, Z_tos);
      return;
    case Bytecodes::_i2f:
      __ z_cefbr(Z_ftos, Z_tos);
      return;
    case Bytecodes::_i2d:
      __ z_cdfbr(Z_ftos, Z_tos);
      return;
    case Bytecodes::_i2b:
      // Sign extend least significant byte.
      __ move_reg_if_needed(Z_tos, T_BYTE, Z_tos, T_INT);
      return;
    case Bytecodes::_i2c:
      // Zero extend 2 least significant bytes.
      __ move_reg_if_needed(Z_tos, T_CHAR, Z_tos, T_INT);
      return;
    case Bytecodes::_i2s:
      // Sign extend 2 least significant bytes.
      __ move_reg_if_needed(Z_tos, T_SHORT, Z_tos, T_INT);
      return;
    case Bytecodes::_l2i:
      // Sign-extend not needed here, upper 4 bytes of int value in register are ignored.
      return;
    case Bytecodes::_l2f:
      __ z_cegbr(Z_ftos, Z_tos);
      return;
    case Bytecodes::_l2d:
      __ z_cdgbr(Z_ftos, Z_tos);
      return;
    case Bytecodes::_f2i:
    case Bytecodes::_f2l:
      __ clear_reg(Z_tos, true, false);  // Don't set CC.
      __ z_cebr(Z_ftos, Z_ftos);
      __ z_brno(done); // NaN -> 0
      if (bytecode() == Bytecodes::_f2i)
        __ z_cfebr(Z_tos, Z_ftos, Assembler::to_zero);
      else // bytecode() == Bytecodes::_f2l
        __ z_cgebr(Z_tos, Z_ftos, Assembler::to_zero);
      break;
    case Bytecodes::_f2d:
      __ move_freg_if_needed(Z_ftos, T_DOUBLE, Z_ftos, T_FLOAT);
      return;
    case Bytecodes::_d2i:
    case Bytecodes::_d2l:
      __ clear_reg(Z_tos, true, false);  // Ddon't set CC.
      __ z_cdbr(Z_ftos, Z_ftos);
      __ z_brno(done); // NaN -> 0
      if (bytecode() == Bytecodes::_d2i)
        __ z_cfdbr(Z_tos, Z_ftos, Assembler::to_zero);
      else // Bytecodes::_d2l
        __ z_cgdbr(Z_tos, Z_ftos, Assembler::to_zero);
      break;
    case Bytecodes::_d2f:
      __ move_freg_if_needed(Z_ftos, T_FLOAT, Z_ftos, T_DOUBLE);
      return;
    default:
      ShouldNotReachHere();
  }
  __ bind(done);
}

void TemplateTable::lcmp() {
  transition(ltos, itos);

  Label   done;
  Register val1 = Z_R0_scratch;
  Register val2 = Z_R1_scratch;

  if (VM_Version::has_LoadStoreConditional()) {
    __ pop_l(val1);           // pop value 1.
    __ z_lghi(val2,  -1);     // lt value
    __ z_cgr(val1, Z_tos);    // Compare with Z_tos (value 2). Protect CC under all circumstances.
    __ z_lghi(val1,   1);     // gt value
    __ z_lghi(Z_tos,  0);     // eq value

    __ z_locgr(Z_tos, val1, Assembler::bcondHigh);
    __ z_locgr(Z_tos, val2, Assembler::bcondLow);
  } else {
    __ pop_l(val1);           // Pop value 1.
    __ z_cgr(val1, Z_tos);    // Compare with Z_tos (value 2). Protect CC under all circumstances.

    __ z_lghi(Z_tos,  0);     // eq value
    __ z_bre(done);

    __ z_lghi(Z_tos,  1);     // gt value
    __ z_brh(done);

    __ z_lghi(Z_tos, -1);     // lt value
  }

  __ bind(done);
}


void TemplateTable::float_cmp(bool is_float, int unordered_result) {
  Label done;

  if (is_float) {
    __ pop_f(Z_FARG2);
    __ z_cebr(Z_FARG2, Z_ftos);
  } else {
    __ pop_d(Z_FARG2);
    __ z_cdbr(Z_FARG2, Z_ftos);
  }

  if (VM_Version::has_LoadStoreConditional()) {
    Register one       = Z_R0_scratch;
    Register minus_one = Z_R1_scratch;
    __ z_lghi(minus_one,  -1);
    __ z_lghi(one,  1);
    __ z_lghi(Z_tos, 0);
    __ z_locgr(Z_tos, one,       unordered_result == 1 ? Assembler::bcondHighOrNotOrdered : Assembler::bcondHigh);
    __ z_locgr(Z_tos, minus_one, unordered_result == 1 ? Assembler::bcondLow              : Assembler::bcondLowOrNotOrdered);
  } else {
    // Z_FARG2 == Z_ftos
    __ clear_reg(Z_tos, false, false);
    __ z_bre(done);

    // F_ARG2 > Z_Ftos, or unordered
    __ z_lhi(Z_tos, 1);
    __ z_brc(unordered_result == 1 ? Assembler::bcondHighOrNotOrdered : Assembler::bcondHigh, done);

    // F_ARG2 < Z_FTOS, or unordered
    __ z_lhi(Z_tos, -1);

    __ bind(done);
  }
}

void TemplateTable::branch(bool is_jsr, bool is_wide) {
  const Register   bumped_count = Z_tmp_1;
  const Register   method       = Z_tmp_2;
  const Register   m_counters   = Z_R1_scratch;
  const Register   mdo          = Z_tos;

  BLOCK_COMMENT("TemplateTable::branch {");
  __ get_method(method);
  __ profile_taken_branch(mdo, bumped_count);

  const ByteSize ctr_offset = InvocationCounter::counter_offset();
  const ByteSize be_offset  = MethodCounters::backedge_counter_offset()   + ctr_offset;
  const ByteSize inv_offset = MethodCounters::invocation_counter_offset() + ctr_offset;

  // Get (wide) offset to disp.
  const Register disp = Z_ARG5;
  if (is_wide) {
    __ get_4_byte_integer_at_bcp(disp, 1);
  } else {
    __ get_2_byte_integer_at_bcp(disp, 1, InterpreterMacroAssembler::Signed);
  }

  // Handle all the JSR stuff here, then exit.
  // It's much shorter and cleaner than intermingling with the
  // non-JSR normal-branch stuff occurring below.
  if (is_jsr) {
    // Compute return address as bci in Z_tos.
    __ z_lgr(Z_R1_scratch, Z_bcp);
    __ z_sg(Z_R1_scratch, Address(method, Method::const_offset()));
    __ add2reg(Z_tos, (is_wide ? 5 : 3) - in_bytes(ConstMethod::codes_offset()), Z_R1_scratch);

    // Bump bcp to target of JSR.
    __ z_agr(Z_bcp, disp);
    // Push return address for "ret" on stack.
    __ push_ptr(Z_tos);
    // And away we go!
    __ dispatch_next(vtos, 0 , true);
    return;
  }

  // Normal (non-jsr) branch handling.

  // Bump bytecode pointer by displacement (take the branch).
  __ z_agr(Z_bcp, disp);

  assert(UseLoopCounter || !UseOnStackReplacement,
         "on-stack-replacement requires loop counters");

  NearLabel backedge_counter_overflow;
  NearLabel profile_method;
  NearLabel dispatch;
  int       increment = InvocationCounter::count_increment;

  if (UseLoopCounter) {
    // Increment backedge counter for backward branches.
    // disp: target offset
    // Z_bcp: target bcp
    // Z_locals: locals pointer
    //
    // Count only if backward branch.
    __ compare32_and_branch(disp, (intptr_t)0, Assembler::bcondHigh, dispatch);

    if (TieredCompilation) {
      Label noCounters;

      if (ProfileInterpreter) {
        NearLabel   no_mdo;

        // Are we profiling?
        __ load_and_test_long(mdo, Address(method, Method::method_data_offset()));
        __ branch_optimized(Assembler::bcondZero, no_mdo);

        // Increment the MDO backedge counter.
        const Address mdo_backedge_counter(mdo, MethodData::backedge_counter_offset() + InvocationCounter::counter_offset());

        const Address mask(mdo, MethodData::backedge_mask_offset());
        __ increment_mask_and_jump(mdo_backedge_counter, increment, mask,
                                   Z_ARG2, false, Assembler::bcondZero,
                                   UseOnStackReplacement ? &backedge_counter_overflow : NULL);
        __ z_bru(dispatch);
        __ bind(no_mdo);
      }

      // Increment backedge counter in MethodCounters*.
      __ get_method_counters(method, m_counters, noCounters);
      const Address mask(m_counters, MethodCounters::backedge_mask_offset());
      __ increment_mask_and_jump(Address(m_counters, be_offset),
                                 increment, mask,
                                 Z_ARG2, false, Assembler::bcondZero,
                                 UseOnStackReplacement ? &backedge_counter_overflow : NULL);
      __ bind(noCounters);
    } else {
      Register counter = Z_tos;
      Label    noCounters;
      // Get address of MethodCounters object.
      __ get_method_counters(method, m_counters, noCounters);
      // Increment backedge counter.
      __ increment_backedge_counter(m_counters, counter);

      if (ProfileInterpreter) {
        // Test to see if we should create a method data obj.
        __ z_cl(counter, Address(m_counters, MethodCounters::interpreter_profile_limit_offset()));
        __ z_brl(dispatch);

        // If no method data exists, go to profile method.
        __ test_method_data_pointer(Z_ARG4/*result unused*/, profile_method);

        if (UseOnStackReplacement) {
          // Check for overflow against 'bumped_count' which is the MDO taken count.
          __ z_cl(bumped_count, Address(m_counters, MethodCounters::interpreter_backward_branch_limit_offset()));
          __ z_brl(dispatch);

          // When ProfileInterpreter is on, the backedge_count comes
          // from the methodDataOop, which value does not get reset on
          // the call to frequency_counter_overflow(). To avoid
          // excessive calls to the overflow routine while the method is
          // being compiled, add a second test to make sure the overflow
          // function is called only once every overflow_frequency.
          const int overflow_frequency = 1024;
          __ and_imm(bumped_count, overflow_frequency - 1);
          __ z_brz(backedge_counter_overflow);

        }
      } else {
        if (UseOnStackReplacement) {
          // Check for overflow against 'counter', which is the sum of the
          // counters.
          __ z_cl(counter, Address(m_counters, MethodCounters::interpreter_backward_branch_limit_offset()));
          __ z_brh(backedge_counter_overflow);
        }
      }
      __ bind(noCounters);
    }

    __ bind(dispatch);
  }

  // Pre-load the next target bytecode into rbx.
  __ z_llgc(Z_bytecode, Address(Z_bcp, (intptr_t) 0));

  // Continue with the bytecode @ target.
  // Z_tos: Return bci for jsr's, unused otherwise.
  // Z_bytecode: target bytecode
  // Z_bcp: target bcp
  __ dispatch_only(vtos, true);

  // Out-of-line code runtime calls.
  if (UseLoopCounter) {
    if (ProfileInterpreter) {
      // Out-of-line code to allocate method data oop.
      __ bind(profile_method);

      __ call_VM(noreg,
                 CAST_FROM_FN_PTR(address, InterpreterRuntime::profile_method));
      __ z_llgc(Z_bytecode, Address(Z_bcp, (intptr_t) 0));  // Restore target bytecode.
      __ set_method_data_pointer_for_bcp();
      __ z_bru(dispatch);
    }

    if (UseOnStackReplacement) {

      // invocation counter overflow
      __ bind(backedge_counter_overflow);

      __ z_lcgr(Z_ARG2, disp); // Z_ARG2 := -disp
      __ z_agr(Z_ARG2, Z_bcp); // Z_ARG2 := branch target bcp - disp == branch bcp
      __ call_VM(noreg,
                 CAST_FROM_FN_PTR(address, InterpreterRuntime::frequency_counter_overflow),
                 Z_ARG2);

      // Z_RET: osr nmethod (osr ok) or NULL (osr not possible).
      __ compare64_and_branch(Z_RET, (intptr_t) 0, Assembler::bcondEqual, dispatch);

      // Nmethod may have been invalidated (VM may block upon call_VM return).
      __ z_cliy(nmethod::state_offset(), Z_RET, nmethod::in_use);
      __ z_brne(dispatch);

      // Migrate the interpreter frame off of the stack.

      __ z_lgr(Z_tmp_1, Z_RET); // Save the nmethod.

      call_VM(noreg,
              CAST_FROM_FN_PTR(address, SharedRuntime::OSR_migration_begin));

      // Z_RET is OSR buffer, move it to expected parameter location.
      __ lgr_if_needed(Z_ARG1, Z_RET);

      // Pop the interpreter frame ...
      __ pop_interpreter_frame(Z_R14, Z_ARG2/*tmp1*/, Z_ARG3/*tmp2*/);

      // ... and begin the OSR nmethod.
      __ z_lg(Z_R1_scratch, Address(Z_tmp_1, nmethod::osr_entry_point_offset()));
      __ z_br(Z_R1_scratch);
    }
  }
  BLOCK_COMMENT("} TemplateTable::branch");
}

void TemplateTable::if_0cmp(Condition cc) {
  transition(itos, vtos);

  // Assume branch is more often taken than not (loops use backward branches).
  NearLabel not_taken;
  __ compare32_and_branch(Z_tos, (intptr_t) 0, j_not(cc), not_taken);
  branch(false, false);
  __ bind(not_taken);
  __ profile_not_taken_branch(Z_tos);
}

void TemplateTable::if_icmp(Condition cc) {
  transition(itos, vtos);

  // Assume branch is more often taken than not (loops use backward branches).
  NearLabel not_taken;
  __ pop_i(Z_R0_scratch);
  __ compare32_and_branch(Z_R0_scratch, Z_tos, j_not(cc), not_taken);
  branch(false, false);
  __ bind(not_taken);
  __ profile_not_taken_branch(Z_tos);
}

void TemplateTable::if_nullcmp(Condition cc) {
  transition(atos, vtos);

  // Assume branch is more often taken than not (loops use backward branches) .
  NearLabel not_taken;
  __ compare64_and_branch(Z_tos, (intptr_t) 0, j_not(cc), not_taken);
  branch(false, false);
  __ bind(not_taken);
  __ profile_not_taken_branch(Z_tos);
}

void TemplateTable::if_acmp(Condition cc) {
  transition(atos, vtos);
  // Assume branch is more often taken than not (loops use backward branches).
  NearLabel not_taken;
  __ pop_ptr(Z_ARG2);
  __ verify_oop(Z_ARG2);
  __ verify_oop(Z_tos);
  __ compareU64_and_branch(Z_tos, Z_ARG2, j_not(cc), not_taken);
  branch(false, false);
  __ bind(not_taken);
  __ profile_not_taken_branch(Z_ARG3);
}

void TemplateTable::ret() {
  transition(vtos, vtos);

  locals_index(Z_tmp_1);
  // Get return bci, compute return bcp. Must load 64 bits.
  __ mem2reg_opt(Z_tmp_1, iaddress(_masm, Z_tmp_1));
  __ profile_ret(Z_tmp_1, Z_tmp_2);
  __ get_method(Z_tos);
  __ mem2reg_opt(Z_R1_scratch, Address(Z_tos, Method::const_offset()));
  __ load_address(Z_bcp, Address(Z_R1_scratch, Z_tmp_1, ConstMethod::codes_offset()));
  __ dispatch_next(vtos, 0 , true);
}

void TemplateTable::wide_ret() {
  transition(vtos, vtos);

  locals_index_wide(Z_tmp_1);
  // Get return bci, compute return bcp.
  __ mem2reg_opt(Z_tmp_1, aaddress(_masm, Z_tmp_1));
  __ profile_ret(Z_tmp_1, Z_tmp_2);
  __ get_method(Z_tos);
  __ mem2reg_opt(Z_R1_scratch, Address(Z_tos, Method::const_offset()));
  __ load_address(Z_bcp, Address(Z_R1_scratch, Z_tmp_1, ConstMethod::codes_offset()));
  __ dispatch_next(vtos, 0, true);
}

void TemplateTable::tableswitch () {
  transition(itos, vtos);

  NearLabel default_case, continue_execution;
  Register  bcp = Z_ARG5;
  // Align bcp.
  __ load_address(bcp, at_bcp(BytesPerInt));
  __ z_nill(bcp, (-BytesPerInt) & 0xffff);

  // Load lo & hi.
  Register low  = Z_tmp_1;
  Register high = Z_tmp_2;

  // Load low into 64 bits, since used for address calculation.
  __ mem2reg_signed_opt(low, Address(bcp, BytesPerInt));
  __ mem2reg_opt(high, Address(bcp, 2 * BytesPerInt), false);
  // Sign extend "label" value for address calculation.
  __ z_lgfr(Z_tos, Z_tos);

  // Check against lo & hi.
  __ compare32_and_branch(Z_tos, low, Assembler::bcondLow, default_case);
  __ compare32_and_branch(Z_tos, high, Assembler::bcondHigh, default_case);

  // Lookup dispatch offset.
  __ z_sgr(Z_tos, low);
  Register jump_table_offset = Z_ARG3;
  // Index2offset; index in Z_tos is killed by profile_switch_case.
  __ z_sllg(jump_table_offset, Z_tos, LogBytesPerInt);
  __ profile_switch_case(Z_tos, Z_ARG4 /*tmp for mdp*/, low/*tmp*/, Z_bytecode/*tmp*/);

  Register index = Z_tmp_2;

  // Load index sign extended for addressing.
  __ mem2reg_signed_opt(index, Address(bcp, jump_table_offset, 3 * BytesPerInt));

  // Continue execution.
  __ bind(continue_execution);

  // Load next bytecode.
  __ z_llgc(Z_bytecode, Address(Z_bcp, index));
  __ z_agr(Z_bcp, index); // Advance bcp.
  __ dispatch_only(vtos, true);

  // Handle default.
  __ bind(default_case);

  __ profile_switch_default(Z_tos);
  __ mem2reg_signed_opt(index, Address(bcp));
  __ z_bru(continue_execution);
}

void TemplateTable::lookupswitch () {
  transition(itos, itos);
  __ stop("lookupswitch bytecode should have been rewritten");
}

void TemplateTable::fast_linearswitch () {
  transition(itos, vtos);

  Label    loop_entry, loop, found, continue_execution;
  Register bcp = Z_ARG5;

  // Align bcp.
  __ load_address(bcp, at_bcp(BytesPerInt));
  __ z_nill(bcp, (-BytesPerInt) & 0xffff);

  // Start search with last case.
  Register current_case_offset = Z_tmp_1;

  __ mem2reg_signed_opt(current_case_offset, Address(bcp, BytesPerInt));
  __ z_sllg(current_case_offset, current_case_offset, LogBytesPerWord);   // index2bytes
  __ z_bru(loop_entry);

  // table search
  __ bind(loop);

  __ z_c(Z_tos, Address(bcp, current_case_offset, 2 * BytesPerInt));
  __ z_bre(found);

  __ bind(loop_entry);
  __ z_aghi(current_case_offset, -2 * BytesPerInt);  // Decrement.
  __ z_brnl(loop);

  // default case
  Register   offset = Z_tmp_2;

  __ profile_switch_default(Z_tos);
  // Load offset sign extended for addressing.
  __ mem2reg_signed_opt(offset, Address(bcp));
  __ z_bru(continue_execution);

  // Entry found -> get offset.
  __ bind(found);
  __ mem2reg_signed_opt(offset, Address(bcp, current_case_offset, 3 * BytesPerInt));
  // Profile that this case was taken.
  Register current_case_idx = Z_ARG4;
  __ z_srlg(current_case_idx, current_case_offset, LogBytesPerWord); // bytes2index
  __ profile_switch_case(current_case_idx, Z_tos, bcp, Z_bytecode);

  // Continue execution.
  __ bind(continue_execution);

  // Load next bytecode.
  __ z_llgc(Z_bytecode, Address(Z_bcp, offset, 0));
  __ z_agr(Z_bcp, offset); // Advance bcp.
  __ dispatch_only(vtos, true);
}


void TemplateTable::fast_binaryswitch() {

  transition(itos, vtos);

  // Implementation using the following core algorithm:
  //
  // int binary_search(int key, LookupswitchPair* array, int n) {
  //   // Binary search according to "Methodik des Programmierens" by
  //   // Edsger W. Dijkstra and W.H.J. Feijen, Addison Wesley Germany 1985.
  //   int i = 0;
  //   int j = n;
  //   while (i+1 < j) {
  //     // invariant P: 0 <= i < j <= n and (a[i] <= key < a[j] or Q)
  //     // with      Q: for all i: 0 <= i < n: key < a[i]
  //     // where a stands for the array and assuming that the (inexisting)
  //     // element a[n] is infinitely big.
  //     int h = (i + j) >> 1;
  //     // i < h < j
  //     if (key < array[h].fast_match()) {
  //       j = h;
  //     } else {
  //       i = h;
  //     }
  //   }
  //   // R: a[i] <= key < a[i+1] or Q
  //   // (i.e., if key is within array, i is the correct index)
  //   return i;
  // }

  // Register allocation
  // Note: Since we use the indices in address operands, we do all the
  // computation in 64 bits.
  const Register key   = Z_tos; // Already set (tosca).
  const Register array = Z_tmp_1;
  const Register i     = Z_tmp_2;
  const Register j     = Z_ARG5;
  const Register h     = Z_ARG4;
  const Register temp  = Z_R1_scratch;

  // Find array start.
  __ load_address(array, at_bcp(3 * BytesPerInt));
  __ z_nill(array, (-BytesPerInt) & 0xffff);   // align

  // Initialize i & j.
  __ clear_reg(i, true, false);  // i = 0;  Don't set CC.
  __ mem2reg_signed_opt(j, Address(array, -BytesPerInt)); // j = length(array);

  // And start.
  Label entry;
  __ z_bru(entry);

  // binary search loop
  {
    NearLabel   loop;

    __ bind(loop);

    // int h = (i + j) >> 1;
    __ add2reg_with_index(h, 0, i, j); // h = i + j;
    __ z_srag(h, h, 1);                // h = (i + j) >> 1;

    // if (key < array[h].fast_match()) {
    //   j = h;
    // } else {
    //   i = h;
    // }

    // Convert array[h].match to native byte-ordering before compare.
    __ z_sllg(temp, h, LogBytesPerWord);   // index2bytes
    __ mem2reg_opt(temp, Address(array, temp), false);

    NearLabel  else_;

    __ compare32_and_branch(key, temp, Assembler::bcondNotLow, else_);
    // j = h if (key <  array[h].fast_match())
    __ z_lgr(j, h);
    __ z_bru(entry); // continue

    __ bind(else_);

    // i = h if (key >= array[h].fast_match())
    __ z_lgr(i, h);  // and fallthrough

    // while (i+1 < j)
    __ bind(entry);

    // if (i + 1 < j) continue search
    __ add2reg(h, 1, i);
    __ compare64_and_branch(h, j, Assembler::bcondLow, loop);
  }

  // End of binary search, result index is i (must check again!).
  NearLabel default_case;

  // h is no longer needed, so use it to hold the byte offset.
  __ z_sllg(h, i, LogBytesPerWord);   // index2bytes
  __ mem2reg_opt(temp, Address(array, h), false);
  __ compare32_and_branch(key, temp, Assembler::bcondNotEqual, default_case);

  // entry found -> j = offset
  __ mem2reg_signed_opt(j, Address(array, h, BytesPerInt));
  __ profile_switch_case(i, key, array, Z_bytecode);
  // Load next bytecode.
  __ z_llgc(Z_bytecode, Address(Z_bcp, j));
  __ z_agr(Z_bcp, j);       // Advance bcp.
  __ dispatch_only(vtos, true);

  // default case -> j = default offset
  __ bind(default_case);

  __ profile_switch_default(i);
  __ mem2reg_signed_opt(j, Address(array, -2 * BytesPerInt));
  // Load next bytecode.
  __ z_llgc(Z_bytecode, Address(Z_bcp, j));
  __ z_agr(Z_bcp, j);       // Advance bcp.
  __ dispatch_only(vtos, true);
}

void TemplateTable::_return(TosState state) {
  transition(state, state);
  assert(_desc->calls_vm(),
         "inconsistent calls_vm information"); // call in remove_activation

  if (_desc->bytecode() == Bytecodes::_return_register_finalizer) {
    Register Rthis  = Z_ARG2;
    Register Rklass = Z_ARG5;
    Label skip_register_finalizer;
    assert(state == vtos, "only valid state");
    __ z_lg(Rthis, aaddress(0));
    __ load_klass(Rklass, Rthis);
    __ testbit(Address(Rklass, Klass::access_flags_offset()), exact_log2(JVM_ACC_HAS_FINALIZER));
    __ z_bfalse(skip_register_finalizer);
    __ call_VM(noreg, CAST_FROM_FN_PTR(address, InterpreterRuntime::register_finalizer), Rthis);
    __ bind(skip_register_finalizer);
  }

  if (SafepointMechanism::uses_thread_local_poll() && _desc->bytecode() != Bytecodes::_return_register_finalizer) {
    Label no_safepoint;
    const Address poll_byte_addr(Z_thread, in_bytes(Thread::polling_page_offset()) + 7 /* Big Endian */);
    __ z_tm(poll_byte_addr, SafepointMechanism::poll_bit());
    __ z_braz(no_safepoint);
    __ push(state);
    __ call_VM(noreg, CAST_FROM_FN_PTR(address, InterpreterRuntime::at_safepoint));
    __ pop(state);
    __ bind(no_safepoint);
  }

  if (state == itos) {
    // Narrow result if state is itos but result type is smaller.
    // Need to narrow in the return bytecode rather than in generate_return_entry
    // since compiled code callers expect the result to already be narrowed.
    __ narrow(Z_tos, Z_tmp_1); /* fall through */
  }

  __ remove_activation(state, Z_R14);
  __ z_br(Z_R14);
}

// ----------------------------------------------------------------------------
// NOTE: Cpe_offset is already computed as byte offset, so we must not
// shift it afterwards!
void TemplateTable::resolve_cache_and_index(int byte_no,
                                            Register Rcache,
                                            Register cpe_offset,
                                            size_t index_size) {
  BLOCK_COMMENT("resolve_cache_and_index {");
  NearLabel      resolved;
  const Register bytecode_in_cpcache = Z_R1_scratch;
  const int      total_f1_offset = in_bytes(ConstantPoolCache::base_offset() + ConstantPoolCacheEntry::f1_offset());
  assert_different_registers(Rcache, cpe_offset, bytecode_in_cpcache);

  Bytecodes::Code code = bytecode();
  switch (code) {
    case Bytecodes::_nofast_getfield: code = Bytecodes::_getfield; break;
    case Bytecodes::_nofast_putfield: code = Bytecodes::_putfield; break;
  }

  {
    assert(byte_no == f1_byte || byte_no == f2_byte, "byte_no out of range");
    __ get_cache_and_index_and_bytecode_at_bcp(Rcache, cpe_offset, bytecode_in_cpcache, byte_no, 1, index_size);
    // Have we resolved this bytecode?
    __ compare32_and_branch(bytecode_in_cpcache, (int)code, Assembler::bcondEqual, resolved);
  }

  // Resolve first time through.
  address entry = CAST_FROM_FN_PTR(address, InterpreterRuntime::resolve_from_cache);
  __ load_const_optimized(Z_ARG2, (int) code);
  __ call_VM(noreg, entry, Z_ARG2);

  // Update registers with resolved info.
  __ get_cache_and_index_at_bcp(Rcache, cpe_offset, 1, index_size);
  __ bind(resolved);
  BLOCK_COMMENT("} resolve_cache_and_index");
}

// The Rcache and index registers must be set before call.
// Index is already a byte offset, don't shift!
void TemplateTable::load_field_cp_cache_entry(Register obj,
                                              Register cache,
                                              Register index,
                                              Register off,
                                              Register flags,
                                              bool is_static = false) {
  assert_different_registers(cache, index, flags, off);
  ByteSize cp_base_offset = ConstantPoolCache::base_offset();

  // Field offset
  __ mem2reg_opt(off, Address(cache, index, cp_base_offset + ConstantPoolCacheEntry::f2_offset()));
  // Flags. Must load 64 bits.
  __ mem2reg_opt(flags, Address(cache, index, cp_base_offset + ConstantPoolCacheEntry::flags_offset()));

  // klass overwrite register
  if (is_static) {
    __ mem2reg_opt(obj, Address(cache, index, cp_base_offset + ConstantPoolCacheEntry::f1_offset()));
    __ mem2reg_opt(obj, Address(obj, Klass::java_mirror_offset()));
    __ resolve_oop_handle(obj);
  }
}

void TemplateTable::load_invoke_cp_cache_entry(int byte_no,
                                               Register method,
                                               Register itable_index,
                                               Register flags,
                                               bool is_invokevirtual,
                                               bool is_invokevfinal, // unused
                                               bool is_invokedynamic) {
  BLOCK_COMMENT("load_invoke_cp_cache_entry {");
  // Setup registers.
  const Register cache     = Z_ARG1;
  const Register cpe_offset= flags;
  const ByteSize base_off  = ConstantPoolCache::base_offset();
  const ByteSize f1_off    = ConstantPoolCacheEntry::f1_offset();
  const ByteSize f2_off    = ConstantPoolCacheEntry::f2_offset();
  const ByteSize flags_off = ConstantPoolCacheEntry::flags_offset();
  const int method_offset  = in_bytes(base_off + ((byte_no == f2_byte) ? f2_off : f1_off));
  const int flags_offset   = in_bytes(base_off + flags_off);
  // Access constant pool cache fields.
  const int index_offset   = in_bytes(base_off + f2_off);

  assert_different_registers(method, itable_index, flags, cache);
  assert(is_invokevirtual == (byte_no == f2_byte), "is_invokevirtual flag redundant");

  if (is_invokevfinal) {
    // Already resolved.
     assert(itable_index == noreg, "register not used");
     __ get_cache_and_index_at_bcp(cache, cpe_offset, 1);
  } else {
    // Need to resolve.
    resolve_cache_and_index(byte_no, cache, cpe_offset, is_invokedynamic ? sizeof(u4) : sizeof(u2));
  }
  __ z_lg(method, Address(cache, cpe_offset, method_offset));

  if (itable_index != noreg) {
    __ z_lg(itable_index, Address(cache, cpe_offset, index_offset));
  }

  // Only load the lower 4 bytes and fill high bytes of flags with zeros.
  // Callers depend on this zero-extension!!!
  // Attention: overwrites cpe_offset == flags
  __ z_llgf(flags, Address(cache, cpe_offset, flags_offset + (BytesPerLong-BytesPerInt)));

  BLOCK_COMMENT("} load_invoke_cp_cache_entry");
}

// The registers cache and index expected to be set before call.
// Correct values of the cache and index registers are preserved.
void TemplateTable::jvmti_post_field_access(Register cache, Register index,
                                            bool is_static, bool has_tos) {

  // Do the JVMTI work here to avoid disturbing the register state below.
  // We use c_rarg registers here because we want to use the register used in
  // the call to the VM
  if (!JvmtiExport::can_post_field_access()) {
    return;
  }

  // Check to see if a field access watch has been set before we
  // take the time to call into the VM.
  Label exit;
  assert_different_registers(cache, index, Z_tos);
  __ load_absolute_address(Z_tos, (address)JvmtiExport::get_field_access_count_addr());
  __ load_and_test_int(Z_R0, Address(Z_tos));
  __ z_brz(exit);

  // Index is returned as byte offset, do not shift!
  __ get_cache_and_index_at_bcp(Z_ARG3, Z_R1_scratch, 1);

  // cache entry pointer
  __ add2reg_with_index(Z_ARG3,
                        in_bytes(ConstantPoolCache::base_offset()),
                        Z_ARG3, Z_R1_scratch);

  if (is_static) {
    __ clear_reg(Z_ARG2, true, false); // NULL object reference. Don't set CC.
  } else {
    __ mem2reg_opt(Z_ARG2, at_tos());  // Get object pointer without popping it.
    __ verify_oop(Z_ARG2);
  }
  // Z_ARG2: object pointer or NULL
  // Z_ARG3: cache entry pointer
  __ call_VM(noreg,
             CAST_FROM_FN_PTR(address, InterpreterRuntime::post_field_access),
             Z_ARG2, Z_ARG3);
  __ get_cache_and_index_at_bcp(cache, index, 1);

  __ bind(exit);
}

void TemplateTable::pop_and_check_object(Register r) {
  __ pop_ptr(r);
  __ null_check(r);  // for field access must check obj.
  __ verify_oop(r);
}

void TemplateTable::getfield_or_static(int byte_no, bool is_static, RewriteControl rc) {
  transition(vtos, vtos);

  const Register cache = Z_tmp_1;
  const Register index = Z_tmp_2;
  const Register obj   = Z_tmp_1;
  const Register off   = Z_ARG2;
  const Register flags = Z_ARG1;
  const Register bc    = Z_tmp_1;  // Uses same reg as obj, so don't mix them.

  resolve_cache_and_index(byte_no, cache, index, sizeof(u2));
  jvmti_post_field_access(cache, index, is_static, false);
  load_field_cp_cache_entry(obj, cache, index, off, flags, is_static);

  if (!is_static) {
    // Obj is on the stack.
    pop_and_check_object(obj);
  }

  // Displacement is 0, so any store instruction will be fine on any CPU.
  const Address field(obj, off);

  Label    is_Byte, is_Bool, is_Int, is_Short, is_Char,
           is_Long, is_Float, is_Object, is_Double;
  Label    is_badState8, is_badState9, is_badStateA, is_badStateB,
           is_badStateC, is_badStateD, is_badStateE, is_badStateF,
           is_badState;
  Label    branchTable, atosHandler,  Done;
  Register br_tab       = Z_R1_scratch;
  bool     do_rewrite   = !is_static && (rc == may_rewrite);
  bool     dont_rewrite = (is_static || (rc == may_not_rewrite));

  assert(do_rewrite == !dont_rewrite, "Oops, code is not fit for that");
  assert(btos == 0, "change code, btos != 0");

  // Calculate branch table size. Generated code size depends on ASSERT and on bytecode rewriting.
#ifdef ASSERT
  const unsigned int bsize = dont_rewrite ? BTB_MINSIZE*1 : BTB_MINSIZE*4;
#else
  const unsigned int bsize = dont_rewrite ? BTB_MINSIZE*1 : BTB_MINSIZE*4;
#endif

  // Calculate address of branch table entry and branch there.
  {
    const int bit_shift = exact_log2(bsize); // Size of each branch table entry.
    const int r_bitpos  = 63 - bit_shift;
    const int l_bitpos  = r_bitpos - ConstantPoolCacheEntry::tos_state_bits + 1;
    const int n_rotate  = (bit_shift-ConstantPoolCacheEntry::tos_state_shift);
    __ z_larl(br_tab, branchTable);
    __ rotate_then_insert(flags, flags, l_bitpos, r_bitpos, n_rotate, true);
  }
  __ z_bc(Assembler::bcondAlways, 0, flags, br_tab);

  __ align_address(bsize);
  BIND(branchTable);

  // btos
  BTB_BEGIN(is_Byte, bsize, "getfield_or_static:is_Byte");
  __ z_lb(Z_tos, field);
  __ push(btos);
  // Rewrite bytecode to be faster.
  if (do_rewrite) {
    patch_bytecode(Bytecodes::_fast_bgetfield, bc, Z_ARG5);
  }
  __ z_bru(Done);
  BTB_END(is_Byte, bsize, "getfield_or_static:is_Byte");

  // ztos
  BTB_BEGIN(is_Bool, bsize, "getfield_or_static:is_Bool");
  __ z_lb(Z_tos, field);
  __ push(ztos);
  // Rewrite bytecode to be faster.
  if (do_rewrite) {
    // Use btos rewriting, no truncating to t/f bit is needed for getfield.
    patch_bytecode(Bytecodes::_fast_bgetfield, bc, Z_ARG5);
  }
  __ z_bru(Done);
  BTB_END(is_Bool, bsize, "getfield_or_static:is_Bool");

  // ctos
  BTB_BEGIN(is_Char, bsize, "getfield_or_static:is_Char");
  // Load into 64 bits, works on all CPUs.
  __ z_llgh(Z_tos, field);
  __ push(ctos);
  // Rewrite bytecode to be faster.
  if (do_rewrite) {
    patch_bytecode(Bytecodes::_fast_cgetfield, bc, Z_ARG5);
  }
  __ z_bru(Done);
  BTB_END(is_Char, bsize, "getfield_or_static:is_Char");

  // stos
  BTB_BEGIN(is_Short, bsize, "getfield_or_static:is_Short");
  __ z_lh(Z_tos, field);
  __ push(stos);
  // Rewrite bytecode to be faster.
  if (do_rewrite) {
    patch_bytecode(Bytecodes::_fast_sgetfield, bc, Z_ARG5);
  }
  __ z_bru(Done);
  BTB_END(is_Short, bsize, "getfield_or_static:is_Short");

  // itos
  BTB_BEGIN(is_Int, bsize, "getfield_or_static:is_Int");
  __ mem2reg_opt(Z_tos, field, false);
  __ push(itos);
  // Rewrite bytecode to be faster.
  if (do_rewrite) {
    patch_bytecode(Bytecodes::_fast_igetfield, bc, Z_ARG5);
  }
  __ z_bru(Done);
  BTB_END(is_Int, bsize, "getfield_or_static:is_Int");

  // ltos
  BTB_BEGIN(is_Long, bsize, "getfield_or_static:is_Long");
  __ mem2reg_opt(Z_tos, field);
  __ push(ltos);
  // Rewrite bytecode to be faster.
  if (do_rewrite) {
    patch_bytecode(Bytecodes::_fast_lgetfield, bc, Z_ARG5);
  }
  __ z_bru(Done);
  BTB_END(is_Long, bsize, "getfield_or_static:is_Long");

  // ftos
  BTB_BEGIN(is_Float, bsize, "getfield_or_static:is_Float");
  __ mem2freg_opt(Z_ftos, field, false);
  __ push(ftos);
  // Rewrite bytecode to be faster.
  if (do_rewrite) {
    patch_bytecode(Bytecodes::_fast_fgetfield, bc, Z_ARG5);
  }
  __ z_bru(Done);
  BTB_END(is_Float, bsize, "getfield_or_static:is_Float");

  // dtos
  BTB_BEGIN(is_Double, bsize, "getfield_or_static:is_Double");
  __ mem2freg_opt(Z_ftos, field);
  __ push(dtos);
  // Rewrite bytecode to be faster.
  if (do_rewrite) {
    patch_bytecode(Bytecodes::_fast_dgetfield, bc, Z_ARG5);
  }
  __ z_bru(Done);
  BTB_END(is_Double, bsize, "getfield_or_static:is_Double");

  // atos
  BTB_BEGIN(is_Object, bsize, "getfield_or_static:is_Object");
  __ z_bru(atosHandler);
  BTB_END(is_Object, bsize, "getfield_or_static:is_Object");

  // Bad state detection comes at no extra runtime cost.
  BTB_BEGIN(is_badState8, bsize, "getfield_or_static:is_badState8");
  __ z_illtrap();
  __ z_bru(is_badState);
  BTB_END( is_badState8, bsize, "getfield_or_static:is_badState8");
  BTB_BEGIN(is_badState9, bsize, "getfield_or_static:is_badState9");
  __ z_illtrap();
  __ z_bru(is_badState);
  BTB_END( is_badState9, bsize, "getfield_or_static:is_badState9");
  BTB_BEGIN(is_badStateA, bsize, "getfield_or_static:is_badStateA");
  __ z_illtrap();
  __ z_bru(is_badState);
  BTB_END( is_badStateA, bsize, "getfield_or_static:is_badStateA");
  BTB_BEGIN(is_badStateB, bsize, "getfield_or_static:is_badStateB");
  __ z_illtrap();
  __ z_bru(is_badState);
  BTB_END( is_badStateB, bsize, "getfield_or_static:is_badStateB");
  BTB_BEGIN(is_badStateC, bsize, "getfield_or_static:is_badStateC");
  __ z_illtrap();
  __ z_bru(is_badState);
  BTB_END( is_badStateC, bsize, "getfield_or_static:is_badStateC");
  BTB_BEGIN(is_badStateD, bsize, "getfield_or_static:is_badStateD");
  __ z_illtrap();
  __ z_bru(is_badState);
  BTB_END( is_badStateD, bsize, "getfield_or_static:is_badStateD");
  BTB_BEGIN(is_badStateE, bsize, "getfield_or_static:is_badStateE");
  __ z_illtrap();
  __ z_bru(is_badState);
  BTB_END( is_badStateE, bsize, "getfield_or_static:is_badStateE");
  BTB_BEGIN(is_badStateF, bsize, "getfield_or_static:is_badStateF");
  __ z_illtrap();
  __ z_bru(is_badState);
  BTB_END( is_badStateF, bsize, "getfield_or_static:is_badStateF");

  __ align_address(64);
  BIND(is_badState);  // Do this outside branch table. Needs a lot of space.
  {
    unsigned int b_off = __ offset();
    if (is_static) {
      __ stop_static("Bad state in getstatic");
    } else {
      __ stop_static("Bad state in getfield");
    }
    unsigned int e_off = __ offset();
  }

  __ align_address(64);
  BIND(atosHandler);  // Oops are really complicated to handle.
                      // There is a lot of code generated.
                      // Therefore: generate the handler outside of branch table.
                      // There is no performance penalty. The additional branch
                      // to here is compensated for by the fallthru to "Done".
  {
    unsigned int b_off = __ offset();
    __ load_heap_oop(Z_tos, field);
    __ verify_oop(Z_tos);
    __ push(atos);
    if (do_rewrite) {
      patch_bytecode(Bytecodes::_fast_agetfield, bc, Z_ARG5);
    }
    unsigned int e_off = __ offset();
  }

  BIND(Done);
}

void TemplateTable::getfield(int byte_no) {
  BLOCK_COMMENT("getfield  {");
  getfield_or_static(byte_no, false);
  BLOCK_COMMENT("} getfield");
}

void TemplateTable::nofast_getfield(int byte_no) {
  getfield_or_static(byte_no, false, may_not_rewrite);
}

void TemplateTable::getstatic(int byte_no) {
  BLOCK_COMMENT("getstatic {");
  getfield_or_static(byte_no, true);
  BLOCK_COMMENT("} getstatic");
}

// The registers cache and index expected to be set before call.  The
// function may destroy various registers, just not the cache and
// index registers.
void TemplateTable::jvmti_post_field_mod(Register cache,
                                         Register index, bool is_static) {
  transition(vtos, vtos);

  if (!JvmtiExport::can_post_field_modification()) {
    return;
  }

  BLOCK_COMMENT("jvmti_post_field_mod {");

  // Check to see if a field modification watch has been set before
  // we take the time to call into the VM.
  Label    L1;
  ByteSize cp_base_offset = ConstantPoolCache::base_offset();
  assert_different_registers(cache, index, Z_tos);

  __ load_absolute_address(Z_tos, (address)JvmtiExport::get_field_modification_count_addr());
  __ load_and_test_int(Z_R0, Address(Z_tos));
  __ z_brz(L1);

  // Index is returned as byte offset, do not shift!
  __ get_cache_and_index_at_bcp(Z_ARG3, Z_R1_scratch, 1);

  if (is_static) {
    // Life is simple. Null out the object pointer.
    __ clear_reg(Z_ARG2, true, false);   // Don't set CC.
  } else {
    // Life is harder. The stack holds the value on top, followed by
    // the object. We don't know the size of the value, though. It
    // could be one or two words depending on its type. As a result,
    // we must find the type to determine where the object is.
    __ mem2reg_opt(Z_ARG4,
                   Address(Z_ARG3, Z_R1_scratch,
                           in_bytes(cp_base_offset + ConstantPoolCacheEntry::flags_offset()) +
                           (BytesPerLong - BytesPerInt)),
                   false);
    __ z_srl(Z_ARG4, ConstantPoolCacheEntry::tos_state_shift);
    // Make sure we don't need to mask Z_ARG4 for tos_state after the above shift.
    ConstantPoolCacheEntry::verify_tos_state_shift();
    __ mem2reg_opt(Z_ARG2, at_tos(1));  // Initially assume a one word jvalue.

    NearLabel   load_dtos, cont;

    __ compareU32_and_branch(Z_ARG4, (intptr_t) ltos,
                              Assembler::bcondNotEqual, load_dtos);
    __ mem2reg_opt(Z_ARG2, at_tos(2)); // ltos (two word jvalue)
    __ z_bru(cont);

    __ bind(load_dtos);
    __ compareU32_and_branch(Z_ARG4, (intptr_t)dtos, Assembler::bcondNotEqual, cont);
    __ mem2reg_opt(Z_ARG2, at_tos(2)); // dtos (two word jvalue)

    __ bind(cont);
  }
  // cache entry pointer

  __ add2reg_with_index(Z_ARG3, in_bytes(cp_base_offset), Z_ARG3, Z_R1_scratch);

  // object(tos)
  __ load_address(Z_ARG4, Address(Z_esp, Interpreter::stackElementSize));
  // Z_ARG2: object pointer set up above (NULL if static)
  // Z_ARG3: cache entry pointer
  // Z_ARG4: jvalue object on the stack
  __ call_VM(noreg,
             CAST_FROM_FN_PTR(address, InterpreterRuntime::post_field_modification),
             Z_ARG2, Z_ARG3, Z_ARG4);
  __ get_cache_and_index_at_bcp(cache, index, 1);

  __ bind(L1);
  BLOCK_COMMENT("} jvmti_post_field_mod");
}


void TemplateTable::putfield_or_static(int byte_no, bool is_static, RewriteControl rc) {
  transition(vtos, vtos);

  const Register cache         = Z_tmp_1;
  const Register index         = Z_ARG5;
  const Register obj           = Z_tmp_1;
  const Register off           = Z_tmp_2;
  const Register flags         = Z_R1_scratch;
  const Register br_tab        = Z_ARG5;
  const Register bc            = Z_tmp_1;
  const Register oopStore_tmp1 = Z_R1_scratch;
  const Register oopStore_tmp2 = Z_ARG5;
  const Register oopStore_tmp3 = Z_R0_scratch;

  resolve_cache_and_index(byte_no, cache, index, sizeof(u2));
  jvmti_post_field_mod(cache, index, is_static);
  load_field_cp_cache_entry(obj, cache, index, off, flags, is_static);
  // begin of life for:
  //   obj, off   long life range
  //   flags      short life range, up to branch into branch table
  // end of life for:
  //   cache, index

  const Address field(obj, off);
  Label is_Byte, is_Bool, is_Int, is_Short, is_Char,
        is_Long, is_Float, is_Object, is_Double;
  Label is_badState8, is_badState9, is_badStateA, is_badStateB,
        is_badStateC, is_badStateD, is_badStateE, is_badStateF,
        is_badState;
  Label branchTable, atosHandler, Done;
  bool  do_rewrite   = !is_static && (rc == may_rewrite);
  bool  dont_rewrite = (is_static || (rc == may_not_rewrite));

  assert(do_rewrite == !dont_rewrite, "Oops, code is not fit for that");

  assert(btos == 0, "change code, btos != 0");

#ifdef ASSERT
  const unsigned int bsize = is_static ? BTB_MINSIZE*1 : BTB_MINSIZE*4;
#else
  const unsigned int bsize = is_static ? BTB_MINSIZE*1 : BTB_MINSIZE*8;
#endif

  // Calculate address of branch table entry and branch there.
  {
    const int bit_shift = exact_log2(bsize); // Size of each branch table entry.
    const int r_bitpos  = 63 - bit_shift;
    const int l_bitpos  = r_bitpos - ConstantPoolCacheEntry::tos_state_bits + 1;
    const int n_rotate  = (bit_shift-ConstantPoolCacheEntry::tos_state_shift);
    __ z_larl(br_tab, branchTable);
    __ rotate_then_insert(flags, flags, l_bitpos, r_bitpos, n_rotate, true);
    __ z_bc(Assembler::bcondAlways, 0, flags, br_tab);
  }
  // end of life for:
  //   flags, br_tab

  __ align_address(bsize);
  BIND(branchTable);

  // btos
  BTB_BEGIN(is_Byte, bsize, "putfield_or_static:is_Byte");
  __ pop(btos);
  if (!is_static) {
    pop_and_check_object(obj);
  }
  __ z_stc(Z_tos, field);
  if (do_rewrite) {
    patch_bytecode(Bytecodes::_fast_bputfield, bc, Z_ARG5, true, byte_no);
  }
  __ z_bru(Done);
  BTB_END( is_Byte, bsize, "putfield_or_static:is_Byte");

  // ztos
  BTB_BEGIN(is_Bool, bsize, "putfield_or_static:is_Bool");
  __ pop(ztos);
  if (!is_static) {
    pop_and_check_object(obj);
  }
  __ z_nilf(Z_tos, 0x1);
  __ z_stc(Z_tos, field);
  if (do_rewrite) {
    patch_bytecode(Bytecodes::_fast_zputfield, bc, Z_ARG5, true, byte_no);
  }
  __ z_bru(Done);
  BTB_END(is_Bool, bsize, "putfield_or_static:is_Bool");

  // ctos
  BTB_BEGIN(is_Char, bsize, "putfield_or_static:is_Char");
  __ pop(ctos);
  if (!is_static) {
    pop_and_check_object(obj);
  }
  __ z_sth(Z_tos, field);
  if (do_rewrite) {
    patch_bytecode(Bytecodes::_fast_cputfield, bc, Z_ARG5, true, byte_no);
  }
  __ z_bru(Done);
  BTB_END( is_Char, bsize, "putfield_or_static:is_Char");

  // stos
  BTB_BEGIN(is_Short, bsize, "putfield_or_static:is_Short");
  __ pop(stos);
  if (!is_static) {
    pop_and_check_object(obj);
  }
  __ z_sth(Z_tos, field);
  if (do_rewrite) {
    patch_bytecode(Bytecodes::_fast_sputfield, bc, Z_ARG5, true, byte_no);
  }
  __ z_bru(Done);
  BTB_END( is_Short, bsize, "putfield_or_static:is_Short");

  // itos
  BTB_BEGIN(is_Int, bsize, "putfield_or_static:is_Int");
  __ pop(itos);
  if (!is_static) {
    pop_and_check_object(obj);
  }
  __ reg2mem_opt(Z_tos, field, false);
  if (do_rewrite) {
    patch_bytecode(Bytecodes::_fast_iputfield, bc, Z_ARG5, true, byte_no);
  }
  __ z_bru(Done);
  BTB_END( is_Int, bsize, "putfield_or_static:is_Int");

  // ltos
  BTB_BEGIN(is_Long, bsize, "putfield_or_static:is_Long");
  __ pop(ltos);
  if (!is_static) {
    pop_and_check_object(obj);
  }
  __ reg2mem_opt(Z_tos, field);
  if (do_rewrite) {
    patch_bytecode(Bytecodes::_fast_lputfield, bc, Z_ARG5, true, byte_no);
  }
  __ z_bru(Done);
  BTB_END( is_Long, bsize, "putfield_or_static:is_Long");

  // ftos
  BTB_BEGIN(is_Float, bsize, "putfield_or_static:is_Float");
  __ pop(ftos);
  if (!is_static) {
    pop_and_check_object(obj);
  }
  __ freg2mem_opt(Z_ftos, field, false);
  if (do_rewrite) {
    patch_bytecode(Bytecodes::_fast_fputfield, bc, Z_ARG5, true, byte_no);
  }
  __ z_bru(Done);
  BTB_END( is_Float, bsize, "putfield_or_static:is_Float");

  // dtos
  BTB_BEGIN(is_Double, bsize, "putfield_or_static:is_Double");
  __ pop(dtos);
  if (!is_static) {
    pop_and_check_object(obj);
  }
  __ freg2mem_opt(Z_ftos, field);
  if (do_rewrite) {
    patch_bytecode(Bytecodes::_fast_dputfield, bc, Z_ARG5, true, byte_no);
  }
  __ z_bru(Done);
  BTB_END( is_Double, bsize, "putfield_or_static:is_Double");

  // atos
  BTB_BEGIN(is_Object, bsize, "putfield_or_static:is_Object");
  __ z_bru(atosHandler);
  BTB_END( is_Object, bsize, "putfield_or_static:is_Object");

  // Bad state detection comes at no extra runtime cost.
  BTB_BEGIN(is_badState8, bsize, "putfield_or_static:is_badState8");
  __ z_illtrap();
  __ z_bru(is_badState);
  BTB_END( is_badState8, bsize, "putfield_or_static:is_badState8");
  BTB_BEGIN(is_badState9, bsize, "putfield_or_static:is_badState9");
  __ z_illtrap();
  __ z_bru(is_badState);
  BTB_END( is_badState9, bsize, "putfield_or_static:is_badState9");
  BTB_BEGIN(is_badStateA, bsize, "putfield_or_static:is_badStateA");
  __ z_illtrap();
  __ z_bru(is_badState);
  BTB_END( is_badStateA, bsize, "putfield_or_static:is_badStateA");
  BTB_BEGIN(is_badStateB, bsize, "putfield_or_static:is_badStateB");
  __ z_illtrap();
  __ z_bru(is_badState);
  BTB_END( is_badStateB, bsize, "putfield_or_static:is_badStateB");
  BTB_BEGIN(is_badStateC, bsize, "putfield_or_static:is_badStateC");
  __ z_illtrap();
  __ z_bru(is_badState);
  BTB_END( is_badStateC, bsize, "putfield_or_static:is_badStateC");
  BTB_BEGIN(is_badStateD, bsize, "putfield_or_static:is_badStateD");
  __ z_illtrap();
  __ z_bru(is_badState);
  BTB_END( is_badStateD, bsize, "putfield_or_static:is_badStateD");
  BTB_BEGIN(is_badStateE, bsize, "putfield_or_static:is_badStateE");
  __ z_illtrap();
  __ z_bru(is_badState);
  BTB_END( is_badStateE, bsize, "putfield_or_static:is_badStateE");
  BTB_BEGIN(is_badStateF, bsize, "putfield_or_static:is_badStateF");
  __ z_illtrap();
  __ z_bru(is_badState);
  BTB_END( is_badStateF, bsize, "putfield_or_static:is_badStateF");

  __ align_address(64);
  BIND(is_badState);  // Do this outside branch table. Needs a lot of space.
  {
    unsigned int b_off = __ offset();
    if (is_static) __ stop_static("Bad state in putstatic");
    else            __ stop_static("Bad state in putfield");
    unsigned int e_off = __ offset();
  }

  __ align_address(64);
  BIND(atosHandler);  // Oops are really complicated to handle.
                      // There is a lot of code generated.
                      // Therefore: generate the handler outside of branch table.
                      // There is no performance penalty. The additional branch
                      // to here is compensated for by the fallthru to "Done".
  {
    unsigned int b_off = __ offset();
    __ pop(atos);
    if (!is_static) {
      pop_and_check_object(obj);
    }
    // Store into the field
    do_oop_store(_masm, obj, off, Z_tos, false,
                 oopStore_tmp1, oopStore_tmp2, oopStore_tmp3, _bs->kind(), false);
    if (do_rewrite) {
      patch_bytecode(Bytecodes::_fast_aputfield, bc, Z_ARG5, true, byte_no);
    }
    // __ z_bru(Done); // fallthru
    unsigned int e_off = __ offset();
  }

  BIND(Done);

  // Check for volatile store.
  Label notVolatile;

  __ testbit(Z_ARG4, ConstantPoolCacheEntry::is_volatile_shift);
  __ z_brz(notVolatile);
  __ z_fence();

  BIND(notVolatile);
}

void TemplateTable::putfield(int byte_no) {
  BLOCK_COMMENT("putfield  {");
  putfield_or_static(byte_no, false);
  BLOCK_COMMENT("} putfield");
}

void TemplateTable::nofast_putfield(int byte_no) {
  putfield_or_static(byte_no, false, may_not_rewrite);
}

void TemplateTable::putstatic(int byte_no) {
  BLOCK_COMMENT("putstatic {");
  putfield_or_static(byte_no, true);
  BLOCK_COMMENT("} putstatic");
}

// Push the tos value back to the stack.
// gc will find oops there and update.
void TemplateTable::jvmti_post_fast_field_mod() {

  if (!JvmtiExport::can_post_field_modification()) {
    return;
  }

  // Check to see if a field modification watch has been set before
  // we take the time to call into the VM.
  Label   exit;

  BLOCK_COMMENT("jvmti_post_fast_field_mod {");

  __ load_absolute_address(Z_R1_scratch,
                           (address) JvmtiExport::get_field_modification_count_addr());
  __ load_and_test_int(Z_R0_scratch, Address(Z_R1_scratch));
  __ z_brz(exit);

  Register obj = Z_tmp_1;

  __ pop_ptr(obj);                  // Copy the object pointer from tos.
  __ verify_oop(obj);
  __ push_ptr(obj);                 // Put the object pointer back on tos.

  // Save tos values before call_VM() clobbers them. Since we have
  // to do it for every data type, we use the saved values as the
  // jvalue object.
  switch (bytecode()) {          // Load values into the jvalue object.
    case Bytecodes::_fast_aputfield:
      __ push_ptr(Z_tos);
      break;
    case Bytecodes::_fast_bputfield:
    case Bytecodes::_fast_zputfield:
    case Bytecodes::_fast_sputfield:
    case Bytecodes::_fast_cputfield:
    case Bytecodes::_fast_iputfield:
      __ push_i(Z_tos);
      break;
    case Bytecodes::_fast_dputfield:
      __ push_d();
      break;
    case Bytecodes::_fast_fputfield:
      __ push_f();
      break;
    case Bytecodes::_fast_lputfield:
      __ push_l(Z_tos);
      break;

    default:
      ShouldNotReachHere();
  }

  // jvalue on the stack
  __ load_address(Z_ARG4, Address(Z_esp, Interpreter::stackElementSize));
  // Access constant pool cache entry.
  __ get_cache_entry_pointer_at_bcp(Z_ARG3, Z_tos, 1);
  __ verify_oop(obj);

  // obj   : object pointer copied above
  // Z_ARG3: cache entry pointer
  // Z_ARG4: jvalue object on the stack
  __ call_VM(noreg,
             CAST_FROM_FN_PTR(address, InterpreterRuntime::post_field_modification),
             obj, Z_ARG3, Z_ARG4);

  switch (bytecode()) {             // Restore tos values.
    case Bytecodes::_fast_aputfield:
      __ pop_ptr(Z_tos);
      break;
    case Bytecodes::_fast_bputfield:
    case Bytecodes::_fast_zputfield:
    case Bytecodes::_fast_sputfield:
    case Bytecodes::_fast_cputfield:
    case Bytecodes::_fast_iputfield:
      __ pop_i(Z_tos);
      break;
    case Bytecodes::_fast_dputfield:
      __ pop_d(Z_ftos);
      break;
    case Bytecodes::_fast_fputfield:
      __ pop_f(Z_ftos);
      break;
    case Bytecodes::_fast_lputfield:
      __ pop_l(Z_tos);
      break;
  }

  __ bind(exit);
  BLOCK_COMMENT("} jvmti_post_fast_field_mod");
}

void TemplateTable::fast_storefield(TosState state) {
  transition(state, vtos);

  ByteSize base = ConstantPoolCache::base_offset();
  jvmti_post_fast_field_mod();

  // Access constant pool cache.
  Register cache = Z_tmp_1;
  Register index = Z_tmp_2;
  Register flags = Z_ARG5;

  // Index comes in bytes, don't shift afterwards!
  __ get_cache_and_index_at_bcp(cache, index, 1);

  // Test for volatile.
  assert(!flags->is_volatile(), "do_oop_store could perform leaf RT call");
  __ z_lg(flags, Address(cache, index, base + ConstantPoolCacheEntry::flags_offset()));

  // Replace index with field offset from cache entry.
  Register field_offset = index;
  __ z_lg(field_offset, Address(cache, index, base + ConstantPoolCacheEntry::f2_offset()));

  // Get object from stack.
  Register   obj = cache;

  pop_and_check_object(obj);

  // field address
  const Address   field(obj, field_offset);

  // access field
  switch (bytecode()) {
    case Bytecodes::_fast_aputfield:
      do_oop_store(_masm, obj, field_offset, Z_tos, false,
                   Z_ARG2, Z_ARG3, Z_ARG4, _bs->kind(), false);
      break;
    case Bytecodes::_fast_lputfield:
      __ reg2mem_opt(Z_tos, field);
      break;
    case Bytecodes::_fast_iputfield:
      __ reg2mem_opt(Z_tos, field, false);
      break;
    case Bytecodes::_fast_zputfield:
      __ z_nilf(Z_tos, 0x1);
      // fall through to bputfield
    case Bytecodes::_fast_bputfield:
      __ z_stc(Z_tos, field);
      break;
    case Bytecodes::_fast_sputfield:
      // fall through
    case Bytecodes::_fast_cputfield:
      __ z_sth(Z_tos, field);
      break;
    case Bytecodes::_fast_fputfield:
      __ freg2mem_opt(Z_ftos, field, false);
      break;
    case Bytecodes::_fast_dputfield:
      __ freg2mem_opt(Z_ftos, field);
      break;
    default:
      ShouldNotReachHere();
  }

  //  Check for volatile store.
  Label notVolatile;

  __ testbit(flags, ConstantPoolCacheEntry::is_volatile_shift);
  __ z_brz(notVolatile);
  __ z_fence();

  __ bind(notVolatile);
}

void TemplateTable::fast_accessfield(TosState state) {
  transition(atos, state);

  Register obj = Z_tos;

  // Do the JVMTI work here to avoid disturbing the register state below
  if (JvmtiExport::can_post_field_access()) {
    // Check to see if a field access watch has been set before we
    // take the time to call into the VM.
    Label cont;

    __ load_absolute_address(Z_R1_scratch,
                             (address)JvmtiExport::get_field_access_count_addr());
    __ load_and_test_int(Z_R0_scratch, Address(Z_R1_scratch));
    __ z_brz(cont);

    // Access constant pool cache entry.

    __ get_cache_entry_pointer_at_bcp(Z_ARG3, Z_tmp_1, 1);
    __ verify_oop(obj);
    __ push_ptr(obj);  // Save object pointer before call_VM() clobbers it.
    __ z_lgr(Z_ARG2, obj);

    // Z_ARG2: object pointer copied above
    // Z_ARG3: cache entry pointer
    __ call_VM(noreg,
               CAST_FROM_FN_PTR(address, InterpreterRuntime::post_field_access),
               Z_ARG2, Z_ARG3);
    __ pop_ptr(obj); // Restore object pointer.

    __ bind(cont);
  }

  // Access constant pool cache.
  Register   cache = Z_tmp_1;
  Register   index = Z_tmp_2;

  // Index comes in bytes, don't shift afterwards!
  __ get_cache_and_index_at_bcp(cache, index, 1);
  // Replace index with field offset from cache entry.
  __ mem2reg_opt(index,
                 Address(cache, index,
                         ConstantPoolCache::base_offset() + ConstantPoolCacheEntry::f2_offset()));

  __ verify_oop(obj);
  __ null_check(obj);

  Address field(obj, index);

  // access field
  switch (bytecode()) {
    case Bytecodes::_fast_agetfield:
      __ load_heap_oop(Z_tos, field);
      __ verify_oop(Z_tos);
      return;
    case Bytecodes::_fast_lgetfield:
      __ mem2reg_opt(Z_tos, field);
      return;
    case Bytecodes::_fast_igetfield:
      __ mem2reg_opt(Z_tos, field, false);
      return;
    case Bytecodes::_fast_bgetfield:
      __ z_lb(Z_tos, field);
      return;
    case Bytecodes::_fast_sgetfield:
      __ z_lh(Z_tos, field);
      return;
    case Bytecodes::_fast_cgetfield:
      __ z_llgh(Z_tos, field);   // Load into 64 bits, works on all CPUs.
      return;
    case Bytecodes::_fast_fgetfield:
      __ mem2freg_opt(Z_ftos, field, false);
      return;
    case Bytecodes::_fast_dgetfield:
      __ mem2freg_opt(Z_ftos, field);
      return;
    default:
      ShouldNotReachHere();
  }
}

void TemplateTable::fast_xaccess(TosState state) {
  transition(vtos, state);

  Register receiver = Z_tos;
  // Get receiver.
  __ mem2reg_opt(Z_tos, aaddress(0));

  // Access constant pool cache.
  Register cache = Z_tmp_1;
  Register index = Z_tmp_2;

  // Index comes in bytes, don't shift afterwards!
  __ get_cache_and_index_at_bcp(cache, index, 2);
  // Replace index with field offset from cache entry.
  __ mem2reg_opt(index,
                 Address(cache, index,
                         ConstantPoolCache::base_offset() + ConstantPoolCacheEntry::f2_offset()));

  // Make sure exception is reported in correct bcp range (getfield is
  // next instruction).
  __ add2reg(Z_bcp, 1);
  __ null_check(receiver);
  switch (state) {
    case itos:
      __ mem2reg_opt(Z_tos, Address(receiver, index), false);
      break;
    case atos:
      __ load_heap_oop(Z_tos, Address(receiver, index));
      __ verify_oop(Z_tos);
      break;
    case ftos:
      __ mem2freg_opt(Z_ftos, Address(receiver, index));
      break;
    default:
      ShouldNotReachHere();
  }

  // Reset bcp to original position.
  __ add2reg(Z_bcp, -1);
}

//-----------------------------------------------------------------------------
// Calls

void TemplateTable::prepare_invoke(int byte_no,
                                   Register method,  // linked method (or i-klass)
                                   Register index,   // itable index, MethodType, etc.
                                   Register recv,    // If caller wants to see it.
                                   Register flags) { // If caller wants to test it.
  // Determine flags.
  const Bytecodes::Code code = bytecode();
  const bool is_invokeinterface  = code == Bytecodes::_invokeinterface;
  const bool is_invokedynamic    = code == Bytecodes::_invokedynamic;
  const bool is_invokehandle     = code == Bytecodes::_invokehandle;
  const bool is_invokevirtual    = code == Bytecodes::_invokevirtual;
  const bool is_invokespecial    = code == Bytecodes::_invokespecial;
  const bool load_receiver       = (recv != noreg);
  assert(load_receiver == (code != Bytecodes::_invokestatic && code != Bytecodes::_invokedynamic), "");

  // Setup registers & access constant pool cache.
  if (recv  == noreg) { recv  = Z_ARG1; }
  if (flags == noreg) { flags = Z_ARG2; }
  assert_different_registers(method, Z_R14, index, recv, flags);

  BLOCK_COMMENT("prepare_invoke {");

  load_invoke_cp_cache_entry(byte_no, method, index, flags, is_invokevirtual, false, is_invokedynamic);

  // Maybe push appendix to arguments.
  if (is_invokedynamic || is_invokehandle) {
    Label L_no_push;
    Register resolved_reference = Z_R1_scratch;
    __ testbit(flags, ConstantPoolCacheEntry::has_appendix_shift);
    __ z_bfalse(L_no_push);
    // Push the appendix as a trailing parameter.
    // This must be done before we get the receiver,
    // since the parameter_size includes it.
    __ load_resolved_reference_at_index(resolved_reference, index);
    __ verify_oop(resolved_reference);
    __ push_ptr(resolved_reference);  // Push appendix (MethodType, CallSite, etc.).
    __ bind(L_no_push);
  }

  // Load receiver if needed (after appendix is pushed so parameter size is correct).
  if (load_receiver) {
    assert(!is_invokedynamic, "");
    // recv := int2long(flags & ConstantPoolCacheEntry::parameter_size_mask) << 3
    // Flags is zero-extended int2long when loaded during load_invoke_cp_cache_entry().
    // Only the least significant byte (psize) of flags is used.
    {
      const unsigned int logSES = Interpreter::logStackElementSize;
      const int bit_shift = logSES;
      const int r_bitpos  = 63 - bit_shift;
      const int l_bitpos  = r_bitpos - ConstantPoolCacheEntry::parameter_size_bits + 1;
      const int n_rotate  = bit_shift;
      assert(ConstantPoolCacheEntry::parameter_size_mask == 255, "adapt bitpositions");
      __ rotate_then_insert(recv, flags, l_bitpos, r_bitpos, n_rotate, true);
    }
    // Recv now contains #arguments * StackElementSize.

    Address recv_addr(Z_esp, recv);
    __ z_lg(recv, recv_addr);
    __ verify_oop(recv);
  }

  // Compute return type.
  // ret_type is used by callers (invokespecial, invokestatic) at least.
  Register ret_type = Z_R1_scratch;
  assert_different_registers(ret_type, method);

  const address table_addr = (address)Interpreter::invoke_return_entry_table_for(code);
  __ load_absolute_address(Z_R14, table_addr);

  {
    const int bit_shift = LogBytesPerWord;           // Size of each table entry.
    const int r_bitpos  = 63 - bit_shift;
    const int l_bitpos  = r_bitpos - ConstantPoolCacheEntry::tos_state_bits + 1;
    const int n_rotate  = bit_shift-ConstantPoolCacheEntry::tos_state_shift;
    __ rotate_then_insert(ret_type, flags, l_bitpos, r_bitpos, n_rotate, true);
    // Make sure we don't need to mask flags for tos_state after the above shift.
    ConstantPoolCacheEntry::verify_tos_state_shift();
  }

    __ z_lg(Z_R14, Address(Z_R14, ret_type)); // Load return address.
  BLOCK_COMMENT("} prepare_invoke");
}


void TemplateTable::invokevirtual_helper(Register index,
                                         Register recv,
                                         Register flags) {
  // Uses temporary registers Z_tmp_2, Z_ARG4.
  assert_different_registers(index, recv, Z_tmp_2, Z_ARG4);

  // Test for an invoke of a final method.
  Label notFinal;

  BLOCK_COMMENT("invokevirtual_helper {");

  __ testbit(flags, ConstantPoolCacheEntry::is_vfinal_shift);
  __ z_brz(notFinal);

  const Register method = index;  // Method must be Z_ARG3.
  assert(method == Z_ARG3, "method must be second argument for interpreter calling convention");

  // Do the call - the index is actually the method to call.
  // That is, f2 is a vtable index if !is_vfinal, else f2 is a method.

  // It's final, need a null check here!
  __ null_check(recv);

  // Profile this call.
  __ profile_final_call(Z_tmp_2);
  __ profile_arguments_type(Z_tmp_2, method, Z_ARG5, true); // Argument type profiling.
  __ jump_from_interpreted(method, Z_tmp_2);

  __ bind(notFinal);

  // Get receiver klass.
  __ null_check(recv, Z_R0_scratch, oopDesc::klass_offset_in_bytes());
  __ load_klass(Z_tmp_2, recv);

  // Profile this call.
  __ profile_virtual_call(Z_tmp_2, Z_ARG4, Z_ARG5);

  // Get target method & entry point.
  __ z_sllg(index, index, exact_log2(vtableEntry::size_in_bytes()));
  __ mem2reg_opt(method,
                 Address(Z_tmp_2, index,
                         Klass::vtable_start_offset() + in_ByteSize(vtableEntry::method_offset_in_bytes())));
  __ profile_arguments_type(Z_ARG4, method, Z_ARG5, true);
  __ jump_from_interpreted(method, Z_ARG4);
  BLOCK_COMMENT("} invokevirtual_helper");
}

void TemplateTable::invokevirtual(int byte_no) {
  transition(vtos, vtos);

  assert(byte_no == f2_byte, "use this argument");
  prepare_invoke(byte_no,
                 Z_ARG3,  // method or vtable index
                 noreg,   // unused itable index
                 Z_ARG1,  // recv
                 Z_ARG2); // flags

  // Z_ARG3 : index
  // Z_ARG1 : receiver
  // Z_ARG2 : flags
  invokevirtual_helper(Z_ARG3, Z_ARG1, Z_ARG2);
}

void TemplateTable::invokespecial(int byte_no) {
  transition(vtos, vtos);

  assert(byte_no == f1_byte, "use this argument");
  Register Rmethod = Z_tmp_2;
  prepare_invoke(byte_no, Rmethod, noreg, // Get f1 method.
                 Z_ARG3);   // Get receiver also for null check.
  __ verify_oop(Z_ARG3);
  __ null_check(Z_ARG3);
  // Do the call.
  __ profile_call(Z_ARG2);
  __ profile_arguments_type(Z_ARG2, Rmethod, Z_ARG5, false);
  __ jump_from_interpreted(Rmethod, Z_R1_scratch);
}

void TemplateTable::invokestatic(int byte_no) {
  transition(vtos, vtos);

  assert(byte_no == f1_byte, "use this argument");
  Register Rmethod = Z_tmp_2;
  prepare_invoke(byte_no, Rmethod);   // Get f1 method.
  // Do the call.
  __ profile_call(Z_ARG2);
  __ profile_arguments_type(Z_ARG2, Rmethod, Z_ARG5, false);
  __ jump_from_interpreted(Rmethod, Z_R1_scratch);
}

// Outdated feature, and we don't support it.
void TemplateTable::fast_invokevfinal(int byte_no) {
  transition(vtos, vtos);
  assert(byte_no == f2_byte, "use this argument");
  __ stop("fast_invokevfinal not used on linuxs390x");
}

void TemplateTable::invokeinterface(int byte_no) {
  transition(vtos, vtos);

  assert(byte_no == f1_byte, "use this argument");
  Register klass     = Z_ARG2,
           method    = Z_ARG3,
           interface = Z_ARG4,
           flags     = Z_ARG5,
           receiver  = Z_tmp_1;

  BLOCK_COMMENT("invokeinterface {");

<<<<<<< HEAD
  // Destroys Z_ARG1 and Z_ARG2, thus use Z_ARG4 and copy afterwards.
  prepare_invoke(byte_no, Z_ARG4, index,  // Get f1 klassOop, f2 itable index or Method*
=======
  prepare_invoke(byte_no, interface, method,  // Get f1 klassOop, f2 itable index.
>>>>>>> c0cb4712
                 receiver, flags);

  // Z_R14 (== Z_bytecode) : return entry

<<<<<<< HEAD
  __ z_lgr(interface, Z_ARG4);

  // Check for private method invocation - indicated by vfinal
  Label notVFinal;
  __ testbit(flags, ConstantPoolCacheEntry::is_vfinal_shift);
  __ z_brz(notVFinal);

   // Do the call - the index is actually the method to call.
  const Register method = index;  // Method must be Z_ARG3.

  __ null_check(receiver);

  __ profile_final_call(Z_tmp_2);
  __ profile_arguments_type(Z_tmp_2, method, Z_ARG5, true);
  __ jump_from_interpreted(method, Z_tmp_2);

  __ bind(notVFinal);

=======
>>>>>>> c0cb4712
  // Special case of invokeinterface called for virtual method of
  // java.lang.Object. See cpCacheOop.cpp for details.
  // This code isn't produced by javac, but could be produced by
  // another compliant java compiler.
  NearLabel notMethod, no_such_interface, no_such_method;
  __ testbit(flags, ConstantPoolCacheEntry::is_forced_virtual_shift);
  __ z_brz(notMethod);
  invokevirtual_helper(method, receiver, flags);
  __ bind(notMethod);

  // Get receiver klass into klass - also a null check.
  __ restore_locals();
  __ load_klass(klass, receiver);

  __ lookup_interface_method(klass, interface, noreg, noreg, /*temp*/Z_ARG1,
                             no_such_interface, /*return_method=*/false);

  // Profile this call.
  __ profile_virtual_call(klass, Z_ARG1/*mdp*/, flags/*scratch*/);

  // Find entry point to call.

  // Get declaring interface class from method
  __ z_lg(interface, Address(method, Method::const_offset()));
  __ z_lg(interface, Address(interface, ConstMethod::constants_offset()));
  __ z_lg(interface, Address(interface, ConstantPool::pool_holder_offset_in_bytes()));

  // Get itable index from method
  Register index   = receiver,
           method2 = flags;
  __ z_lgf(index, Address(method, Method::itable_index_offset()));
  __ z_aghi(index, -Method::itable_index_max);
  __ z_lcgr(index, index);

  __ lookup_interface_method(klass, interface, index, method2, Z_tmp_2,
                             no_such_interface);

  // Check for abstract method error.
  // Note: This should be done more efficiently via a throw_abstract_method_error
  // interpreter entry point and a conditional jump to it in case of a null
  // method.
  __ compareU64_and_branch(method2, (intptr_t) 0,
                            Assembler::bcondZero, no_such_method);

  __ profile_arguments_type(Z_tmp_1, method2, Z_tmp_2, true);

  // Do the call.
  __ jump_from_interpreted(method2, Z_tmp_2);
  __ should_not_reach_here();

  // exception handling code follows...
  // Note: Must restore interpreter registers to canonical
  // state for exception handling to work correctly!

  __ bind(no_such_method);

  // Throw exception.
  __ restore_bcp();      // Bcp must be correct for exception handler   (was destroyed).
  __ restore_locals();   // Make sure locals pointer is correct as well (was destroyed).
  __ call_VM(noreg,
             CAST_FROM_FN_PTR(address, InterpreterRuntime::throw_AbstractMethodError));
  // The call_VM checks for exception, so we should never return here.
  __ should_not_reach_here();

  __ bind(no_such_interface);

  // Throw exception.
  __ restore_bcp();      // Bcp must be correct for exception handler   (was destroyed).
  __ restore_locals();   // Make sure locals pointer is correct as well (was destroyed).
  __ call_VM(noreg,
             CAST_FROM_FN_PTR(address, InterpreterRuntime::throw_IncompatibleClassChangeError));
  // The call_VM checks for exception, so we should never return here.
  __ should_not_reach_here();

  BLOCK_COMMENT("} invokeinterface");
  return;
}

void TemplateTable::invokehandle(int byte_no) {
  transition(vtos, vtos);

  const Register method = Z_tmp_2;
  const Register recv   = Z_ARG5;
  const Register mtype  = Z_tmp_1;
  prepare_invoke(byte_no,
                 method, mtype,   // Get f2 method, f1 MethodType.
                 recv);
  __ verify_method_ptr(method);
  __ verify_oop(recv);
  __ null_check(recv);

  // Note: Mtype is already pushed (if necessary) by prepare_invoke.

  // FIXME: profile the LambdaForm also.
  __ profile_final_call(Z_ARG2);
  __ profile_arguments_type(Z_ARG3, method, Z_ARG5, true);

  __ jump_from_interpreted(method, Z_ARG3);
}

void TemplateTable::invokedynamic(int byte_no) {
  transition(vtos, vtos);

  const Register Rmethod   = Z_tmp_2;
  const Register Rcallsite = Z_tmp_1;

  prepare_invoke(byte_no, Rmethod, Rcallsite);

  // Rmethod: CallSite object (from f1)
  // Rcallsite: MH.linkToCallSite method (from f2)

  // Note: Callsite is already pushed by prepare_invoke.

  // TODO: should make a type profile for any invokedynamic that takes a ref argument.
  // Profile this call.
  __ profile_call(Z_ARG2);
  __ profile_arguments_type(Z_ARG2, Rmethod, Z_ARG5, false);
  __ jump_from_interpreted(Rmethod, Z_ARG2);
}

//-----------------------------------------------------------------------------
// Allocation

// Original comment on "allow_shared_alloc":
// Always go the slow path.
//  + Eliminated optimization within the template-based interpreter:
//    If an allocation is done within the interpreter without using
//    tlabs, the interpreter tries to do the allocation directly
//    on the heap.
//  + That means the profiling hooks are not considered and allocations
//    get lost for the profiling framework.
//  + However, we do not think that this optimization is really needed,
//    so we always go now the slow path through the VM in this case --
//    spec jbb2005 shows no measurable performance degradation.
void TemplateTable::_new() {
  transition(vtos, atos);
  address prev_instr_address = NULL;
  Register tags  = Z_tmp_1;
  Register RallocatedObject   = Z_tos;
  Register cpool = Z_ARG2;
  Register tmp = Z_ARG3; // RobjectFields==tmp and Rsize==offset must be a register pair.
  Register offset = Z_ARG4;
  Label slow_case;
  Label done;
  Label initialize_header;
  Label allocate_shared;

  BLOCK_COMMENT("TemplateTable::_new {");
  __ get_2_byte_integer_at_bcp(offset/*dest*/, 1, InterpreterMacroAssembler::Unsigned);
  __ get_cpool_and_tags(cpool, tags);
  // Make sure the class we're about to instantiate has been resolved.
  // This is done before loading InstanceKlass to be consistent with the order
  // how Constant Pool is updated (see ConstantPool::klass_at_put).
  const int tags_offset = Array<u1>::base_offset_in_bytes();
  __ load_address(tmp, Address(tags, offset, tags_offset));
  __ z_cli(0, tmp, JVM_CONSTANT_Class);
  __ z_brne(slow_case);

  __ z_sllg(offset, offset, LogBytesPerWord); // Convert to to offset.
  // Get InstanceKlass.
  Register iklass = cpool;
  __ load_resolved_klass_at_offset(cpool, offset, iklass);

  // Make sure klass is initialized & doesn't have finalizer.
  // Make sure klass is fully initialized.
  const int state_offset = in_bytes(InstanceKlass::init_state_offset());
  if (Immediate::is_uimm12(state_offset)) {
    __ z_cli(state_offset, iklass, InstanceKlass::fully_initialized);
  } else {
    __ z_cliy(state_offset, iklass, InstanceKlass::fully_initialized);
  }
  __ z_brne(slow_case);

  // Get instance_size in InstanceKlass (scaled to a count of bytes).
  Register Rsize = offset;
  const int mask = 1 << Klass::_lh_instance_slow_path_bit;
  __ z_llgf(Rsize, Address(iklass, Klass::layout_helper_offset()));
  __ z_tmll(Rsize, mask);
  __ z_btrue(slow_case);

  // Allocate the instance
  // 1) Try to allocate in the TLAB.
  // 2) If the above fails (or is not applicable), go to a slow case
  // (creates a new TLAB, etc.).
  // Note: compared to other architectures, s390's implementation always goes
  // to the slow path if TLAB is used and fails.
  if (UseTLAB) {
    Register RoldTopValue = RallocatedObject;
    Register RnewTopValue = tmp;
    __ z_lg(RoldTopValue, Address(Z_thread, JavaThread::tlab_top_offset()));
    __ load_address(RnewTopValue, Address(RoldTopValue, Rsize));
    __ z_cg(RnewTopValue, Address(Z_thread, JavaThread::tlab_end_offset()));
    __ z_brh(slow_case);
    __ z_stg(RnewTopValue, Address(Z_thread, JavaThread::tlab_top_offset()));

    Register RobjectFields = tmp;
    Register Rzero = Z_R1_scratch;
    __ clear_reg(Rzero, true /*whole reg*/, false); // Load 0L into Rzero. Don't set CC.

    if (!ZeroTLAB) {
      // The object is initialized before the header. If the object size is
      // zero, go directly to the header initialization.
      __ z_aghi(Rsize, (int)-sizeof(oopDesc)); // Subtract header size, set CC.
      __ z_bre(initialize_header);             // Jump if size of fields is zero.

      // Initialize object fields.
      // See documentation for MVCLE instruction!!!
      assert(RobjectFields->encoding() % 2 == 0, "RobjectFields must be an even register");
      assert(Rsize->encoding() == (RobjectFields->encoding()+1),
             "RobjectFields and Rsize must be a register pair");
      assert(Rzero->encoding() % 2 == 1, "Rzero must be an odd register");

      // Set Rzero to 0 and use it as src length, then mvcle will copy nothing
      // and fill the object with the padding value 0.
      __ add2reg(RobjectFields, sizeof(oopDesc), RallocatedObject);
      __ move_long_ext(RobjectFields, as_Register(Rzero->encoding() - 1), 0);
    }

    // Initialize object header only.
    __ bind(initialize_header);
    if (UseBiasedLocking) {
      Register prototype = RobjectFields;
      __ z_lg(prototype, Address(iklass, Klass::prototype_header_offset()));
      __ z_stg(prototype, Address(RallocatedObject, oopDesc::mark_offset_in_bytes()));
    } else {
      __ store_const(Address(RallocatedObject, oopDesc::mark_offset_in_bytes()),
                     (long)markOopDesc::prototype());
    }

    __ store_klass_gap(Rzero, RallocatedObject);  // Zero klass gap for compressed oops.
    __ store_klass(iklass, RallocatedObject);     // Store klass last.

    {
      SkipIfEqual skip(_masm, &DTraceAllocProbes, false, Z_ARG5 /*scratch*/);
      // Trigger dtrace event for fastpath.
      __ push(atos); // Save the return value.
      __ call_VM_leaf(CAST_FROM_FN_PTR(address, SharedRuntime::dtrace_object_alloc), RallocatedObject);
      __ pop(atos); // Restore the return value.
    }
    __ z_bru(done);
  }

  // slow case
  __ bind(slow_case);
  __ get_constant_pool(Z_ARG2);
  __ get_2_byte_integer_at_bcp(Z_ARG3/*dest*/, 1, InterpreterMacroAssembler::Unsigned);
  call_VM(Z_tos, CAST_FROM_FN_PTR(address, InterpreterRuntime::_new), Z_ARG2, Z_ARG3);
  __ verify_oop(Z_tos);

  // continue
  __ bind(done);

  BLOCK_COMMENT("} TemplateTable::_new");
}

void TemplateTable::newarray() {
  transition(itos, atos);

  // Call runtime.
  __ z_llgc(Z_ARG2, at_bcp(1));   // type
  __ z_lgfr(Z_ARG3, Z_tos);       // size
  call_VM(Z_RET,
          CAST_FROM_FN_PTR(address, InterpreterRuntime::newarray),
          Z_ARG2, Z_ARG3);
}

void TemplateTable::anewarray() {
  transition(itos, atos);
  __ get_2_byte_integer_at_bcp(Z_ARG3, 1, InterpreterMacroAssembler::Unsigned);
  __ get_constant_pool(Z_ARG2);
  __ z_lgfr(Z_ARG4, Z_tos);
  call_VM(Z_tos, CAST_FROM_FN_PTR(address, InterpreterRuntime::anewarray),
          Z_ARG2, Z_ARG3, Z_ARG4);
}

void TemplateTable::arraylength() {
  transition(atos, itos);

  int offset = arrayOopDesc::length_offset_in_bytes();

  __ null_check(Z_tos, Z_R0_scratch, offset);
  __ mem2reg_opt(Z_tos, Address(Z_tos, offset), false);
}

void TemplateTable::checkcast() {
  transition(atos, atos);

  NearLabel done, is_null, ok_is_subtype, quicked, resolved;

  BLOCK_COMMENT("checkcast {");
  // If object is NULL, we are almost done.
  __ compareU64_and_branch(Z_tos, (intptr_t) 0, Assembler::bcondZero, is_null);

  // Get cpool & tags index.
  Register cpool = Z_tmp_1;
  Register tags = Z_tmp_2;
  Register index = Z_ARG5;

  __ get_cpool_and_tags(cpool, tags);
  __ get_2_byte_integer_at_bcp(index, 1, InterpreterMacroAssembler::Unsigned);
  // See if bytecode has already been quicked.
  // Note: For CLI, we would have to add the index to the tags pointer first,
  // thus load and compare in a "classic" manner.
  __ z_llgc(Z_R0_scratch,
            Address(tags, index, Array<u1>::base_offset_in_bytes()));
  __ compareU64_and_branch(Z_R0_scratch, JVM_CONSTANT_Class,
                           Assembler::bcondEqual, quicked);

  __ push(atos); // Save receiver for result, and for GC.
  call_VM(noreg, CAST_FROM_FN_PTR(address, InterpreterRuntime::quicken_io_cc));
  __ get_vm_result_2(Z_tos);

  Register   receiver = Z_ARG4;
  Register   klass = Z_tos;
  Register   subklass = Z_ARG5;

  __ pop_ptr(receiver); // restore receiver
  __ z_bru(resolved);

  // Get superklass in klass and subklass in subklass.
  __ bind(quicked);

  __ z_lgr(Z_ARG4, Z_tos);  // Save receiver.
  __ z_sllg(index, index, LogBytesPerWord);  // index2bytes for addressing
  __ load_resolved_klass_at_offset(cpool, index, klass);

  __ bind(resolved);

  __ load_klass(subklass, receiver);

  // Generate subtype check. Object in receiver.
  // Superklass in klass. Subklass in subklass.
  __ gen_subtype_check(subklass, klass, Z_ARG3, Z_tmp_1, ok_is_subtype);

  // Come here on failure.
  __ push_ptr(receiver);
  // Object is at TOS, target klass oop expected in rax by convention.
  __ z_brul((address) Interpreter::_throw_ClassCastException_entry);

  // Come here on success.
  __ bind(ok_is_subtype);

  __ z_lgr(Z_tos, receiver); // Restore object.

  // Collect counts on whether this test sees NULLs a lot or not.
  if (ProfileInterpreter) {
    __ z_bru(done);
    __ bind(is_null);
    __ profile_null_seen(Z_tmp_1);
  } else {
    __ bind(is_null);   // Same as 'done'.
  }

  __ bind(done);
  BLOCK_COMMENT("} checkcast");
}

void TemplateTable::instanceof() {
  transition(atos, itos);

  NearLabel done, is_null, ok_is_subtype, quicked, resolved;

  BLOCK_COMMENT("instanceof {");
  // If object is NULL, we are almost done.
  __ compareU64_and_branch(Z_tos, (intptr_t) 0, Assembler::bcondZero, is_null);

  // Get cpool & tags index.
  Register cpool = Z_tmp_1;
  Register tags = Z_tmp_2;
  Register index = Z_ARG5;

  __ get_cpool_and_tags(cpool, tags);
  __ get_2_byte_integer_at_bcp(index, 1, InterpreterMacroAssembler::Unsigned);
  // See if bytecode has already been quicked.
  // Note: For CLI, we would have to add the index to the tags pointer first,
  // thus load and compare in a "classic" manner.
  __ z_llgc(Z_R0_scratch,
            Address(tags, index, Array<u1>::base_offset_in_bytes()));
  __ compareU64_and_branch(Z_R0_scratch, JVM_CONSTANT_Class, Assembler::bcondEqual, quicked);

  __ push(atos); // Save receiver for result, and for GC.
  call_VM(noreg, CAST_FROM_FN_PTR(address, InterpreterRuntime::quicken_io_cc));
  __ get_vm_result_2(Z_tos);

  Register receiver = Z_tmp_2;
  Register klass = Z_tos;
  Register subklass = Z_tmp_2;

  __ pop_ptr(receiver); // Restore receiver.
  __ verify_oop(receiver);
  __ load_klass(subklass, subklass);
  __ z_bru(resolved);

  // Get superklass in klass and subklass in subklass.
  __ bind(quicked);

  __ load_klass(subklass, Z_tos);
  __ z_sllg(index, index, LogBytesPerWord);  // index2bytes for addressing
  __ load_resolved_klass_at_offset(cpool, index, klass);

  __ bind(resolved);

  // Generate subtype check.
  // Superklass in klass. Subklass in subklass.
  __ gen_subtype_check(subklass, klass, Z_ARG4, Z_ARG5, ok_is_subtype);

  // Come here on failure.
  __ clear_reg(Z_tos, true, false);
  __ z_bru(done);

  // Come here on success.
  __ bind(ok_is_subtype);
  __ load_const_optimized(Z_tos, 1);

  // Collect counts on whether this test sees NULLs a lot or not.
  if (ProfileInterpreter) {
    __ z_bru(done);
    __ bind(is_null);
    __ profile_null_seen(Z_tmp_1);
  } else {
    __ bind(is_null);   // same as 'done'
  }

  __ bind(done);
  // tos = 0: obj == NULL or  obj is not an instanceof the specified klass
  // tos = 1: obj != NULL and obj is     an instanceof the specified klass
  BLOCK_COMMENT("} instanceof");
}

//-----------------------------------------------------------------------------
// Breakpoints
void TemplateTable::_breakpoint() {

  // Note: We get here even if we are single stepping.
  // Jbug insists on setting breakpoints at every bytecode
  // even if we are in single step mode.

  transition(vtos, vtos);

  // Get the unpatched byte code.
  __ get_method(Z_ARG2);
  __ call_VM(noreg,
             CAST_FROM_FN_PTR(address, InterpreterRuntime::get_original_bytecode_at),
             Z_ARG2, Z_bcp);
  // Save the result to a register that is preserved over C-function calls.
  __ z_lgr(Z_tmp_1, Z_RET);

  // Post the breakpoint event.
  __ get_method(Z_ARG2);
  __ call_VM(noreg,
             CAST_FROM_FN_PTR(address, InterpreterRuntime::_breakpoint),
             Z_ARG2, Z_bcp);

  // Must restore the bytecode, because call_VM destroys Z_bytecode.
  __ z_lgr(Z_bytecode, Z_tmp_1);

  // Complete the execution of original bytecode.
  __ dispatch_only_normal(vtos);
}


// Exceptions

void TemplateTable::athrow() {
  transition(atos, vtos);
  __ null_check(Z_tos);
  __ load_absolute_address(Z_ARG2, Interpreter::throw_exception_entry());
  __ z_br(Z_ARG2);
}

// Synchronization
//
// Note: monitorenter & exit are symmetric routines; which is reflected
//       in the assembly code structure as well
//
// Stack layout:
//
//               callers_sp        <- Z_SP (callers_sp == Z_fp (own fp))
//               return_pc
//               [rest of ABI_160]
//              /slot o:   free
//             / ...       free
//       oper. | slot n+1: free    <- Z_esp points to first free slot
//       stack | slot n:   val                      caches IJAVA_STATE.esp
//             | ...
//              \slot 0:   val
//              /slot m            <- IJAVA_STATE.monitors = monitor block top
//             | ...
//     monitors| slot 2
//             | slot 1
//              \slot 0
//              /slot l            <- monitor block bot
// ijava_state | ...
//             | slot 2
//              \slot 0
//                                 <- Z_fp
void TemplateTable::monitorenter() {
  transition(atos, vtos);

  BLOCK_COMMENT("monitorenter {");

  // Check for NULL object.
  __ null_check(Z_tos);
  const int entry_size = frame::interpreter_frame_monitor_size() * wordSize;
  NearLabel allocated;
  // Initialize entry pointer.
  const Register Rfree_slot = Z_tmp_1;
  __ clear_reg(Rfree_slot, true, false); // Points to free slot or NULL. Don't set CC.

  // Find a free slot in the monitor block from top to bot (result in Rfree_slot).
  {
    const Register Rcurr_monitor = Z_ARG2;
    const Register Rbot = Z_ARG3; // Points to word under bottom of monitor block.
    const Register Rlocked_obj = Z_ARG4;
    NearLabel loop, exit, not_free;
    // Starting with top-most entry.
    __ get_monitors(Rcurr_monitor); // Rcur_monitor = IJAVA_STATE.monitors
    __ add2reg(Rbot, -frame::z_ijava_state_size, Z_fp);

#ifdef ASSERT
    address reentry = NULL;
    { NearLabel ok;
      __ compareU64_and_branch(Rcurr_monitor, Rbot, Assembler::bcondNotHigh, ok);
      reentry = __ stop_chain_static(reentry, "IJAVA_STATE.monitors points below monitor block bottom");
      __ bind(ok);
    }
    { NearLabel ok;
      __ compareU64_and_branch(Rcurr_monitor, Z_esp, Assembler::bcondHigh, ok);
      reentry = __ stop_chain_static(reentry, "IJAVA_STATE.monitors above Z_esp");
      __ bind(ok);
    }
#endif

    // Check if bottom reached, i.e. if there is at least one monitor.
    __ compareU64_and_branch(Rcurr_monitor, Rbot, Assembler::bcondEqual, exit);

    __ bind(loop);
    // Check if current entry is used.
    __ load_and_test_long(Rlocked_obj, Address(Rcurr_monitor, BasicObjectLock::obj_offset_in_bytes()));
    __ z_brne(not_free);
    // If not used then remember entry in Rfree_slot.
    __ z_lgr(Rfree_slot, Rcurr_monitor);
    __ bind(not_free);
    // Exit if current entry is for same object; this guarantees, that new monitor
    // used for recursive lock is above the older one.
    __ compareU64_and_branch(Rlocked_obj, Z_tos, Assembler::bcondEqual, exit);
    // otherwise advance to next entry
    __ add2reg(Rcurr_monitor, entry_size);
    // Check if bottom reached, if not at bottom then check this entry.
    __ compareU64_and_branch(Rcurr_monitor, Rbot, Assembler::bcondNotEqual, loop);
    __ bind(exit);
  }

  // Rfree_slot != NULL -> found one
  __ compareU64_and_branch(Rfree_slot, (intptr_t)0L, Assembler::bcondNotEqual, allocated);

  // Allocate one if there's no free slot.
  __ add_monitor_to_stack(false, Z_ARG3, Z_ARG4, Z_ARG5);
  __ get_monitors(Rfree_slot);

  // Rfree_slot: points to monitor entry.
  __ bind(allocated);

  // Increment bcp to point to the next bytecode, so exception
  // handling for async. exceptions work correctly.
  // The object has already been poped from the stack, so the
  // expression stack looks correct.
  __ add2reg(Z_bcp, 1, Z_bcp);

  // Store object.
  __ z_stg(Z_tos, BasicObjectLock::obj_offset_in_bytes(), Rfree_slot);
  __ lock_object(Rfree_slot, Z_tos);

  // Check to make sure this monitor doesn't cause stack overflow after locking.
  __ save_bcp();  // in case of exception
  __ generate_stack_overflow_check(0);

  // The bcp has already been incremented. Just need to dispatch to
  // next instruction.
  __ dispatch_next(vtos);

  BLOCK_COMMENT("} monitorenter");
}


void TemplateTable::monitorexit() {
  transition(atos, vtos);

  BLOCK_COMMENT("monitorexit {");

  // Check for NULL object.
  __ null_check(Z_tos);

  NearLabel found, not_found;
  const Register Rcurr_monitor = Z_ARG2;

  // Find matching slot.
  {
    const int entry_size = frame::interpreter_frame_monitor_size() * wordSize;
    NearLabel entry, loop;

    const Register Rbot = Z_ARG3; // Points to word under bottom of monitor block.
    const Register Rlocked_obj = Z_ARG4;
    // Starting with top-most entry.
    __ get_monitors(Rcurr_monitor); // Rcur_monitor = IJAVA_STATE.monitors
    __ add2reg(Rbot, -frame::z_ijava_state_size, Z_fp);

#ifdef ASSERT
    address reentry = NULL;
    { NearLabel ok;
      __ compareU64_and_branch(Rcurr_monitor, Rbot, Assembler::bcondNotHigh, ok);
      reentry = __ stop_chain_static(reentry, "IJAVA_STATE.monitors points below monitor block bottom");
      __ bind(ok);
    }
    { NearLabel ok;
      __ compareU64_and_branch(Rcurr_monitor, Z_esp, Assembler::bcondHigh, ok);
      reentry = __ stop_chain_static(reentry, "IJAVA_STATE.monitors above Z_esp");
      __ bind(ok);
    }
#endif

    // Check if bottom reached, i.e. if there is at least one monitor.
    __ compareU64_and_branch(Rcurr_monitor, Rbot, Assembler::bcondEqual, not_found);

    __ bind(loop);
    // Check if current entry is for same object.
    __ z_lg(Rlocked_obj, Address(Rcurr_monitor, BasicObjectLock::obj_offset_in_bytes()));
    // If same object then stop searching.
    __ compareU64_and_branch(Rlocked_obj, Z_tos, Assembler::bcondEqual, found);
    // Otherwise advance to next entry.
    __ add2reg(Rcurr_monitor, entry_size);
    // Check if bottom reached, if not at bottom then check this entry.
    __ compareU64_and_branch(Rcurr_monitor, Rbot, Assembler::bcondNotEqual, loop);
  }

  __ bind(not_found);
  // Error handling. Unlocking was not block-structured.
  __ call_VM(noreg, CAST_FROM_FN_PTR(address,
                   InterpreterRuntime::throw_illegal_monitor_state_exception));
  __ should_not_reach_here();

  __ bind(found);
  __ push_ptr(Z_tos); // Make sure object is on stack (contract with oopMaps).
  __ unlock_object(Rcurr_monitor, Z_tos);
  __ pop_ptr(Z_tos); // Discard object.
  BLOCK_COMMENT("} monitorexit");
}

// Wide instructions
void TemplateTable::wide() {
  transition(vtos, vtos);

  __ z_llgc(Z_R1_scratch, at_bcp(1));
  __ z_sllg(Z_R1_scratch, Z_R1_scratch, LogBytesPerWord);
  __ load_absolute_address(Z_tmp_1, (address) Interpreter::_wentry_point);
  __ mem2reg_opt(Z_tmp_1, Address(Z_tmp_1, Z_R1_scratch));
  __ z_br(Z_tmp_1);
  // Note: the bcp increment step is part of the individual wide
  // bytecode implementations.
}

// Multi arrays
void TemplateTable::multianewarray() {
  transition(vtos, atos);

  __ z_llgc(Z_tmp_1, at_bcp(3)); // Get number of dimensions.
  // Slot count to byte offset.
  __ z_sllg(Z_tmp_1, Z_tmp_1, Interpreter::logStackElementSize);
  // Z_esp points past last_dim, so set to Z_ARG2 to first_dim address.
  __ load_address(Z_ARG2, Address(Z_esp, Z_tmp_1));
  call_VM(Z_RET,
          CAST_FROM_FN_PTR(address, InterpreterRuntime::multianewarray),
          Z_ARG2);
  // Pop dimensions from expression stack.
  __ z_agr(Z_esp, Z_tmp_1);
}<|MERGE_RESOLUTION|>--- conflicted
+++ resolved
@@ -3565,27 +3565,16 @@
 
   BLOCK_COMMENT("invokeinterface {");
 
-<<<<<<< HEAD
-  // Destroys Z_ARG1 and Z_ARG2, thus use Z_ARG4 and copy afterwards.
-  prepare_invoke(byte_no, Z_ARG4, index,  // Get f1 klassOop, f2 itable index or Method*
-=======
-  prepare_invoke(byte_no, interface, method,  // Get f1 klassOop, f2 itable index.
->>>>>>> c0cb4712
+  prepare_invoke(byte_no, interface, method,  // Get f1 klassOop, f2 Method*.
                  receiver, flags);
 
   // Z_R14 (== Z_bytecode) : return entry
-
-<<<<<<< HEAD
-  __ z_lgr(interface, Z_ARG4);
 
   // Check for private method invocation - indicated by vfinal
   Label notVFinal;
   __ testbit(flags, ConstantPoolCacheEntry::is_vfinal_shift);
   __ z_brz(notVFinal);
 
-   // Do the call - the index is actually the method to call.
-  const Register method = index;  // Method must be Z_ARG3.
-
   __ null_check(receiver);
 
   __ profile_final_call(Z_tmp_2);
@@ -3594,8 +3583,6 @@
 
   __ bind(notVFinal);
 
-=======
->>>>>>> c0cb4712
   // Special case of invokeinterface called for virtual method of
   // java.lang.Object. See cpCacheOop.cpp for details.
   // This code isn't produced by javac, but could be produced by
