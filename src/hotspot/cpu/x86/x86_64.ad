--- conflicted
+++ resolved
@@ -871,13 +871,6 @@
   Compile* C = ra_->C;
   MacroAssembler _masm(&cbuf);
 
-<<<<<<< HEAD
-  __ verified_entry(C);
-  __ bind(*_verified_entry);
-=======
-  int framesize = C->frame_size_in_bytes();
-  int bangsize = C->bang_size_in_bytes();
-
   if (C->clinit_barrier_on_entry()) {
     assert(VM_Version::supports_fast_class_init_checks(), "sanity");
     assert(C->method()->holder()->is_being_initialized() || C->method()->holder()->is_initialized(),
@@ -894,8 +887,8 @@
     __ bind(L_skip_barrier);
   }
 
-  __ verified_entry(framesize, C->need_stack_bang(bangsize)?bangsize:0, false, C->stub_function() != NULL);
->>>>>>> 60f385e7
+  __ verified_entry(C);
+  __ bind(*_verified_entry);
 
   C->set_frame_complete(cbuf.insts_size());
 
