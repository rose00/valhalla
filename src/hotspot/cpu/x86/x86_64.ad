--- conflicted
+++ resolved
@@ -963,13 +963,9 @@
     __ vzeroupper();
   }
 
-<<<<<<< HEAD
-  __ restore_stack(C);
-=======
   // Subtract two words to account for return address and rbp
-  int initial_framesize = C->frame_size_in_bytes() - 2*wordSize;
-  __ remove_frame(initial_framesize, C->needs_stack_repair(), C->sp_inc_offset());
->>>>>>> 1aea5d2e
+  int initial_framesize = C->output()->frame_size_in_bytes() - 2*wordSize;
+  __ remove_frame(initial_framesize, C->needs_stack_repair(), C->output()->sp_inc_offset());
 
   if (StackReservedPages > 0 && C->has_reserved_stack_access()) {
     __ reserved_stack_check();
