/*
 * Copyright (c) 1997, 2020, Oracle and/or its affiliates. All rights reserved.
 * DO NOT ALTER OR REMOVE COPYRIGHT NOTICES OR THIS FILE HEADER.
 *
 * This code is free software; you can redistribute it and/or modify it
 * under the terms of the GNU General Public License version 2 only, as
 * published by the Free Software Foundation.
 *
 * This code is distributed in the hope that it will be useful, but WITHOUT
 * ANY WARRANTY; without even the implied warranty of MERCHANTABILITY or
 * FITNESS FOR A PARTICULAR PURPOSE.  See the GNU General Public License
 * version 2 for more details (a copy is included in the LICENSE file that
 * accompanied this code).
 *
 * You should have received a copy of the GNU General Public License version
 * 2 along with this work; if not, write to the Free Software Foundation,
 * Inc., 51 Franklin St, Fifth Floor, Boston, MA 02110-1301 USA.
 *
 * Please contact Oracle, 500 Oracle Parkway, Redwood Shores, CA 94065 USA
 * or visit www.oracle.com if you need additional information or have any
 * questions.
 *
 */

#ifndef CPU_X86_MACROASSEMBLER_X86_HPP
#define CPU_X86_MACROASSEMBLER_X86_HPP

#include "asm/assembler.hpp"
#include "utilities/macros.hpp"
#include "runtime/rtmLocking.hpp"
#include "runtime/signature.hpp"

class ciValueKlass;

// MacroAssembler extends Assembler by frequently used macros.
//
// Instructions for which a 'better' code sequence exists depending
// on arguments should also go in here.

class MacroAssembler: public Assembler {
  friend class LIR_Assembler;
  friend class Runtime1;      // as_Address()

 public:
  // Support for VM calls
  //
  // This is the base routine called by the different versions of call_VM_leaf. The interpreter
  // may customize this version by overriding it for its purposes (e.g., to save/restore
  // additional registers when doing a VM call).

  virtual void call_VM_leaf_base(
    address entry_point,               // the entry point
    int     number_of_arguments        // the number of arguments to pop after the call
  );

 protected:
  // This is the base routine called by the different versions of call_VM. The interpreter
  // may customize this version by overriding it for its purposes (e.g., to save/restore
  // additional registers when doing a VM call).
  //
  // If no java_thread register is specified (noreg) than rdi will be used instead. call_VM_base
  // returns the register which contains the thread upon return. If a thread register has been
  // specified, the return value will correspond to that register. If no last_java_sp is specified
  // (noreg) than rsp will be used instead.
  virtual void call_VM_base(           // returns the register containing the thread upon return
    Register oop_result,               // where an oop-result ends up if any; use noreg otherwise
    Register java_thread,              // the thread if computed before     ; use noreg otherwise
    Register last_java_sp,             // to set up last_Java_frame in stubs; use noreg otherwise
    address  entry_point,              // the entry point
    int      number_of_arguments,      // the number of arguments (w/o thread) to pop after the call
    bool     check_exceptions          // whether to check for pending exceptions after return
  );

  void call_VM_helper(Register oop_result, address entry_point, int number_of_arguments, bool check_exceptions = true);

  // helpers for FPU flag access
  // tmp is a temporary register, if none is available use noreg
  void save_rax   (Register tmp);
  void restore_rax(Register tmp);

 public:
  MacroAssembler(CodeBuffer* code) : Assembler(code) {}

 // These routines should emit JVMTI PopFrame and ForceEarlyReturn handling code.
 // The implementation is only non-empty for the InterpreterMacroAssembler,
 // as only the interpreter handles PopFrame and ForceEarlyReturn requests.
 virtual void check_and_handle_popframe(Register java_thread);
 virtual void check_and_handle_earlyret(Register java_thread);

  Address as_Address(AddressLiteral adr);
  Address as_Address(ArrayAddress adr);

  // Support for NULL-checks
  //
  // Generates code that causes a NULL OS exception if the content of reg is NULL.
  // If the accessed location is M[reg + offset] and the offset is known, provide the
  // offset. No explicit code generation is needed if the offset is within a certain
  // range (0 <= offset <= page_size).

  void null_check(Register reg, int offset = -1);
  static bool needs_explicit_null_check(intptr_t offset);
  static bool uses_implicit_null_check(void* address);

  // valueKlass queries, kills temp_reg
  void test_klass_is_value(Register klass, Register temp_reg, Label& is_value);
  void test_klass_is_empty_value(Register klass, Register temp_reg, Label& is_empty_value);

  // Get the default value oop for the given ValueKlass
  void get_default_value_oop(Register value_klass, Register temp_reg, Register obj);
  // The empty value oop, for the given ValueKlass ("empty" as in no instance fields)
  // get_default_value_oop with extra assertion for empty value klass
  void get_empty_value_oop(Register value_klass, Register temp_reg, Register obj);

  void test_field_is_flattenable(Register flags, Register temp_reg, Label& is_flattenable);
  void test_field_is_not_flattenable(Register flags, Register temp_reg, Label& notFlattenable);
  void test_field_is_flattened(Register flags, Register temp_reg, Label& is_flattened);

  // Check oops array storage properties, i.e. flattened and/or null-free
  void test_flattened_array_oop(Register oop, Register temp_reg, Label&is_flattened_array);
  void test_non_flattened_array_oop(Register oop, Register temp_reg, Label&is_non_flattened_array);
  void test_null_free_array_oop(Register oop, Register temp_reg, Label&is_null_free_array);
  void test_non_null_free_array_oop(Register oop, Register temp_reg, Label&is_non_null_free_array);

  // Check array klass layout helper for flatten or null-free arrays...
  void test_flattened_array_layout(Register lh, Label& is_flattened_array);
  void test_non_flattened_array_layout(Register lh, Label& is_non_flattened_array);
  void test_null_free_array_layout(Register lh, Label& is_null_free_array);
  void test_non_null_free_array_layout(Register lh, Label& is_non_null_free_array);

  // Required platform-specific helpers for Label::patch_instructions.
  // They _shadow_ the declarations in AbstractAssembler, which are undefined.
  void pd_patch_instruction(address branch, address target, const char* file, int line) {
    unsigned char op = branch[0];
    assert(op == 0xE8 /* call */ ||
        op == 0xE9 /* jmp */ ||
        op == 0xEB /* short jmp */ ||
        (op & 0xF0) == 0x70 /* short jcc */ ||
        op == 0x0F && (branch[1] & 0xF0) == 0x80 /* jcc */ ||
        op == 0xC7 && branch[1] == 0xF8 /* xbegin */,
        "Invalid opcode at patch point");

    if (op == 0xEB || (op & 0xF0) == 0x70) {
      // short offset operators (jmp and jcc)
      char* disp = (char*) &branch[1];
      int imm8 = target - (address) &disp[1];
      guarantee(this->is8bit(imm8), "Short forward jump exceeds 8-bit offset at %s:%d",
                file == NULL ? "<NULL>" : file, line);
      *disp = imm8;
    } else {
      int* disp = (int*) &branch[(op == 0x0F || op == 0xC7)? 2: 1];
      int imm32 = target - (address) &disp[1];
      *disp = imm32;
    }
  }

  // The following 4 methods return the offset of the appropriate move instruction

  // Support for fast byte/short loading with zero extension (depending on particular CPU)
  int load_unsigned_byte(Register dst, Address src);
  int load_unsigned_short(Register dst, Address src);

  // Support for fast byte/short loading with sign extension (depending on particular CPU)
  int load_signed_byte(Register dst, Address src);
  int load_signed_short(Register dst, Address src);

  // Support for sign-extension (hi:lo = extend_sign(lo))
  void extend_sign(Register hi, Register lo);

  // Load and store values by size and signed-ness
  void load_sized_value(Register dst, Address src, size_t size_in_bytes, bool is_signed, Register dst2 = noreg);
  void store_sized_value(Address dst, Register src, size_t size_in_bytes, Register src2 = noreg);

  // Support for inc/dec with optimal instruction selection depending on value

  void increment(Register reg, int value = 1) { LP64_ONLY(incrementq(reg, value)) NOT_LP64(incrementl(reg, value)) ; }
  void decrement(Register reg, int value = 1) { LP64_ONLY(decrementq(reg, value)) NOT_LP64(decrementl(reg, value)) ; }

  void decrementl(Address dst, int value = 1);
  void decrementl(Register reg, int value = 1);

  void decrementq(Register reg, int value = 1);
  void decrementq(Address dst, int value = 1);

  void incrementl(Address dst, int value = 1);
  void incrementl(Register reg, int value = 1);

  void incrementq(Register reg, int value = 1);
  void incrementq(Address dst, int value = 1);

  // Support optimal SSE move instructions.
  void movflt(XMMRegister dst, XMMRegister src) {
    if (dst-> encoding() == src->encoding()) return;
    if (UseXmmRegToRegMoveAll) { movaps(dst, src); return; }
    else                       { movss (dst, src); return; }
  }
  void movflt(XMMRegister dst, Address src) { movss(dst, src); }
  void movflt(XMMRegister dst, AddressLiteral src);
  void movflt(Address dst, XMMRegister src) { movss(dst, src); }

  void movdbl(XMMRegister dst, XMMRegister src) {
    if (dst-> encoding() == src->encoding()) return;
    if (UseXmmRegToRegMoveAll) { movapd(dst, src); return; }
    else                       { movsd (dst, src); return; }
  }

  void movdbl(XMMRegister dst, AddressLiteral src);

  void movdbl(XMMRegister dst, Address src) {
    if (UseXmmLoadAndClearUpper) { movsd (dst, src); return; }
    else                         { movlpd(dst, src); return; }
  }
  void movdbl(Address dst, XMMRegister src) { movsd(dst, src); }

  void incrementl(AddressLiteral dst);
  void incrementl(ArrayAddress dst);

  void incrementq(AddressLiteral dst);

  // Alignment
  void align(int modulus);
  void align(int modulus, int target);

  // A 5 byte nop that is safe for patching (see patch_verified_entry)
  void fat_nop();

  // Stack frame creation/removal
  void enter();
  void leave();

  // Support for getting the JavaThread pointer (i.e.; a reference to thread-local information)
  // The pointer will be loaded into the thread register.
  void get_thread(Register thread);


  // Support for VM calls
  //
  // It is imperative that all calls into the VM are handled via the call_VM macros.
  // They make sure that the stack linkage is setup correctly. call_VM's correspond
  // to ENTRY/ENTRY_X entry points while call_VM_leaf's correspond to LEAF entry points.


  void call_VM(Register oop_result,
               address entry_point,
               bool check_exceptions = true);
  void call_VM(Register oop_result,
               address entry_point,
               Register arg_1,
               bool check_exceptions = true);
  void call_VM(Register oop_result,
               address entry_point,
               Register arg_1, Register arg_2,
               bool check_exceptions = true);
  void call_VM(Register oop_result,
               address entry_point,
               Register arg_1, Register arg_2, Register arg_3,
               bool check_exceptions = true);

  // Overloadings with last_Java_sp
  void call_VM(Register oop_result,
               Register last_java_sp,
               address entry_point,
               int number_of_arguments = 0,
               bool check_exceptions = true);
  void call_VM(Register oop_result,
               Register last_java_sp,
               address entry_point,
               Register arg_1, bool
               check_exceptions = true);
  void call_VM(Register oop_result,
               Register last_java_sp,
               address entry_point,
               Register arg_1, Register arg_2,
               bool check_exceptions = true);
  void call_VM(Register oop_result,
               Register last_java_sp,
               address entry_point,
               Register arg_1, Register arg_2, Register arg_3,
               bool check_exceptions = true);

  void get_vm_result  (Register oop_result, Register thread);
  void get_vm_result_2(Register metadata_result, Register thread);

  // These always tightly bind to MacroAssembler::call_VM_base
  // bypassing the virtual implementation
  void super_call_VM(Register oop_result, Register last_java_sp, address entry_point, int number_of_arguments = 0, bool check_exceptions = true);
  void super_call_VM(Register oop_result, Register last_java_sp, address entry_point, Register arg_1, bool check_exceptions = true);
  void super_call_VM(Register oop_result, Register last_java_sp, address entry_point, Register arg_1, Register arg_2, bool check_exceptions = true);
  void super_call_VM(Register oop_result, Register last_java_sp, address entry_point, Register arg_1, Register arg_2, Register arg_3, bool check_exceptions = true);
  void super_call_VM(Register oop_result, Register last_java_sp, address entry_point, Register arg_1, Register arg_2, Register arg_3, Register arg_4, bool check_exceptions = true);

  void call_VM_leaf0(address entry_point);
  void call_VM_leaf(address entry_point,
                    int number_of_arguments = 0);
  void call_VM_leaf(address entry_point,
                    Register arg_1);
  void call_VM_leaf(address entry_point,
                    Register arg_1, Register arg_2);
  void call_VM_leaf(address entry_point,
                    Register arg_1, Register arg_2, Register arg_3);

  // These always tightly bind to MacroAssembler::call_VM_leaf_base
  // bypassing the virtual implementation
  void super_call_VM_leaf(address entry_point);
  void super_call_VM_leaf(address entry_point, Register arg_1);
  void super_call_VM_leaf(address entry_point, Register arg_1, Register arg_2);
  void super_call_VM_leaf(address entry_point, Register arg_1, Register arg_2, Register arg_3);
  void super_call_VM_leaf(address entry_point, Register arg_1, Register arg_2, Register arg_3, Register arg_4);

  // last Java Frame (fills frame anchor)
  void set_last_Java_frame(Register thread,
                           Register last_java_sp,
                           Register last_java_fp,
                           address last_java_pc);

  // thread in the default location (r15_thread on 64bit)
  void set_last_Java_frame(Register last_java_sp,
                           Register last_java_fp,
                           address last_java_pc);

  void reset_last_Java_frame(Register thread, bool clear_fp);

  // thread in the default location (r15_thread on 64bit)
  void reset_last_Java_frame(bool clear_fp);

  // jobjects
  void clear_jweak_tag(Register possibly_jweak);
  void resolve_jobject(Register value, Register thread, Register tmp);

  // C 'boolean' to Java boolean: x == 0 ? 0 : 1
  void c2bool(Register x);

  // C++ bool manipulation

  void movbool(Register dst, Address src);
  void movbool(Address dst, bool boolconst);
  void movbool(Address dst, Register src);
  void testbool(Register dst);

  void resolve_oop_handle(Register result, Register tmp = rscratch2);
  void resolve_weak_handle(Register result, Register tmp);
  void load_mirror(Register mirror, Register method, Register tmp = rscratch2);
  void load_method_holder_cld(Register rresult, Register rmethod);

  void load_method_holder(Register holder, Register method);

  // oop manipulations
<<<<<<< HEAD
  void load_metadata(Register dst, Register src);
  void load_klass(Register dst, Register src);
  void store_klass(Register dst, Register src);
=======
  void load_klass(Register dst, Register src, Register tmp);
  void store_klass(Register dst, Register src, Register tmp);
>>>>>>> ca53ee25

  void access_load_at(BasicType type, DecoratorSet decorators, Register dst, Address src,
                      Register tmp1, Register thread_tmp);
  void access_store_at(BasicType type, DecoratorSet decorators, Address dst, Register src,
                       Register tmp1, Register tmp2, Register tmp3 = noreg);

  void access_value_copy(DecoratorSet decorators, Register src, Register dst, Register value_klass);

  // value type data payload offsets...
  void first_field_offset(Register value_klass, Register offset);
  void data_for_oop(Register oop, Register data, Register value_klass);
  // get data payload ptr a flat value array at index, kills rcx and index
  void data_for_value_array_index(Register array, Register array_klass,
                                  Register index, Register data);


  // Resolves obj access. Result is placed in the same register.
  // All other registers are preserved.
  void resolve(DecoratorSet decorators, Register obj);

  void load_heap_oop(Register dst, Address src, Register tmp1 = noreg,
                     Register thread_tmp = noreg, DecoratorSet decorators = 0);
  void load_heap_oop_not_null(Register dst, Address src, Register tmp1 = noreg,
                              Register thread_tmp = noreg, DecoratorSet decorators = 0);
  void store_heap_oop(Address dst, Register src, Register tmp1 = noreg,
                      Register tmp2 = noreg, Register tmp3 = noreg, DecoratorSet decorators = 0);

  // Used for storing NULL. All other oop constants should be
  // stored using routines that take a jobject.
  void store_heap_oop_null(Address dst);

  void load_prototype_header(Register dst, Register src, Register tmp);

#ifdef _LP64
  void store_klass_gap(Register dst, Register src);

  // This dummy is to prevent a call to store_heap_oop from
  // converting a zero (like NULL) into a Register by giving
  // the compiler two choices it can't resolve

  void store_heap_oop(Address dst, void* dummy);

  void encode_heap_oop(Register r);
  void decode_heap_oop(Register r);
  void encode_heap_oop_not_null(Register r);
  void decode_heap_oop_not_null(Register r);
  void encode_heap_oop_not_null(Register dst, Register src);
  void decode_heap_oop_not_null(Register dst, Register src);

  void set_narrow_oop(Register dst, jobject obj);
  void set_narrow_oop(Address dst, jobject obj);
  void cmp_narrow_oop(Register dst, jobject obj);
  void cmp_narrow_oop(Address dst, jobject obj);

  void encode_klass_not_null(Register r, Register tmp);
  void decode_klass_not_null(Register r, Register tmp);
  void encode_and_move_klass_not_null(Register dst, Register src);
  void decode_and_move_klass_not_null(Register dst, Register src);
  void set_narrow_klass(Register dst, Klass* k);
  void set_narrow_klass(Address dst, Klass* k);
  void cmp_narrow_klass(Register dst, Klass* k);
  void cmp_narrow_klass(Address dst, Klass* k);

  // if heap base register is used - reinit it with the correct value
  void reinit_heapbase();

  DEBUG_ONLY(void verify_heapbase(const char* msg);)

#endif // _LP64

  // Int division/remainder for Java
  // (as idivl, but checks for special case as described in JVM spec.)
  // returns idivl instruction offset for implicit exception handling
  int corrected_idivl(Register reg);

  // Long division/remainder for Java
  // (as idivq, but checks for special case as described in JVM spec.)
  // returns idivq instruction offset for implicit exception handling
  int corrected_idivq(Register reg);

  void int3();

  // Long operation macros for a 32bit cpu
  // Long negation for Java
  void lneg(Register hi, Register lo);

  // Long multiplication for Java
  // (destroys contents of eax, ebx, ecx and edx)
  void lmul(int x_rsp_offset, int y_rsp_offset); // rdx:rax = x * y

  // Long shifts for Java
  // (semantics as described in JVM spec.)
  void lshl(Register hi, Register lo);                               // hi:lo << (rcx & 0x3f)
  void lshr(Register hi, Register lo, bool sign_extension = false);  // hi:lo >> (rcx & 0x3f)

  // Long compare for Java
  // (semantics as described in JVM spec.)
  void lcmp2int(Register x_hi, Register x_lo, Register y_hi, Register y_lo); // x_hi = lcmp(x, y)


  // misc

  // Sign extension
  void sign_extend_short(Register reg);
  void sign_extend_byte(Register reg);

  // Division by power of 2, rounding towards 0
  void division_with_shift(Register reg, int shift_value);

#ifndef _LP64
  // Compares the top-most stack entries on the FPU stack and sets the eflags as follows:
  //
  // CF (corresponds to C0) if x < y
  // PF (corresponds to C2) if unordered
  // ZF (corresponds to C3) if x = y
  //
  // The arguments are in reversed order on the stack (i.e., top of stack is first argument).
  // tmp is a temporary register, if none is available use noreg (only matters for non-P6 code)
  void fcmp(Register tmp);
  // Variant of the above which allows y to be further down the stack
  // and which only pops x and y if specified. If pop_right is
  // specified then pop_left must also be specified.
  void fcmp(Register tmp, int index, bool pop_left, bool pop_right);

  // Floating-point comparison for Java
  // Compares the top-most stack entries on the FPU stack and stores the result in dst.
  // The arguments are in reversed order on the stack (i.e., top of stack is first argument).
  // (semantics as described in JVM spec.)
  void fcmp2int(Register dst, bool unordered_is_less);
  // Variant of the above which allows y to be further down the stack
  // and which only pops x and y if specified. If pop_right is
  // specified then pop_left must also be specified.
  void fcmp2int(Register dst, bool unordered_is_less, int index, bool pop_left, bool pop_right);

  // Floating-point remainder for Java (ST0 = ST0 fremr ST1, ST1 is empty afterwards)
  // tmp is a temporary register, if none is available use noreg
  void fremr(Register tmp);

  // only if +VerifyFPU
  void verify_FPU(int stack_depth, const char* s = "illegal FPU state");
#endif // !LP64

  // dst = c = a * b + c
  void fmad(XMMRegister dst, XMMRegister a, XMMRegister b, XMMRegister c);
  void fmaf(XMMRegister dst, XMMRegister a, XMMRegister b, XMMRegister c);

  void vfmad(XMMRegister dst, XMMRegister a, XMMRegister b, XMMRegister c, int vector_len);
  void vfmaf(XMMRegister dst, XMMRegister a, XMMRegister b, XMMRegister c, int vector_len);
  void vfmad(XMMRegister dst, XMMRegister a, Address b, XMMRegister c, int vector_len);
  void vfmaf(XMMRegister dst, XMMRegister a, Address b, XMMRegister c, int vector_len);


  // same as fcmp2int, but using SSE2
  void cmpss2int(XMMRegister opr1, XMMRegister opr2, Register dst, bool unordered_is_less);
  void cmpsd2int(XMMRegister opr1, XMMRegister opr2, Register dst, bool unordered_is_less);

  // branch to L if FPU flag C2 is set/not set
  // tmp is a temporary register, if none is available use noreg
  void jC2 (Register tmp, Label& L);
  void jnC2(Register tmp, Label& L);

  // Load float value from 'address'. If UseSSE >= 1, the value is loaded into
  // register xmm0. Otherwise, the value is loaded onto the FPU stack.
  void load_float(Address src);

  // Store float value to 'address'. If UseSSE >= 1, the value is stored
  // from register xmm0. Otherwise, the value is stored from the FPU stack.
  void store_float(Address dst);

  // Load double value from 'address'. If UseSSE >= 2, the value is loaded into
  // register xmm0. Otherwise, the value is loaded onto the FPU stack.
  void load_double(Address src);

  // Store double value to 'address'. If UseSSE >= 2, the value is stored
  // from register xmm0. Otherwise, the value is stored from the FPU stack.
  void store_double(Address dst);

#ifndef _LP64
  // Pop ST (ffree & fincstp combined)
  void fpop();

  void empty_FPU_stack();
#endif // !_LP64

  void push_IU_state();
  void pop_IU_state();

  void push_FPU_state();
  void pop_FPU_state();

  void push_CPU_state();
  void pop_CPU_state();

  // Round up to a power of two
  void round_to(Register reg, int modulus);

  // Callee saved registers handling
  void push_callee_saved_registers();
  void pop_callee_saved_registers();

  // allocation

  // Object / value buffer allocation...
  // Allocate instance of klass, assumes klass initialized by caller
  // new_obj prefers to be rax
  // Kills t1 and t2, perserves klass, return allocation in new_obj (rsi on LP64)
  void allocate_instance(Register klass, Register new_obj,
                         Register t1, Register t2,
                         bool clear_fields, Label& alloc_failed);

  void eden_allocate(
    Register thread,                   // Current thread
    Register obj,                      // result: pointer to object after successful allocation
    Register var_size_in_bytes,        // object size in bytes if unknown at compile time; invalid otherwise
    int      con_size_in_bytes,        // object size in bytes if   known at compile time
    Register t1,                       // temp register
    Label&   slow_case                 // continuation point if fast allocation fails
  );
  void tlab_allocate(
    Register thread,                   // Current thread
    Register obj,                      // result: pointer to object after successful allocation
    Register var_size_in_bytes,        // object size in bytes if unknown at compile time; invalid otherwise
    int      con_size_in_bytes,        // object size in bytes if   known at compile time
    Register t1,                       // temp register
    Register t2,                       // temp register
    Label&   slow_case                 // continuation point if fast allocation fails
  );
  void zero_memory(Register address, Register length_in_bytes, int offset_in_bytes, Register temp);

  // For field "index" within "klass", return value_klass ...
  void get_value_field_klass(Register klass, Register index, Register value_klass);

  // interface method calling
  void lookup_interface_method(Register recv_klass,
                               Register intf_klass,
                               RegisterOrConstant itable_index,
                               Register method_result,
                               Register scan_temp,
                               Label& no_such_interface,
                               bool return_method = true);

  // virtual method calling
  void lookup_virtual_method(Register recv_klass,
                             RegisterOrConstant vtable_index,
                             Register method_result);

  // Test sub_klass against super_klass, with fast and slow paths.

  // The fast path produces a tri-state answer: yes / no / maybe-slow.
  // One of the three labels can be NULL, meaning take the fall-through.
  // If super_check_offset is -1, the value is loaded up from super_klass.
  // No registers are killed, except temp_reg.
  void check_klass_subtype_fast_path(Register sub_klass,
                                     Register super_klass,
                                     Register temp_reg,
                                     Label* L_success,
                                     Label* L_failure,
                                     Label* L_slow_path,
                RegisterOrConstant super_check_offset = RegisterOrConstant(-1));

  // The rest of the type check; must be wired to a corresponding fast path.
  // It does not repeat the fast path logic, so don't use it standalone.
  // The temp_reg and temp2_reg can be noreg, if no temps are available.
  // Updates the sub's secondary super cache as necessary.
  // If set_cond_codes, condition codes will be Z on success, NZ on failure.
  void check_klass_subtype_slow_path(Register sub_klass,
                                     Register super_klass,
                                     Register temp_reg,
                                     Register temp2_reg,
                                     Label* L_success,
                                     Label* L_failure,
                                     bool set_cond_codes = false);

  // Simplified, combined version, good for typical uses.
  // Falls through on failure.
  void check_klass_subtype(Register sub_klass,
                           Register super_klass,
                           Register temp_reg,
                           Label& L_success);

  void clinit_barrier(Register klass,
                      Register thread,
                      Label* L_fast_path = NULL,
                      Label* L_slow_path = NULL);

  // method handles (JSR 292)
  Address argument_address(RegisterOrConstant arg_slot, int extra_slot_offset = 0);

  //----
  void set_word_if_not_zero(Register reg); // sets reg to 1 if not zero, otherwise 0

  // Debugging

  // only if +VerifyOops
  void _verify_oop(Register reg, const char* s, const char* file, int line);
  void _verify_oop_addr(Address addr, const char* s, const char* file, int line);

  // TODO: verify method and klass metadata (compare against vptr?)
  void _verify_method_ptr(Register reg, const char * msg, const char * file, int line) {}
  void _verify_klass_ptr(Register reg, const char * msg, const char * file, int line){}

#define verify_oop(reg) _verify_oop(reg, "broken oop " #reg, __FILE__, __LINE__)
#define verify_oop_msg(reg, msg) _verify_oop(reg, "broken oop " #reg ", " #msg, __FILE__, __LINE__)
#define verify_oop_addr(addr) _verify_oop_addr(addr, "broken oop addr " #addr, __FILE__, __LINE__)
#define verify_method_ptr(reg) _verify_method_ptr(reg, "broken method " #reg, __FILE__, __LINE__)
#define verify_klass_ptr(reg) _verify_klass_ptr(reg, "broken klass " #reg, __FILE__, __LINE__)

  // Verify or restore cpu control state after JNI call
  void restore_cpu_control_state_after_jni();

  // prints msg, dumps registers and stops execution
  void stop(const char* msg);

  // prints msg and continues
  void warn(const char* msg);

  // dumps registers and other state
  void print_state();

  static void debug32(int rdi, int rsi, int rbp, int rsp, int rbx, int rdx, int rcx, int rax, int eip, char* msg);
  static void debug64(char* msg, int64_t pc, int64_t regs[]);
  static void print_state32(int rdi, int rsi, int rbp, int rsp, int rbx, int rdx, int rcx, int rax, int eip);
  static void print_state64(int64_t pc, int64_t regs[]);

  void os_breakpoint();

  void untested()                                { stop("untested"); }

  void unimplemented(const char* what = "");

  void should_not_reach_here()                   { stop("should not reach here"); }

  void print_CPU_state();

  // Stack overflow checking
  void bang_stack_with_offset(int offset) {
    // stack grows down, caller passes positive offset
    assert(offset > 0, "must bang with negative offset");
    movl(Address(rsp, (-offset)), rax);
  }

  // Writes to stack successive pages until offset reached to check for
  // stack overflow + shadow pages.  Also, clobbers tmp
  void bang_stack_size(Register size, Register tmp);

  // Check for reserved stack access in method being exited (for JIT)
  void reserved_stack_check();

  virtual RegisterOrConstant delayed_value_impl(intptr_t* delayed_value_addr,
                                                Register tmp,
                                                int offset);

  // If thread_reg is != noreg the code assumes the register passed contains
  // the thread (required on 64 bit).
  void safepoint_poll(Label& slow_path, Register thread_reg, Register temp_reg);

  void verify_tlab();

  // Biased locking support
  // lock_reg and obj_reg must be loaded up with the appropriate values.
  // swap_reg must be rax, and is killed.
  // tmp_reg is optional. If it is supplied (i.e., != noreg) it will
  // be killed; if not supplied, push/pop will be used internally to
  // allocate a temporary (inefficient, avoid if possible).
  // Optional slow case is for implementations (interpreter and C1) which branch to
  // slow case directly. Leaves condition codes set for C2's Fast_Lock node.
  // Returns offset of first potentially-faulting instruction for null
  // check info (currently consumed only by C1). If
  // swap_reg_contains_mark is true then returns -1 as it is assumed
  // the calling code has already passed any potential faults.
  int biased_locking_enter(Register lock_reg, Register obj_reg,
                           Register swap_reg, Register tmp_reg,
                           Register tmp_reg2, bool swap_reg_contains_mark,
                           Label& done, Label* slow_case = NULL,
                           BiasedLockingCounters* counters = NULL);
  void biased_locking_exit (Register obj_reg, Register temp_reg, Label& done);

  Condition negate_condition(Condition cond);

  // Instructions that use AddressLiteral operands. These instruction can handle 32bit/64bit
  // operands. In general the names are modified to avoid hiding the instruction in Assembler
  // so that we don't need to implement all the varieties in the Assembler with trivial wrappers
  // here in MacroAssembler. The major exception to this rule is call

  // Arithmetics


  void addptr(Address dst, int32_t src) { LP64_ONLY(addq(dst, src)) NOT_LP64(addl(dst, src)) ; }
  void addptr(Address dst, Register src);

  void addptr(Register dst, Address src) { LP64_ONLY(addq(dst, src)) NOT_LP64(addl(dst, src)); }
  void addptr(Register dst, int32_t src);
  void addptr(Register dst, Register src);
  void addptr(Register dst, RegisterOrConstant src) {
    if (src.is_constant()) addptr(dst, (int) src.as_constant());
    else                   addptr(dst,       src.as_register());
  }

  void andptr(Register dst, int32_t src);
  void andptr(Register src1, Register src2) { LP64_ONLY(andq(src1, src2)) NOT_LP64(andl(src1, src2)) ; }

  void cmp8(AddressLiteral src1, int imm);

  // renamed to drag out the casting of address to int32_t/intptr_t
  void cmp32(Register src1, int32_t imm);

  void cmp32(AddressLiteral src1, int32_t imm);
  // compare reg - mem, or reg - &mem
  void cmp32(Register src1, AddressLiteral src2);

  void cmp32(Register src1, Address src2);

#ifndef _LP64
  void cmpklass(Address dst, Metadata* obj);
  void cmpklass(Register dst, Metadata* obj);
  void cmpoop(Address dst, jobject obj);
  void cmpoop_raw(Address dst, jobject obj);
#endif // _LP64

  void cmpoop(Register src1, Register src2);
  void cmpoop(Register src1, Address src2);
  void cmpoop(Register dst, jobject obj);
  void cmpoop_raw(Register dst, jobject obj);

  // NOTE src2 must be the lval. This is NOT an mem-mem compare
  void cmpptr(Address src1, AddressLiteral src2);

  void cmpptr(Register src1, AddressLiteral src2);

  void cmpptr(Register src1, Register src2) { LP64_ONLY(cmpq(src1, src2)) NOT_LP64(cmpl(src1, src2)) ; }
  void cmpptr(Register src1, Address src2) { LP64_ONLY(cmpq(src1, src2)) NOT_LP64(cmpl(src1, src2)) ; }
  // void cmpptr(Address src1, Register src2) { LP64_ONLY(cmpq(src1, src2)) NOT_LP64(cmpl(src1, src2)) ; }

  void cmpptr(Register src1, int32_t src2) { LP64_ONLY(cmpq(src1, src2)) NOT_LP64(cmpl(src1, src2)) ; }
  void cmpptr(Address src1, int32_t src2) { LP64_ONLY(cmpq(src1, src2)) NOT_LP64(cmpl(src1, src2)) ; }

  // cmp64 to avoild hiding cmpq
  void cmp64(Register src1, AddressLiteral src);

  void cmpxchgptr(Register reg, Address adr);

  void locked_cmpxchgptr(Register reg, AddressLiteral adr);


  void imulptr(Register dst, Register src) { LP64_ONLY(imulq(dst, src)) NOT_LP64(imull(dst, src)); }
  void imulptr(Register dst, Register src, int imm32) { LP64_ONLY(imulq(dst, src, imm32)) NOT_LP64(imull(dst, src, imm32)); }


  void negptr(Register dst) { LP64_ONLY(negq(dst)) NOT_LP64(negl(dst)); }

  void notptr(Register dst) { LP64_ONLY(notq(dst)) NOT_LP64(notl(dst)); }

  void shlptr(Register dst, int32_t shift);
  void shlptr(Register dst) { LP64_ONLY(shlq(dst)) NOT_LP64(shll(dst)); }

  void shrptr(Register dst, int32_t shift);
  void shrptr(Register dst) { LP64_ONLY(shrq(dst)) NOT_LP64(shrl(dst)); }

  void sarptr(Register dst) { LP64_ONLY(sarq(dst)) NOT_LP64(sarl(dst)); }
  void sarptr(Register dst, int32_t src) { LP64_ONLY(sarq(dst, src)) NOT_LP64(sarl(dst, src)); }

  void subptr(Address dst, int32_t src) { LP64_ONLY(subq(dst, src)) NOT_LP64(subl(dst, src)); }

  void subptr(Register dst, Address src) { LP64_ONLY(subq(dst, src)) NOT_LP64(subl(dst, src)); }
  void subptr(Register dst, int32_t src);
  // Force generation of a 4 byte immediate value even if it fits into 8bit
  void subptr_imm32(Register dst, int32_t src);
  void subptr(Register dst, Register src);
  void subptr(Register dst, RegisterOrConstant src) {
    if (src.is_constant()) subptr(dst, (int) src.as_constant());
    else                   subptr(dst,       src.as_register());
  }

  void sbbptr(Address dst, int32_t src) { LP64_ONLY(sbbq(dst, src)) NOT_LP64(sbbl(dst, src)); }
  void sbbptr(Register dst, int32_t src) { LP64_ONLY(sbbq(dst, src)) NOT_LP64(sbbl(dst, src)); }

  void xchgptr(Register src1, Register src2) { LP64_ONLY(xchgq(src1, src2)) NOT_LP64(xchgl(src1, src2)) ; }
  void xchgptr(Register src1, Address src2) { LP64_ONLY(xchgq(src1, src2)) NOT_LP64(xchgl(src1, src2)) ; }

  void xaddptr(Address src1, Register src2) { LP64_ONLY(xaddq(src1, src2)) NOT_LP64(xaddl(src1, src2)) ; }



  // Helper functions for statistics gathering.
  // Conditionally (atomically, on MPs) increments passed counter address, preserving condition codes.
  void cond_inc32(Condition cond, AddressLiteral counter_addr);
  // Unconditional atomic increment.
  void atomic_incl(Address counter_addr);
  void atomic_incl(AddressLiteral counter_addr, Register scr = rscratch1);
#ifdef _LP64
  void atomic_incq(Address counter_addr);
  void atomic_incq(AddressLiteral counter_addr, Register scr = rscratch1);
#endif
  void atomic_incptr(AddressLiteral counter_addr, Register scr = rscratch1) { LP64_ONLY(atomic_incq(counter_addr, scr)) NOT_LP64(atomic_incl(counter_addr, scr)) ; }
  void atomic_incptr(Address counter_addr) { LP64_ONLY(atomic_incq(counter_addr)) NOT_LP64(atomic_incl(counter_addr)) ; }

  void lea(Register dst, AddressLiteral adr);
  void lea(Address dst, AddressLiteral adr);
  void lea(Register dst, Address adr) { Assembler::lea(dst, adr); }

  void leal32(Register dst, Address src) { leal(dst, src); }

  // Import other testl() methods from the parent class or else
  // they will be hidden by the following overriding declaration.
  using Assembler::testl;
  void testl(Register dst, AddressLiteral src);

  void orptr(Register dst, Address src) { LP64_ONLY(orq(dst, src)) NOT_LP64(orl(dst, src)); }
  void orptr(Register dst, Register src) { LP64_ONLY(orq(dst, src)) NOT_LP64(orl(dst, src)); }
  void orptr(Register dst, int32_t src) { LP64_ONLY(orq(dst, src)) NOT_LP64(orl(dst, src)); }
  void orptr(Address dst, int32_t imm32) { LP64_ONLY(orq(dst, imm32)) NOT_LP64(orl(dst, imm32)); }

  void testptr(Register src, int32_t imm32) {  LP64_ONLY(testq(src, imm32)) NOT_LP64(testl(src, imm32)); }
  void testptr(Register src1, Address src2) { LP64_ONLY(testq(src1, src2)) NOT_LP64(testl(src1, src2)); }
  void testptr(Register src1, Register src2);

  void xorptr(Register dst, Register src) { LP64_ONLY(xorq(dst, src)) NOT_LP64(xorl(dst, src)); }
  void xorptr(Register dst, Address src) { LP64_ONLY(xorq(dst, src)) NOT_LP64(xorl(dst, src)); }

  // Calls

  void call(Label& L, relocInfo::relocType rtype);
  void call(Register entry);

  // NOTE: this call transfers to the effective address of entry NOT
  // the address contained by entry. This is because this is more natural
  // for jumps/calls.
  void call(AddressLiteral entry);

  // Emit the CompiledIC call idiom
  void ic_call(address entry, jint method_index = 0);

  // Jumps

  // NOTE: these jumps tranfer to the effective address of dst NOT
  // the address contained by dst. This is because this is more natural
  // for jumps/calls.
  void jump(AddressLiteral dst);
  void jump_cc(Condition cc, AddressLiteral dst);

  // 32bit can do a case table jump in one instruction but we no longer allow the base
  // to be installed in the Address class. This jump will tranfers to the address
  // contained in the location described by entry (not the address of entry)
  void jump(ArrayAddress entry);

  // Floating

  void andpd(XMMRegister dst, Address src) { Assembler::andpd(dst, src); }
  void andpd(XMMRegister dst, AddressLiteral src, Register scratch_reg = rscratch1);
  void andpd(XMMRegister dst, XMMRegister src) { Assembler::andpd(dst, src); }

  void andps(XMMRegister dst, XMMRegister src) { Assembler::andps(dst, src); }
  void andps(XMMRegister dst, Address src) { Assembler::andps(dst, src); }
  void andps(XMMRegister dst, AddressLiteral src, Register scratch_reg = rscratch1);

  void comiss(XMMRegister dst, XMMRegister src) { Assembler::comiss(dst, src); }
  void comiss(XMMRegister dst, Address src) { Assembler::comiss(dst, src); }
  void comiss(XMMRegister dst, AddressLiteral src);

  void comisd(XMMRegister dst, XMMRegister src) { Assembler::comisd(dst, src); }
  void comisd(XMMRegister dst, Address src) { Assembler::comisd(dst, src); }
  void comisd(XMMRegister dst, AddressLiteral src);

#ifndef _LP64
  void fadd_s(Address src)        { Assembler::fadd_s(src); }
  void fadd_s(AddressLiteral src) { Assembler::fadd_s(as_Address(src)); }

  void fldcw(Address src) { Assembler::fldcw(src); }
  void fldcw(AddressLiteral src);

  void fld_s(int index)   { Assembler::fld_s(index); }
  void fld_s(Address src) { Assembler::fld_s(src); }
  void fld_s(AddressLiteral src);

  void fld_d(Address src) { Assembler::fld_d(src); }
  void fld_d(AddressLiteral src);

  void fld_x(Address src) { Assembler::fld_x(src); }
  void fld_x(AddressLiteral src);

  void fmul_s(Address src)        { Assembler::fmul_s(src); }
  void fmul_s(AddressLiteral src) { Assembler::fmul_s(as_Address(src)); }
#endif // _LP64

  void ldmxcsr(Address src) { Assembler::ldmxcsr(src); }
  void ldmxcsr(AddressLiteral src);

#ifdef _LP64
 private:
  void sha256_AVX2_one_round_compute(
    Register  reg_old_h,
    Register  reg_a,
    Register  reg_b,
    Register  reg_c,
    Register  reg_d,
    Register  reg_e,
    Register  reg_f,
    Register  reg_g,
    Register  reg_h,
    int iter);
  void sha256_AVX2_four_rounds_compute_first(int start);
  void sha256_AVX2_four_rounds_compute_last(int start);
  void sha256_AVX2_one_round_and_sched(
        XMMRegister xmm_0,     /* == ymm4 on 0, 1, 2, 3 iterations, then rotate 4 registers left on 4, 8, 12 iterations */
        XMMRegister xmm_1,     /* ymm5 */  /* full cycle is 16 iterations */
        XMMRegister xmm_2,     /* ymm6 */
        XMMRegister xmm_3,     /* ymm7 */
        Register    reg_a,      /* == eax on 0 iteration, then rotate 8 register right on each next iteration */
        Register    reg_b,      /* ebx */    /* full cycle is 8 iterations */
        Register    reg_c,      /* edi */
        Register    reg_d,      /* esi */
        Register    reg_e,      /* r8d */
        Register    reg_f,      /* r9d */
        Register    reg_g,      /* r10d */
        Register    reg_h,      /* r11d */
        int iter);

  void addm(int disp, Register r1, Register r2);
  void gfmul(XMMRegister tmp0, XMMRegister t);
  void schoolbookAAD(int i, Register subkeyH, XMMRegister data, XMMRegister tmp0,
                     XMMRegister tmp1, XMMRegister tmp2, XMMRegister tmp3);
  void generateHtbl_one_block(Register htbl);
  void generateHtbl_eight_blocks(Register htbl);
 public:
  void sha256_AVX2(XMMRegister msg, XMMRegister state0, XMMRegister state1, XMMRegister msgtmp0,
                   XMMRegister msgtmp1, XMMRegister msgtmp2, XMMRegister msgtmp3, XMMRegister msgtmp4,
                   Register buf, Register state, Register ofs, Register limit, Register rsp,
                   bool multi_block, XMMRegister shuf_mask);
  void avx_ghash(Register state, Register htbl, Register data, Register blocks);
#endif

#ifdef _LP64
 private:
  void sha512_AVX2_one_round_compute(Register old_h, Register a, Register b, Register c, Register d,
                                     Register e, Register f, Register g, Register h, int iteration);

  void sha512_AVX2_one_round_and_schedule(XMMRegister xmm4, XMMRegister xmm5, XMMRegister xmm6, XMMRegister xmm7,
                                          Register a, Register b, Register c, Register d, Register e, Register f,
                                          Register g, Register h, int iteration);

  void addmq(int disp, Register r1, Register r2);
 public:
  void sha512_AVX2(XMMRegister msg, XMMRegister state0, XMMRegister state1, XMMRegister msgtmp0,
                   XMMRegister msgtmp1, XMMRegister msgtmp2, XMMRegister msgtmp3, XMMRegister msgtmp4,
                   Register buf, Register state, Register ofs, Register limit, Register rsp, bool multi_block,
                   XMMRegister shuf_mask);
private:
  void roundEnc(XMMRegister key, int rnum);
  void lastroundEnc(XMMRegister key, int rnum);
  void roundDec(XMMRegister key, int rnum);
  void lastroundDec(XMMRegister key, int rnum);
  void ev_load_key(XMMRegister xmmdst, Register key, int offset, XMMRegister xmm_shuf_mask);

public:
  void aesecb_encrypt(Register source_addr, Register dest_addr, Register key, Register len);
  void aesecb_decrypt(Register source_addr, Register dest_addr, Register key, Register len);
  void aesctr_encrypt(Register src_addr, Register dest_addr, Register key, Register counter,
                      Register len_reg, Register used, Register used_addr, Register saved_encCounter_start);

#endif

  void fast_sha1(XMMRegister abcd, XMMRegister e0, XMMRegister e1, XMMRegister msg0,
                 XMMRegister msg1, XMMRegister msg2, XMMRegister msg3, XMMRegister shuf_mask,
                 Register buf, Register state, Register ofs, Register limit, Register rsp,
                 bool multi_block);

#ifdef _LP64
  void fast_sha256(XMMRegister msg, XMMRegister state0, XMMRegister state1, XMMRegister msgtmp0,
                   XMMRegister msgtmp1, XMMRegister msgtmp2, XMMRegister msgtmp3, XMMRegister msgtmp4,
                   Register buf, Register state, Register ofs, Register limit, Register rsp,
                   bool multi_block, XMMRegister shuf_mask);
#else
  void fast_sha256(XMMRegister msg, XMMRegister state0, XMMRegister state1, XMMRegister msgtmp0,
                   XMMRegister msgtmp1, XMMRegister msgtmp2, XMMRegister msgtmp3, XMMRegister msgtmp4,
                   Register buf, Register state, Register ofs, Register limit, Register rsp,
                   bool multi_block);
#endif

  void fast_exp(XMMRegister xmm0, XMMRegister xmm1, XMMRegister xmm2, XMMRegister xmm3,
                XMMRegister xmm4, XMMRegister xmm5, XMMRegister xmm6, XMMRegister xmm7,
                Register rax, Register rcx, Register rdx, Register tmp);

#ifdef _LP64
  void fast_log(XMMRegister xmm0, XMMRegister xmm1, XMMRegister xmm2, XMMRegister xmm3,
                XMMRegister xmm4, XMMRegister xmm5, XMMRegister xmm6, XMMRegister xmm7,
                Register rax, Register rcx, Register rdx, Register tmp1, Register tmp2);

  void fast_log10(XMMRegister xmm0, XMMRegister xmm1, XMMRegister xmm2, XMMRegister xmm3,
                  XMMRegister xmm4, XMMRegister xmm5, XMMRegister xmm6, XMMRegister xmm7,
                  Register rax, Register rcx, Register rdx, Register r11);

  void fast_pow(XMMRegister xmm0, XMMRegister xmm1, XMMRegister xmm2, XMMRegister xmm3, XMMRegister xmm4,
                XMMRegister xmm5, XMMRegister xmm6, XMMRegister xmm7, Register rax, Register rcx,
                Register rdx, Register tmp1, Register tmp2, Register tmp3, Register tmp4);

  void fast_sin(XMMRegister xmm0, XMMRegister xmm1, XMMRegister xmm2, XMMRegister xmm3,
                XMMRegister xmm4, XMMRegister xmm5, XMMRegister xmm6, XMMRegister xmm7,
                Register rax, Register rbx, Register rcx, Register rdx, Register tmp1, Register tmp2,
                Register tmp3, Register tmp4);

  void fast_cos(XMMRegister xmm0, XMMRegister xmm1, XMMRegister xmm2, XMMRegister xmm3,
                XMMRegister xmm4, XMMRegister xmm5, XMMRegister xmm6, XMMRegister xmm7,
                Register rax, Register rcx, Register rdx, Register tmp1,
                Register tmp2, Register tmp3, Register tmp4);
  void fast_tan(XMMRegister xmm0, XMMRegister xmm1, XMMRegister xmm2, XMMRegister xmm3,
                XMMRegister xmm4, XMMRegister xmm5, XMMRegister xmm6, XMMRegister xmm7,
                Register rax, Register rcx, Register rdx, Register tmp1,
                Register tmp2, Register tmp3, Register tmp4);
#else
  void fast_log(XMMRegister xmm0, XMMRegister xmm1, XMMRegister xmm2, XMMRegister xmm3,
                XMMRegister xmm4, XMMRegister xmm5, XMMRegister xmm6, XMMRegister xmm7,
                Register rax, Register rcx, Register rdx, Register tmp1);

  void fast_log10(XMMRegister xmm0, XMMRegister xmm1, XMMRegister xmm2, XMMRegister xmm3,
                XMMRegister xmm4, XMMRegister xmm5, XMMRegister xmm6, XMMRegister xmm7,
                Register rax, Register rcx, Register rdx, Register tmp);

  void fast_pow(XMMRegister xmm0, XMMRegister xmm1, XMMRegister xmm2, XMMRegister xmm3, XMMRegister xmm4,
                XMMRegister xmm5, XMMRegister xmm6, XMMRegister xmm7, Register rax, Register rcx,
                Register rdx, Register tmp);

  void fast_sin(XMMRegister xmm0, XMMRegister xmm1, XMMRegister xmm2, XMMRegister xmm3,
                XMMRegister xmm4, XMMRegister xmm5, XMMRegister xmm6, XMMRegister xmm7,
                Register rax, Register rbx, Register rdx);

  void fast_cos(XMMRegister xmm0, XMMRegister xmm1, XMMRegister xmm2, XMMRegister xmm3,
                XMMRegister xmm4, XMMRegister xmm5, XMMRegister xmm6, XMMRegister xmm7,
                Register rax, Register rcx, Register rdx, Register tmp);

  void libm_sincos_huge(XMMRegister xmm0, XMMRegister xmm1, Register eax, Register ecx,
                        Register edx, Register ebx, Register esi, Register edi,
                        Register ebp, Register esp);

  void libm_reduce_pi04l(Register eax, Register ecx, Register edx, Register ebx,
                         Register esi, Register edi, Register ebp, Register esp);

  void libm_tancot_huge(XMMRegister xmm0, XMMRegister xmm1, Register eax, Register ecx,
                        Register edx, Register ebx, Register esi, Register edi,
                        Register ebp, Register esp);

  void fast_tan(XMMRegister xmm0, XMMRegister xmm1, XMMRegister xmm2, XMMRegister xmm3,
                XMMRegister xmm4, XMMRegister xmm5, XMMRegister xmm6, XMMRegister xmm7,
                Register rax, Register rcx, Register rdx, Register tmp);
#endif

private:

  // these are private because users should be doing movflt/movdbl

  void movss(XMMRegister dst, XMMRegister src) { Assembler::movss(dst, src); }
  void movss(Address dst, XMMRegister src)     { Assembler::movss(dst, src); }
  void movss(XMMRegister dst, Address src)     { Assembler::movss(dst, src); }
  void movss(XMMRegister dst, AddressLiteral src);

  void movlpd(XMMRegister dst, Address src)    {Assembler::movlpd(dst, src); }
  void movlpd(XMMRegister dst, AddressLiteral src);

public:

  void addsd(XMMRegister dst, XMMRegister src)    { Assembler::addsd(dst, src); }
  void addsd(XMMRegister dst, Address src)        { Assembler::addsd(dst, src); }
  void addsd(XMMRegister dst, AddressLiteral src);

  void addss(XMMRegister dst, XMMRegister src)    { Assembler::addss(dst, src); }
  void addss(XMMRegister dst, Address src)        { Assembler::addss(dst, src); }
  void addss(XMMRegister dst, AddressLiteral src);

  void addpd(XMMRegister dst, XMMRegister src)    { Assembler::addpd(dst, src); }
  void addpd(XMMRegister dst, Address src)        { Assembler::addpd(dst, src); }
  void addpd(XMMRegister dst, AddressLiteral src);

  void divsd(XMMRegister dst, XMMRegister src)    { Assembler::divsd(dst, src); }
  void divsd(XMMRegister dst, Address src)        { Assembler::divsd(dst, src); }
  void divsd(XMMRegister dst, AddressLiteral src);

  void divss(XMMRegister dst, XMMRegister src)    { Assembler::divss(dst, src); }
  void divss(XMMRegister dst, Address src)        { Assembler::divss(dst, src); }
  void divss(XMMRegister dst, AddressLiteral src);

  // Move Unaligned Double Quadword
  void movdqu(Address     dst, XMMRegister src);
  void movdqu(XMMRegister dst, Address src);
  void movdqu(XMMRegister dst, XMMRegister src);
  void movdqu(XMMRegister dst, AddressLiteral src, Register scratchReg = rscratch1);
  // AVX Unaligned forms
  void vmovdqu(Address     dst, XMMRegister src);
  void vmovdqu(XMMRegister dst, Address src);
  void vmovdqu(XMMRegister dst, XMMRegister src);
  void vmovdqu(XMMRegister dst, AddressLiteral src, Register scratch_reg = rscratch1);
  void evmovdquq(XMMRegister dst, Address src, int vector_len) { Assembler::evmovdquq(dst, src, vector_len); }
  void evmovdquq(XMMRegister dst, XMMRegister src, int vector_len) { Assembler::evmovdquq(dst, src, vector_len); }
  void evmovdquq(Address dst, XMMRegister src, int vector_len) { Assembler::evmovdquq(dst, src, vector_len); }
  void evmovdquq(XMMRegister dst, AddressLiteral src, int vector_len, Register rscratch);

  // Move Aligned Double Quadword
  void movdqa(XMMRegister dst, Address src)       { Assembler::movdqa(dst, src); }
  void movdqa(XMMRegister dst, XMMRegister src)   { Assembler::movdqa(dst, src); }
  void movdqa(XMMRegister dst, AddressLiteral src);

  void movsd(XMMRegister dst, XMMRegister src) { Assembler::movsd(dst, src); }
  void movsd(Address dst, XMMRegister src)     { Assembler::movsd(dst, src); }
  void movsd(XMMRegister dst, Address src)     { Assembler::movsd(dst, src); }
  void movsd(XMMRegister dst, AddressLiteral src);

  void mulpd(XMMRegister dst, XMMRegister src)    { Assembler::mulpd(dst, src); }
  void mulpd(XMMRegister dst, Address src)        { Assembler::mulpd(dst, src); }
  void mulpd(XMMRegister dst, AddressLiteral src);

  void mulsd(XMMRegister dst, XMMRegister src)    { Assembler::mulsd(dst, src); }
  void mulsd(XMMRegister dst, Address src)        { Assembler::mulsd(dst, src); }
  void mulsd(XMMRegister dst, AddressLiteral src);

  void mulss(XMMRegister dst, XMMRegister src)    { Assembler::mulss(dst, src); }
  void mulss(XMMRegister dst, Address src)        { Assembler::mulss(dst, src); }
  void mulss(XMMRegister dst, AddressLiteral src);

  // Carry-Less Multiplication Quadword
  void pclmulldq(XMMRegister dst, XMMRegister src) {
    // 0x00 - multiply lower 64 bits [0:63]
    Assembler::pclmulqdq(dst, src, 0x00);
  }
  void pclmulhdq(XMMRegister dst, XMMRegister src) {
    // 0x11 - multiply upper 64 bits [64:127]
    Assembler::pclmulqdq(dst, src, 0x11);
  }

  void pcmpeqb(XMMRegister dst, XMMRegister src);
  void pcmpeqw(XMMRegister dst, XMMRegister src);

  void pcmpestri(XMMRegister dst, Address src, int imm8);
  void pcmpestri(XMMRegister dst, XMMRegister src, int imm8);

  void pmovzxbw(XMMRegister dst, XMMRegister src);
  void pmovzxbw(XMMRegister dst, Address src);

  void pmovmskb(Register dst, XMMRegister src);

  void ptest(XMMRegister dst, XMMRegister src);

  void sqrtsd(XMMRegister dst, XMMRegister src)    { Assembler::sqrtsd(dst, src); }
  void sqrtsd(XMMRegister dst, Address src)        { Assembler::sqrtsd(dst, src); }
  void sqrtsd(XMMRegister dst, AddressLiteral src);

  void roundsd(XMMRegister dst, XMMRegister src, int32_t rmode)    { Assembler::roundsd(dst, src, rmode); }
  void roundsd(XMMRegister dst, Address src, int32_t rmode)        { Assembler::roundsd(dst, src, rmode); }
  void roundsd(XMMRegister dst, AddressLiteral src, int32_t rmode, Register scratch_reg);

  void sqrtss(XMMRegister dst, XMMRegister src)    { Assembler::sqrtss(dst, src); }
  void sqrtss(XMMRegister dst, Address src)        { Assembler::sqrtss(dst, src); }
  void sqrtss(XMMRegister dst, AddressLiteral src);

  void subsd(XMMRegister dst, XMMRegister src)    { Assembler::subsd(dst, src); }
  void subsd(XMMRegister dst, Address src)        { Assembler::subsd(dst, src); }
  void subsd(XMMRegister dst, AddressLiteral src);

  void subss(XMMRegister dst, XMMRegister src)    { Assembler::subss(dst, src); }
  void subss(XMMRegister dst, Address src)        { Assembler::subss(dst, src); }
  void subss(XMMRegister dst, AddressLiteral src);

  void ucomiss(XMMRegister dst, XMMRegister src) { Assembler::ucomiss(dst, src); }
  void ucomiss(XMMRegister dst, Address src)     { Assembler::ucomiss(dst, src); }
  void ucomiss(XMMRegister dst, AddressLiteral src);

  void ucomisd(XMMRegister dst, XMMRegister src) { Assembler::ucomisd(dst, src); }
  void ucomisd(XMMRegister dst, Address src)     { Assembler::ucomisd(dst, src); }
  void ucomisd(XMMRegister dst, AddressLiteral src);

  // Bitwise Logical XOR of Packed Double-Precision Floating-Point Values
  void xorpd(XMMRegister dst, XMMRegister src);
  void xorpd(XMMRegister dst, Address src)     { Assembler::xorpd(dst, src); }
  void xorpd(XMMRegister dst, AddressLiteral src, Register scratch_reg = rscratch1);

  // Bitwise Logical XOR of Packed Single-Precision Floating-Point Values
  void xorps(XMMRegister dst, XMMRegister src);
  void xorps(XMMRegister dst, Address src)     { Assembler::xorps(dst, src); }
  void xorps(XMMRegister dst, AddressLiteral src, Register scratch_reg = rscratch1);

  // Shuffle Bytes
  void pshufb(XMMRegister dst, XMMRegister src) { Assembler::pshufb(dst, src); }
  void pshufb(XMMRegister dst, Address src)     { Assembler::pshufb(dst, src); }
  void pshufb(XMMRegister dst, AddressLiteral src);
  // AVX 3-operands instructions

  void vaddsd(XMMRegister dst, XMMRegister nds, XMMRegister src) { Assembler::vaddsd(dst, nds, src); }
  void vaddsd(XMMRegister dst, XMMRegister nds, Address src)     { Assembler::vaddsd(dst, nds, src); }
  void vaddsd(XMMRegister dst, XMMRegister nds, AddressLiteral src);

  void vaddss(XMMRegister dst, XMMRegister nds, XMMRegister src) { Assembler::vaddss(dst, nds, src); }
  void vaddss(XMMRegister dst, XMMRegister nds, Address src)     { Assembler::vaddss(dst, nds, src); }
  void vaddss(XMMRegister dst, XMMRegister nds, AddressLiteral src);

  void vabsss(XMMRegister dst, XMMRegister nds, XMMRegister src, AddressLiteral negate_field, int vector_len);
  void vabssd(XMMRegister dst, XMMRegister nds, XMMRegister src, AddressLiteral negate_field, int vector_len);

  void vpaddb(XMMRegister dst, XMMRegister nds, XMMRegister src, int vector_len);
  void vpaddb(XMMRegister dst, XMMRegister nds, Address src, int vector_len);

  void vpaddw(XMMRegister dst, XMMRegister nds, XMMRegister src, int vector_len);
  void vpaddw(XMMRegister dst, XMMRegister nds, Address src, int vector_len);

  void vpaddd(XMMRegister dst, XMMRegister nds, XMMRegister src, int vector_len) { Assembler::vpaddd(dst, nds, src, vector_len); }
  void vpaddd(XMMRegister dst, XMMRegister nds, Address src, int vector_len) { Assembler::vpaddd(dst, nds, src, vector_len); }
  void vpaddd(XMMRegister dst, XMMRegister nds, AddressLiteral src, int vector_len, Register rscratch);

  void vpand(XMMRegister dst, XMMRegister nds, XMMRegister src, int vector_len) { Assembler::vpand(dst, nds, src, vector_len); }
  void vpand(XMMRegister dst, XMMRegister nds, Address src, int vector_len) { Assembler::vpand(dst, nds, src, vector_len); }
  void vpand(XMMRegister dst, XMMRegister nds, AddressLiteral src, int vector_len, Register scratch_reg = rscratch1);

  void vpbroadcastw(XMMRegister dst, XMMRegister src, int vector_len);
  void vpbroadcastw(XMMRegister dst, Address src, int vector_len) { Assembler::vpbroadcastw(dst, src, vector_len); }

  void vpcmpeqb(XMMRegister dst, XMMRegister nds, XMMRegister src, int vector_len);

  void vpcmpeqw(XMMRegister dst, XMMRegister nds, XMMRegister src, int vector_len);

  void vpmovzxbw(XMMRegister dst, Address src, int vector_len);
  void vpmovzxbw(XMMRegister dst, XMMRegister src, int vector_len) { Assembler::vpmovzxbw(dst, src, vector_len); }

  void vpmovmskb(Register dst, XMMRegister src);

  void vpmullw(XMMRegister dst, XMMRegister nds, XMMRegister src, int vector_len);
  void vpmullw(XMMRegister dst, XMMRegister nds, Address src, int vector_len);

  void vpsubb(XMMRegister dst, XMMRegister nds, XMMRegister src, int vector_len);
  void vpsubb(XMMRegister dst, XMMRegister nds, Address src, int vector_len);

  void vpsubw(XMMRegister dst, XMMRegister nds, XMMRegister src, int vector_len);
  void vpsubw(XMMRegister dst, XMMRegister nds, Address src, int vector_len);

  void vpsraw(XMMRegister dst, XMMRegister nds, XMMRegister shift, int vector_len);
  void vpsraw(XMMRegister dst, XMMRegister nds, int shift, int vector_len);

  void evpsraq(XMMRegister dst, XMMRegister nds, XMMRegister shift, int vector_len);
  void evpsraq(XMMRegister dst, XMMRegister nds, int shift, int vector_len);

  void vpsrlw(XMMRegister dst, XMMRegister nds, XMMRegister shift, int vector_len);
  void vpsrlw(XMMRegister dst, XMMRegister nds, int shift, int vector_len);

  void vpsllw(XMMRegister dst, XMMRegister nds, XMMRegister shift, int vector_len);
  void vpsllw(XMMRegister dst, XMMRegister nds, int shift, int vector_len);

  void vptest(XMMRegister dst, XMMRegister src);

  void punpcklbw(XMMRegister dst, XMMRegister src);
  void punpcklbw(XMMRegister dst, Address src) { Assembler::punpcklbw(dst, src); }

  void pshufd(XMMRegister dst, Address src, int mode);
  void pshufd(XMMRegister dst, XMMRegister src, int mode) { Assembler::pshufd(dst, src, mode); }

  void pshuflw(XMMRegister dst, XMMRegister src, int mode);
  void pshuflw(XMMRegister dst, Address src, int mode) { Assembler::pshuflw(dst, src, mode); }

  void vandpd(XMMRegister dst, XMMRegister nds, XMMRegister src, int vector_len) { Assembler::vandpd(dst, nds, src, vector_len); }
  void vandpd(XMMRegister dst, XMMRegister nds, Address src, int vector_len)     { Assembler::vandpd(dst, nds, src, vector_len); }
  void vandpd(XMMRegister dst, XMMRegister nds, AddressLiteral src, int vector_len, Register scratch_reg = rscratch1);

  void vandps(XMMRegister dst, XMMRegister nds, XMMRegister src, int vector_len) { Assembler::vandps(dst, nds, src, vector_len); }
  void vandps(XMMRegister dst, XMMRegister nds, Address src, int vector_len)     { Assembler::vandps(dst, nds, src, vector_len); }
  void vandps(XMMRegister dst, XMMRegister nds, AddressLiteral src, int vector_len, Register scratch_reg = rscratch1);

  void vdivsd(XMMRegister dst, XMMRegister nds, XMMRegister src) { Assembler::vdivsd(dst, nds, src); }
  void vdivsd(XMMRegister dst, XMMRegister nds, Address src)     { Assembler::vdivsd(dst, nds, src); }
  void vdivsd(XMMRegister dst, XMMRegister nds, AddressLiteral src);

  void vdivss(XMMRegister dst, XMMRegister nds, XMMRegister src) { Assembler::vdivss(dst, nds, src); }
  void vdivss(XMMRegister dst, XMMRegister nds, Address src)     { Assembler::vdivss(dst, nds, src); }
  void vdivss(XMMRegister dst, XMMRegister nds, AddressLiteral src);

  void vmulsd(XMMRegister dst, XMMRegister nds, XMMRegister src) { Assembler::vmulsd(dst, nds, src); }
  void vmulsd(XMMRegister dst, XMMRegister nds, Address src)     { Assembler::vmulsd(dst, nds, src); }
  void vmulsd(XMMRegister dst, XMMRegister nds, AddressLiteral src);

  void vmulss(XMMRegister dst, XMMRegister nds, XMMRegister src) { Assembler::vmulss(dst, nds, src); }
  void vmulss(XMMRegister dst, XMMRegister nds, Address src)     { Assembler::vmulss(dst, nds, src); }
  void vmulss(XMMRegister dst, XMMRegister nds, AddressLiteral src);

  void vsubsd(XMMRegister dst, XMMRegister nds, XMMRegister src) { Assembler::vsubsd(dst, nds, src); }
  void vsubsd(XMMRegister dst, XMMRegister nds, Address src)     { Assembler::vsubsd(dst, nds, src); }
  void vsubsd(XMMRegister dst, XMMRegister nds, AddressLiteral src);

  void vsubss(XMMRegister dst, XMMRegister nds, XMMRegister src) { Assembler::vsubss(dst, nds, src); }
  void vsubss(XMMRegister dst, XMMRegister nds, Address src)     { Assembler::vsubss(dst, nds, src); }
  void vsubss(XMMRegister dst, XMMRegister nds, AddressLiteral src);

  void vnegatess(XMMRegister dst, XMMRegister nds, AddressLiteral src);
  void vnegatesd(XMMRegister dst, XMMRegister nds, AddressLiteral src);

  // AVX Vector instructions

  void vxorpd(XMMRegister dst, XMMRegister nds, XMMRegister src, int vector_len) { Assembler::vxorpd(dst, nds, src, vector_len); }
  void vxorpd(XMMRegister dst, XMMRegister nds, Address src, int vector_len) { Assembler::vxorpd(dst, nds, src, vector_len); }
  void vxorpd(XMMRegister dst, XMMRegister nds, AddressLiteral src, int vector_len, Register scratch_reg = rscratch1);

  void vxorps(XMMRegister dst, XMMRegister nds, XMMRegister src, int vector_len) { Assembler::vxorps(dst, nds, src, vector_len); }
  void vxorps(XMMRegister dst, XMMRegister nds, Address src, int vector_len) { Assembler::vxorps(dst, nds, src, vector_len); }
  void vxorps(XMMRegister dst, XMMRegister nds, AddressLiteral src, int vector_len, Register scratch_reg = rscratch1);

  void vpxor(XMMRegister dst, XMMRegister nds, XMMRegister src, int vector_len) {
    if (UseAVX > 1 || (vector_len < 1)) // vpxor 256 bit is available only in AVX2
      Assembler::vpxor(dst, nds, src, vector_len);
    else
      Assembler::vxorpd(dst, nds, src, vector_len);
  }
  void vpxor(XMMRegister dst, XMMRegister nds, Address src, int vector_len) {
    if (UseAVX > 1 || (vector_len < 1)) // vpxor 256 bit is available only in AVX2
      Assembler::vpxor(dst, nds, src, vector_len);
    else
      Assembler::vxorpd(dst, nds, src, vector_len);
  }
  void vpxor(XMMRegister dst, XMMRegister nds, AddressLiteral src, int vector_len, Register scratch_reg = rscratch1);

  // Simple version for AVX2 256bit vectors
  void vpxor(XMMRegister dst, XMMRegister src) { Assembler::vpxor(dst, dst, src, true); }
  void vpxor(XMMRegister dst, Address src) { Assembler::vpxor(dst, dst, src, true); }

  void vinserti128(XMMRegister dst, XMMRegister nds, XMMRegister src, uint8_t imm8) {
    if (UseAVX > 2 && VM_Version::supports_avx512novl()) {
      Assembler::vinserti32x4(dst, dst, src, imm8);
    } else if (UseAVX > 1) {
      // vinserti128 is available only in AVX2
      Assembler::vinserti128(dst, nds, src, imm8);
    } else {
      Assembler::vinsertf128(dst, nds, src, imm8);
    }
  }

  void vinserti128(XMMRegister dst, XMMRegister nds, Address src, uint8_t imm8) {
    if (UseAVX > 2 && VM_Version::supports_avx512novl()) {
      Assembler::vinserti32x4(dst, dst, src, imm8);
    } else if (UseAVX > 1) {
      // vinserti128 is available only in AVX2
      Assembler::vinserti128(dst, nds, src, imm8);
    } else {
      Assembler::vinsertf128(dst, nds, src, imm8);
    }
  }

  void vextracti128(XMMRegister dst, XMMRegister src, uint8_t imm8) {
    if (UseAVX > 2 && VM_Version::supports_avx512novl()) {
      Assembler::vextracti32x4(dst, src, imm8);
    } else if (UseAVX > 1) {
      // vextracti128 is available only in AVX2
      Assembler::vextracti128(dst, src, imm8);
    } else {
      Assembler::vextractf128(dst, src, imm8);
    }
  }

  void vextracti128(Address dst, XMMRegister src, uint8_t imm8) {
    if (UseAVX > 2 && VM_Version::supports_avx512novl()) {
      Assembler::vextracti32x4(dst, src, imm8);
    } else if (UseAVX > 1) {
      // vextracti128 is available only in AVX2
      Assembler::vextracti128(dst, src, imm8);
    } else {
      Assembler::vextractf128(dst, src, imm8);
    }
  }

  // 128bit copy to/from high 128 bits of 256bit (YMM) vector registers
  void vinserti128_high(XMMRegister dst, XMMRegister src) {
    vinserti128(dst, dst, src, 1);
  }
  void vinserti128_high(XMMRegister dst, Address src) {
    vinserti128(dst, dst, src, 1);
  }
  void vextracti128_high(XMMRegister dst, XMMRegister src) {
    vextracti128(dst, src, 1);
  }
  void vextracti128_high(Address dst, XMMRegister src) {
    vextracti128(dst, src, 1);
  }

  void vinsertf128_high(XMMRegister dst, XMMRegister src) {
    if (UseAVX > 2 && VM_Version::supports_avx512novl()) {
      Assembler::vinsertf32x4(dst, dst, src, 1);
    } else {
      Assembler::vinsertf128(dst, dst, src, 1);
    }
  }

  void vinsertf128_high(XMMRegister dst, Address src) {
    if (UseAVX > 2 && VM_Version::supports_avx512novl()) {
      Assembler::vinsertf32x4(dst, dst, src, 1);
    } else {
      Assembler::vinsertf128(dst, dst, src, 1);
    }
  }

  void vextractf128_high(XMMRegister dst, XMMRegister src) {
    if (UseAVX > 2 && VM_Version::supports_avx512novl()) {
      Assembler::vextractf32x4(dst, src, 1);
    } else {
      Assembler::vextractf128(dst, src, 1);
    }
  }

  void vextractf128_high(Address dst, XMMRegister src) {
    if (UseAVX > 2 && VM_Version::supports_avx512novl()) {
      Assembler::vextractf32x4(dst, src, 1);
    } else {
      Assembler::vextractf128(dst, src, 1);
    }
  }

  // 256bit copy to/from high 256 bits of 512bit (ZMM) vector registers
  void vinserti64x4_high(XMMRegister dst, XMMRegister src) {
    Assembler::vinserti64x4(dst, dst, src, 1);
  }
  void vinsertf64x4_high(XMMRegister dst, XMMRegister src) {
    Assembler::vinsertf64x4(dst, dst, src, 1);
  }
  void vextracti64x4_high(XMMRegister dst, XMMRegister src) {
    Assembler::vextracti64x4(dst, src, 1);
  }
  void vextractf64x4_high(XMMRegister dst, XMMRegister src) {
    Assembler::vextractf64x4(dst, src, 1);
  }
  void vextractf64x4_high(Address dst, XMMRegister src) {
    Assembler::vextractf64x4(dst, src, 1);
  }
  void vinsertf64x4_high(XMMRegister dst, Address src) {
    Assembler::vinsertf64x4(dst, dst, src, 1);
  }

  // 128bit copy to/from low 128 bits of 256bit (YMM) vector registers
  void vinserti128_low(XMMRegister dst, XMMRegister src) {
    vinserti128(dst, dst, src, 0);
  }
  void vinserti128_low(XMMRegister dst, Address src) {
    vinserti128(dst, dst, src, 0);
  }
  void vextracti128_low(XMMRegister dst, XMMRegister src) {
    vextracti128(dst, src, 0);
  }
  void vextracti128_low(Address dst, XMMRegister src) {
    vextracti128(dst, src, 0);
  }

  void vinsertf128_low(XMMRegister dst, XMMRegister src) {
    if (UseAVX > 2 && VM_Version::supports_avx512novl()) {
      Assembler::vinsertf32x4(dst, dst, src, 0);
    } else {
      Assembler::vinsertf128(dst, dst, src, 0);
    }
  }

  void vinsertf128_low(XMMRegister dst, Address src) {
    if (UseAVX > 2 && VM_Version::supports_avx512novl()) {
      Assembler::vinsertf32x4(dst, dst, src, 0);
    } else {
      Assembler::vinsertf128(dst, dst, src, 0);
    }
  }

  void vextractf128_low(XMMRegister dst, XMMRegister src) {
    if (UseAVX > 2 && VM_Version::supports_avx512novl()) {
      Assembler::vextractf32x4(dst, src, 0);
    } else {
      Assembler::vextractf128(dst, src, 0);
    }
  }

  void vextractf128_low(Address dst, XMMRegister src) {
    if (UseAVX > 2 && VM_Version::supports_avx512novl()) {
      Assembler::vextractf32x4(dst, src, 0);
    } else {
      Assembler::vextractf128(dst, src, 0);
    }
  }

  // 256bit copy to/from low 256 bits of 512bit (ZMM) vector registers
  void vinserti64x4_low(XMMRegister dst, XMMRegister src) {
    Assembler::vinserti64x4(dst, dst, src, 0);
  }
  void vinsertf64x4_low(XMMRegister dst, XMMRegister src) {
    Assembler::vinsertf64x4(dst, dst, src, 0);
  }
  void vextracti64x4_low(XMMRegister dst, XMMRegister src) {
    Assembler::vextracti64x4(dst, src, 0);
  }
  void vextractf64x4_low(XMMRegister dst, XMMRegister src) {
    Assembler::vextractf64x4(dst, src, 0);
  }
  void vextractf64x4_low(Address dst, XMMRegister src) {
    Assembler::vextractf64x4(dst, src, 0);
  }
  void vinsertf64x4_low(XMMRegister dst, Address src) {
    Assembler::vinsertf64x4(dst, dst, src, 0);
  }

  // Carry-Less Multiplication Quadword
  void vpclmulldq(XMMRegister dst, XMMRegister nds, XMMRegister src) {
    // 0x00 - multiply lower 64 bits [0:63]
    Assembler::vpclmulqdq(dst, nds, src, 0x00);
  }
  void vpclmulhdq(XMMRegister dst, XMMRegister nds, XMMRegister src) {
    // 0x11 - multiply upper 64 bits [64:127]
    Assembler::vpclmulqdq(dst, nds, src, 0x11);
  }
  void vpclmullqhqdq(XMMRegister dst, XMMRegister nds, XMMRegister src) {
    // 0x10 - multiply nds[0:63] and src[64:127]
    Assembler::vpclmulqdq(dst, nds, src, 0x10);
  }
  void vpclmulhqlqdq(XMMRegister dst, XMMRegister nds, XMMRegister src) {
    //0x01 - multiply nds[64:127] and src[0:63]
    Assembler::vpclmulqdq(dst, nds, src, 0x01);
  }

  void evpclmulldq(XMMRegister dst, XMMRegister nds, XMMRegister src, int vector_len) {
    // 0x00 - multiply lower 64 bits [0:63]
    Assembler::evpclmulqdq(dst, nds, src, 0x00, vector_len);
  }
  void evpclmulhdq(XMMRegister dst, XMMRegister nds, XMMRegister src, int vector_len) {
    // 0x11 - multiply upper 64 bits [64:127]
    Assembler::evpclmulqdq(dst, nds, src, 0x11, vector_len);
  }

  // Data

  void cmov32( Condition cc, Register dst, Address  src);
  void cmov32( Condition cc, Register dst, Register src);

  void cmov(   Condition cc, Register dst, Register src) { cmovptr(cc, dst, src); }

  void cmovptr(Condition cc, Register dst, Address  src) { LP64_ONLY(cmovq(cc, dst, src)) NOT_LP64(cmov32(cc, dst, src)); }
  void cmovptr(Condition cc, Register dst, Register src) { LP64_ONLY(cmovq(cc, dst, src)) NOT_LP64(cmov32(cc, dst, src)); }

  void movoop(Register dst, jobject obj);
  void movoop(Address dst, jobject obj);

  void mov_metadata(Register dst, Metadata* obj);
  void mov_metadata(Address dst, Metadata* obj);

  void movptr(ArrayAddress dst, Register src);
  // can this do an lea?
  void movptr(Register dst, ArrayAddress src);

  void movptr(Register dst, Address src);

#ifdef _LP64
  void movptr(Register dst, AddressLiteral src, Register scratch=rscratch1);
#else
  void movptr(Register dst, AddressLiteral src, Register scratch=noreg); // Scratch reg is ignored in 32-bit
#endif

  void movptr(Register dst, intptr_t src);
  void movptr(Register dst, Register src);
  void movptr(Address dst, intptr_t src);

  void movptr(Address dst, Register src);

  void movptr(Register dst, RegisterOrConstant src) {
    if (src.is_constant()) movptr(dst, src.as_constant());
    else                   movptr(dst, src.as_register());
  }

#ifdef _LP64
  // Generally the next two are only used for moving NULL
  // Although there are situations in initializing the mark word where
  // they could be used. They are dangerous.

  // They only exist on LP64 so that int32_t and intptr_t are not the same
  // and we have ambiguous declarations.

  void movptr(Address dst, int32_t imm32);
  void movptr(Register dst, int32_t imm32);
#endif // _LP64

  // to avoid hiding movl
  void mov32(AddressLiteral dst, Register src);
  void mov32(Register dst, AddressLiteral src);

  // to avoid hiding movb
  void movbyte(ArrayAddress dst, int src);

  // Import other mov() methods from the parent class or else
  // they will be hidden by the following overriding declaration.
  using Assembler::movdl;
  using Assembler::movq;
  void movdl(XMMRegister dst, AddressLiteral src);
  void movq(XMMRegister dst, AddressLiteral src);

  // Can push value or effective address
  void pushptr(AddressLiteral src);

  void pushptr(Address src) { LP64_ONLY(pushq(src)) NOT_LP64(pushl(src)); }
  void popptr(Address src) { LP64_ONLY(popq(src)) NOT_LP64(popl(src)); }

  void pushoop(jobject obj);
  void pushklass(Metadata* obj);

  // sign extend as need a l to ptr sized element
  void movl2ptr(Register dst, Address src) { LP64_ONLY(movslq(dst, src)) NOT_LP64(movl(dst, src)); }
  void movl2ptr(Register dst, Register src) { LP64_ONLY(movslq(dst, src)) NOT_LP64(if (dst != src) movl(dst, src)); }


 public:
  // C2 compiled method's prolog code.
  void verified_entry(Compile* C, int sp_inc = 0);

  enum RegState {
    reg_readonly,
    reg_writable,
    reg_written
  };

  int store_value_type_fields_to_buf(ciValueKlass* vk, bool from_interpreter = true);

  // Unpack all value type arguments passed as oops
  void unpack_value_args(Compile* C, bool receiver_only);
  bool move_helper(VMReg from, VMReg to, BasicType bt, RegState reg_state[], int ret_off, int extra_stack_offset);
  bool unpack_value_helper(const GrowableArray<SigEntry>* sig, int& sig_index, VMReg from, VMRegPair* regs_to, int& to_index,
                           RegState reg_state[], int ret_off, int extra_stack_offset);
  bool pack_value_helper(const GrowableArray<SigEntry>* sig, int& sig_index, int vtarg_index,
                         VMReg to, VMRegPair* regs_from, int regs_from_count, int& from_index, RegState reg_state[],
                         int ret_off, int extra_stack_offset);
  void remove_frame(int initial_framesize, bool needs_stack_repair, int sp_inc_offset);

  void shuffle_value_args(bool is_packing, bool receiver_only, int extra_stack_offset,
                          BasicType* sig_bt, const GrowableArray<SigEntry>* sig_cc,
                          int args_passed, int args_on_stack, VMRegPair* regs,
                          int args_passed_to, int args_on_stack_to, VMRegPair* regs_to, int sp_inc);
  bool shuffle_value_args_spill(bool is_packing,  const GrowableArray<SigEntry>* sig_cc, int sig_cc_index,
                                VMRegPair* regs_from, int from_index, int regs_from_count,
                                RegState* reg_state, int sp_inc, int extra_stack_offset);
  VMReg spill_reg_for(VMReg reg);

  // clear memory of size 'cnt' qwords, starting at 'base';
  // if 'is_large' is set, do not try to produce short loop
  void clear_mem(Register base, Register cnt, Register val, XMMRegister xtmp, bool is_large, bool word_copy_only);

  // clear memory of size 'cnt' qwords, starting at 'base' using XMM/YMM registers
  void xmm_clear_mem(Register base, Register cnt, Register val, XMMRegister xtmp);

  // Fill primitive arrays
  void generate_fill(BasicType t, bool aligned,
                     Register to, Register value, Register count,
                     Register rtmp, XMMRegister xtmp);

  void encode_iso_array(Register src, Register dst, Register len,
                        XMMRegister tmp1, XMMRegister tmp2, XMMRegister tmp3,
                        XMMRegister tmp4, Register tmp5, Register result);

#ifdef _LP64
  void add2_with_carry(Register dest_hi, Register dest_lo, Register src1, Register src2);
  void multiply_64_x_64_loop(Register x, Register xstart, Register x_xstart,
                             Register y, Register y_idx, Register z,
                             Register carry, Register product,
                             Register idx, Register kdx);
  void multiply_add_128_x_128(Register x_xstart, Register y, Register z,
                              Register yz_idx, Register idx,
                              Register carry, Register product, int offset);
  void multiply_128_x_128_bmi2_loop(Register y, Register z,
                                    Register carry, Register carry2,
                                    Register idx, Register jdx,
                                    Register yz_idx1, Register yz_idx2,
                                    Register tmp, Register tmp3, Register tmp4);
  void multiply_128_x_128_loop(Register x_xstart, Register y, Register z,
                               Register yz_idx, Register idx, Register jdx,
                               Register carry, Register product,
                               Register carry2);
  void multiply_to_len(Register x, Register xlen, Register y, Register ylen, Register z, Register zlen,
                       Register tmp1, Register tmp2, Register tmp3, Register tmp4, Register tmp5);
  void square_rshift(Register x, Register len, Register z, Register tmp1, Register tmp3,
                     Register tmp4, Register tmp5, Register rdxReg, Register raxReg);
  void multiply_add_64_bmi2(Register sum, Register op1, Register op2, Register carry,
                            Register tmp2);
  void multiply_add_64(Register sum, Register op1, Register op2, Register carry,
                       Register rdxReg, Register raxReg);
  void add_one_64(Register z, Register zlen, Register carry, Register tmp1);
  void lshift_by_1(Register x, Register len, Register z, Register zlen, Register tmp1, Register tmp2,
                       Register tmp3, Register tmp4);
  void square_to_len(Register x, Register len, Register z, Register zlen, Register tmp1, Register tmp2,
                     Register tmp3, Register tmp4, Register tmp5, Register rdxReg, Register raxReg);

  void mul_add_128_x_32_loop(Register out, Register in, Register offset, Register len, Register tmp1,
               Register tmp2, Register tmp3, Register tmp4, Register tmp5, Register rdxReg,
               Register raxReg);
  void mul_add(Register out, Register in, Register offset, Register len, Register k, Register tmp1,
               Register tmp2, Register tmp3, Register tmp4, Register tmp5, Register rdxReg,
               Register raxReg);
  void vectorized_mismatch(Register obja, Register objb, Register length, Register log2_array_indxscale,
                           Register result, Register tmp1, Register tmp2,
                           XMMRegister vec1, XMMRegister vec2, XMMRegister vec3);
#endif

  // CRC32 code for java.util.zip.CRC32::updateBytes() intrinsic.
  void update_byte_crc32(Register crc, Register val, Register table);
  void kernel_crc32(Register crc, Register buf, Register len, Register table, Register tmp);
  // CRC32C code for java.util.zip.CRC32C::updateBytes() intrinsic
  // Note on a naming convention:
  // Prefix w = register only used on a Westmere+ architecture
  // Prefix n = register only used on a Nehalem architecture
#ifdef _LP64
  void crc32c_ipl_alg4(Register in_out, uint32_t n,
                       Register tmp1, Register tmp2, Register tmp3);
#else
  void crc32c_ipl_alg4(Register in_out, uint32_t n,
                       Register tmp1, Register tmp2, Register tmp3,
                       XMMRegister xtmp1, XMMRegister xtmp2);
#endif
  void crc32c_pclmulqdq(XMMRegister w_xtmp1,
                        Register in_out,
                        uint32_t const_or_pre_comp_const_index, bool is_pclmulqdq_supported,
                        XMMRegister w_xtmp2,
                        Register tmp1,
                        Register n_tmp2, Register n_tmp3);
  void crc32c_rec_alt2(uint32_t const_or_pre_comp_const_index_u1, uint32_t const_or_pre_comp_const_index_u2, bool is_pclmulqdq_supported, Register in_out, Register in1, Register in2,
                       XMMRegister w_xtmp1, XMMRegister w_xtmp2, XMMRegister w_xtmp3,
                       Register tmp1, Register tmp2,
                       Register n_tmp3);
  void crc32c_proc_chunk(uint32_t size, uint32_t const_or_pre_comp_const_index_u1, uint32_t const_or_pre_comp_const_index_u2, bool is_pclmulqdq_supported,
                         Register in_out1, Register in_out2, Register in_out3,
                         Register tmp1, Register tmp2, Register tmp3,
                         XMMRegister w_xtmp1, XMMRegister w_xtmp2, XMMRegister w_xtmp3,
                         Register tmp4, Register tmp5,
                         Register n_tmp6);
  void crc32c_ipl_alg2_alt2(Register in_out, Register in1, Register in2,
                            Register tmp1, Register tmp2, Register tmp3,
                            Register tmp4, Register tmp5, Register tmp6,
                            XMMRegister w_xtmp1, XMMRegister w_xtmp2, XMMRegister w_xtmp3,
                            bool is_pclmulqdq_supported);
  // Fold 128-bit data chunk
  void fold_128bit_crc32(XMMRegister xcrc, XMMRegister xK, XMMRegister xtmp, Register buf, int offset);
  void fold_128bit_crc32(XMMRegister xcrc, XMMRegister xK, XMMRegister xtmp, XMMRegister xbuf);
  // Fold 8-bit data
  void fold_8bit_crc32(Register crc, Register table, Register tmp);
  void fold_8bit_crc32(XMMRegister crc, Register table, XMMRegister xtmp, Register tmp);
  void fold_128bit_crc32_avx512(XMMRegister xcrc, XMMRegister xK, XMMRegister xtmp, Register buf, int offset);

  // Compress char[] array to byte[].
  void char_array_compress(Register src, Register dst, Register len,
                           XMMRegister tmp1, XMMRegister tmp2, XMMRegister tmp3,
                           XMMRegister tmp4, Register tmp5, Register result);

  // Inflate byte[] array to char[].
  void byte_array_inflate(Register src, Register dst, Register len,
                          XMMRegister tmp1, Register tmp2);

#ifdef _LP64
  void convert_f2i(Register dst, XMMRegister src);
  void convert_d2i(Register dst, XMMRegister src);
  void convert_f2l(Register dst, XMMRegister src);
  void convert_d2l(Register dst, XMMRegister src);

  void cache_wb(Address line);
  void cache_wbsync(bool is_pre);
#endif // _LP64

  void vallones(XMMRegister dst, int vector_len);

  #include "asm/macroAssembler_common.hpp"
};

/**
 * class SkipIfEqual:
 *
 * Instantiating this class will result in assembly code being output that will
 * jump around any code emitted between the creation of the instance and it's
 * automatic destruction at the end of a scope block, depending on the value of
 * the flag passed to the constructor, which will be checked at run-time.
 */
class SkipIfEqual {
 private:
  MacroAssembler* _masm;
  Label _label;

 public:
   SkipIfEqual(MacroAssembler*, const bool* flag_addr, bool value);
   ~SkipIfEqual();
};

#endif // CPU_X86_MACROASSEMBLER_X86_HPP<|MERGE_RESOLUTION|>--- conflicted
+++ resolved
@@ -344,14 +344,9 @@
   void load_method_holder(Register holder, Register method);
 
   // oop manipulations
-<<<<<<< HEAD
   void load_metadata(Register dst, Register src);
-  void load_klass(Register dst, Register src);
-  void store_klass(Register dst, Register src);
-=======
   void load_klass(Register dst, Register src, Register tmp);
   void store_klass(Register dst, Register src, Register tmp);
->>>>>>> ca53ee25
 
   void access_load_at(BasicType type, DecoratorSet decorators, Register dst, Address src,
                       Register tmp1, Register thread_tmp);
